dependencies:
  '@microsoft/api-extractor': 6.3.0
  '@microsoft/node-library-build': 6.0.15
  '@microsoft/rush-stack-compiler-3.0': 0.1.0
  '@microsoft/tsdoc': 0.12.4
  '@pnpm/link-bins': 1.0.3
  '@pnpm/logger': 1.0.2
  '@rush-temp/api-documenter': 'file:projects/api-documenter.tgz'
  '@rush-temp/api-extractor': 'file:projects/api-extractor.tgz'
  '@rush-temp/api-extractor-test-01': 'file:projects/api-extractor-test-01.tgz'
  '@rush-temp/api-extractor-test-02': 'file:projects/api-extractor-test-02.tgz'
  '@rush-temp/api-extractor-test-03': 'file:projects/api-extractor-test-03.tgz'
  '@rush-temp/api-extractor-test-04': 'file:projects/api-extractor-test-04.tgz'
  '@rush-temp/api-extractor-test-05': 'file:projects/api-extractor-test-05.tgz'
  '@rush-temp/api-extractor-test-06': 'file:projects/api-extractor-test-06.tgz'
  '@rush-temp/gulp-core-build': 'file:projects/gulp-core-build.tgz'
  '@rush-temp/gulp-core-build-karma': 'file:projects/gulp-core-build-karma.tgz'
  '@rush-temp/gulp-core-build-mocha': 'file:projects/gulp-core-build-mocha.tgz'
  '@rush-temp/gulp-core-build-sass': 'file:projects/gulp-core-build-sass.tgz'
  '@rush-temp/gulp-core-build-serve': 'file:projects/gulp-core-build-serve.tgz'
  '@rush-temp/gulp-core-build-typescript': 'file:projects/gulp-core-build-typescript.tgz'
  '@rush-temp/gulp-core-build-webpack': 'file:projects/gulp-core-build-webpack.tgz'
  '@rush-temp/load-themed-styles': 'file:projects/load-themed-styles.tgz'
  '@rush-temp/loader-load-themed-styles': 'file:projects/loader-load-themed-styles.tgz'
  '@rush-temp/loader-raw-script': 'file:projects/loader-raw-script.tgz'
  '@rush-temp/loader-set-webpack-public-path': 'file:projects/loader-set-webpack-public-path.tgz'
  '@rush-temp/node-core-library': 'file:projects/node-core-library.tgz'
  '@rush-temp/node-library-build': 'file:projects/node-library-build.tgz'
  '@rush-temp/node-library-build-test': 'file:projects/node-library-build-test.tgz'
  '@rush-temp/package-deps-hash': 'file:projects/package-deps-hash.tgz'
  '@rush-temp/resolve-chunk-plugin': 'file:projects/resolve-chunk-plugin.tgz'
  '@rush-temp/rush': 'file:projects/rush.tgz'
  '@rush-temp/rush-lib': 'file:projects/rush-lib.tgz'
  '@rush-temp/rush-stack': 'file:projects/rush-stack.tgz'
  '@rush-temp/rush-stack-compiler': 'file:projects/rush-stack-compiler.tgz'
  '@rush-temp/rush-stack-compiler-2.4': 'file:projects/rush-stack-compiler-2.4.tgz'
  '@rush-temp/rush-stack-compiler-2.4-library-test': 'file:projects/rush-stack-compiler-2.4-library-test.tgz'
  '@rush-temp/rush-stack-compiler-2.7': 'file:projects/rush-stack-compiler-2.7.tgz'
  '@rush-temp/rush-stack-compiler-2.7-library-test': 'file:projects/rush-stack-compiler-2.7-library-test.tgz'
  '@rush-temp/rush-stack-compiler-2.9': 'file:projects/rush-stack-compiler-2.9.tgz'
  '@rush-temp/rush-stack-compiler-2.9-library-test': 'file:projects/rush-stack-compiler-2.9-library-test.tgz'
  '@rush-temp/rush-stack-compiler-3.0': 'file:projects/rush-stack-compiler-3.0.tgz'
  '@rush-temp/rush-stack-compiler-3.0-library-test': 'file:projects/rush-stack-compiler-3.0-library-test.tgz'
  '@rush-temp/rush-stack-compiler-3.1': 'file:projects/rush-stack-compiler-3.1.tgz'
  '@rush-temp/rush-stack-compiler-3.1-library-test': 'file:projects/rush-stack-compiler-3.1-library-test.tgz'
  '@rush-temp/rush-stack-compiler-shared': 'file:projects/rush-stack-compiler-shared.tgz'
  '@rush-temp/rush-stack-library-test': 'file:projects/rush-stack-library-test.tgz'
  '@rush-temp/rushell': 'file:projects/rushell.tgz'
  '@rush-temp/set-webpack-public-path-plugin': 'file:projects/set-webpack-public-path-plugin.tgz'
  '@rush-temp/stream-collator': 'file:projects/stream-collator.tgz'
  '@rush-temp/ts-command-line': 'file:projects/ts-command-line.tgz'
  '@rush-temp/web-library-build': 'file:projects/web-library-build.tgz'
  '@rush-temp/web-library-build-test': 'file:projects/web-library-build-test.tgz'
  '@types/argparse': 1.0.33
  '@types/assertion-error': 1.0.30
  '@types/bluebird': 3.5.3
  '@types/chai': 3.4.34
  '@types/chalk': 0.4.31
  '@types/clean-css': 3.4.30
  '@types/express': 4.11.0
  '@types/express-serve-static-core': 4.11.0
  '@types/fs-extra': 5.0.4
  '@types/glob': 5.0.30
  '@types/gulp': 3.8.32
  '@types/gulp-istanbul': 0.9.30
  '@types/gulp-mocha': 0.0.32
  '@types/inquirer': 0.0.43
  '@types/jest': 23.3.11
  '@types/jju': 1.4.0
  '@types/js-yaml': 3.9.1
  '@types/karma': 0.13.33
  '@types/loader-utils': 1.1.3
  '@types/lodash': 4.14.116
  '@types/log4js': 0.0.33
  '@types/mime': 0.0.29
  '@types/minimatch': 2.0.29
  '@types/mocha': 5.2.5
  '@types/node': 8.5.8
  '@types/node-fetch': 1.6.9
  '@types/node-forge': 0.6.8
  '@types/node-notifier': 0.0.28
  '@types/node-sass': 3.10.32
  '@types/orchestrator': 0.0.30
  '@types/q': 0.0.32
  '@types/resolve': 0.0.8
  '@types/semver': 5.3.33
  '@types/serve-static': 1.13.1
  '@types/sinon': 1.16.34
  '@types/source-map': 0.5.0
  '@types/tapable': 1.0.2
  '@types/tar': 4.0.0
  '@types/through2': 2.0.32
  '@types/uglify-js': 2.6.29
  '@types/vinyl': 1.2.30
  '@types/webpack': 4.4.0
  '@types/webpack-env': 1.13.0
  '@types/yargs': 0.0.34
  '@types/z-schema': 3.16.31
  '@yarnpkg/lockfile': 1.0.2
  argparse: 1.0.10
  autoprefixer: 9.1.5
  builtins: 1.0.3
  chai: 3.5.0
  clean-css: 4.2.1
  colors: 1.2.5
  deasync: 0.1.14
  decomment: 0.9.2
  del: 2.2.2
  end-of-stream: 1.1.0
  express: 4.16.4
  fs-extra: 7.0.1
  git-repo-info: 2.1.0
  glob: 7.0.6
  glob-escape: 0.0.2
  globby: 5.0.0
  gulp: 3.9.1
  gulp-connect: 5.5.0
  gulp-flatten: 0.2.0
  gulp-if: 2.0.2
  gulp-istanbul: 0.10.4
  gulp-karma: 0.0.5
  gulp-mocha: 6.0.0
  gulp-open: 3.0.1
  gulp-replace: 0.5.4
  https-proxy-agent: 2.2.1
  inquirer: 6.2.1
  istanbul-instrumenter-loader: 3.0.1
  jest: 23.6.0
  jest-cli: 22.4.4
  jest-environment-jsdom: 22.4.3
  jest-resolve: 22.4.3
  jju: 1.4.0
  js-yaml: 3.9.1
  jsdom: 11.11.0
  karma: 0.13.22
  karma-coverage: 0.5.5
  karma-mocha: 1.3.0
  karma-mocha-clean-reporter: 0.0.1
  karma-phantomjs-launcher: 1.0.4
  karma-sinon-chai: 1.2.4
  karma-webpack: 2.0.9
  loader-utils: 1.1.0
  lodash: 4.17.11
  lodash.merge: 4.3.5
  lolex: 1.4.0
  merge2: 1.0.3
  minimatch: 3.0.4
  mocha: 5.2.0
  node-fetch: 2.1.2
  node-forge: 0.7.6
  node-notifier: 5.0.2
  node-sass: 4.9.3
  npm-package-arg: 5.1.2
  object-assign: 4.1.1
  orchestrator: 0.3.8
  phantomjs-polyfill: 0.0.2
  phantomjs-prebuilt: 2.1.16
  postcss: 7.0.5
  postcss-modules: 1.3.2
  pretty-hrtime: 1.0.3
  read-package-tree: 5.1.6
  resolve: 1.8.1
  semver: 5.3.0
  sinon: 1.17.7
  sinon-chai: 2.8.0
  strict-uri-encode: 2.0.0
  sudo: 1.0.3
  tar: 4.4.8
  through2: 2.0.5
  ts-jest: 22.4.6
  tslint: 5.11.0
  tslint-microsoft-contrib: 5.2.1
  uglify-js: 3.0.28
  vinyl: 2.2.0
  webpack: 3.11.0
  wordwrap: 1.0.0
  yargs: 4.6.0
  z-schema: 3.18.4
packages:
  /@babel/code-frame/7.0.0:
    dependencies:
      '@babel/highlight': 7.0.0
    dev: false
    resolution:
      integrity: sha512-OfC2uemaknXr87bdLUkWog7nYuliM9Ij5HUcajsVcMCpQrcLmtxRbVFTIqmcSkSeYRBFBRxs2FiUqFJDLdiebA==
  /@babel/highlight/7.0.0:
    dependencies:
      chalk: 2.4.1
      esutils: 2.0.2
      js-tokens: 4.0.0
    dev: false
    resolution:
      integrity: sha512-UFMC4ZeFC48Tpvj7C8UgLvtkaUuovQX+5xNWrsIoMG8o2z+XFKjKaN9iVmS84dPwVN00W4wPmqvYoZF3EGAsfw==
  /@microsoft/api-extractor/6.3.0:
    dependencies:
      '@microsoft/node-core-library': 3.7.0
      '@microsoft/ts-command-line': 4.2.2
      '@microsoft/tsdoc': 0.12.2
      '@types/node': 8.5.8
      '@types/z-schema': 3.16.31
      colors: 1.2.5
      jju: 1.3.0
      lodash: 4.17.11
      resolve: 1.8.1
      typescript: 3.1.6
      z-schema: 3.18.4
    dev: false
    hasBin: true
    resolution:
      integrity: sha512-rhC3Wc/Zaj44W8hJYJlaf+gFGxVwLvSEOnPslYUi3anFbtXBNZpK3ocF10SgtSaca2QfKA8UNN1rCIwXUCdz7g==
  /@microsoft/gulp-core-build-mocha/3.5.42:
    dependencies:
      '@microsoft/gulp-core-build': 3.8.50
      '@types/node': 8.5.8
      glob: 7.0.6
      gulp: 3.9.1
      gulp-istanbul: 0.10.4
      gulp-mocha: 6.0.0
    dev: false
    resolution:
      integrity: sha512-GPl1fnIElCtI3C/QUZelEZM5eCa84/IbSppa7VzR4bG16kWtei6safJS81b+tTox3+FEidOX+QopQHsj0Yh8LQ==
  /@microsoft/gulp-core-build-typescript/7.3.0:
    dependencies:
      '@microsoft/gulp-core-build': 3.8.50
      '@microsoft/node-core-library': 3.7.0
      '@microsoft/rush-stack-compiler-2.7': 0.1.0
      '@types/node': 8.5.8
      decomment: 0.9.2
      glob: 7.0.6
      glob-escape: 0.0.2
      resolve: 1.8.1
    dev: false
    resolution:
      integrity: sha512-N7k94Ht4PBqP7Pr5n2Bh2UXOJckk2WnWrfXWj6T21Vciajf5Cq4Czqn4CGqZIaRuGnkwa+I4YuOsKFRHI+L/uQ==
  /@microsoft/gulp-core-build/3.8.50:
    dependencies:
      '@microsoft/node-core-library': 3.7.0
      '@types/assertion-error': 1.0.30
      '@types/chai': 3.4.34
      '@types/chalk': 0.4.31
      '@types/gulp': 3.8.32
      '@types/mocha': 5.2.5
      '@types/node': 8.5.8
      '@types/node-notifier': 0.0.28
      '@types/orchestrator': 0.0.30
      '@types/q': 0.0.32
      '@types/semver': 5.3.33
      '@types/through2': 2.0.32
      '@types/vinyl': 1.2.30
      '@types/yargs': 0.0.34
      colors: 1.2.5
      del: 2.2.2
      end-of-stream: 1.1.0
      glob-escape: 0.0.2
      globby: 5.0.0
      gulp: 3.9.1
      gulp-flatten: 0.2.0
      gulp-if: 2.0.2
      jest: 22.4.4
      jest-cli: 22.4.4
      jest-environment-jsdom: 22.4.3
      jest-resolve: 22.4.3
      jju: 1.3.0
      jsdom: 11.11.0
      lodash.merge: 4.3.5
      merge2: 1.0.3
      node-notifier: 5.0.2
      object-assign: 4.1.1
      orchestrator: 0.3.8
      pretty-hrtime: 1.0.3
      semver: 5.3.0
      through2: 2.0.5
      vinyl: 2.2.0
      yargs: 4.6.0
      z-schema: 3.18.4
    dev: false
    resolution:
      integrity: sha512-FGJkKBraDvZWLgSLCvjYSMPQAE4F3aFFr1WqndkXxNJ/Z+H4o60gdvu+C46v+JFNQg3KROLxJ/cBUFvnJWt9mg==
  /@microsoft/node-core-library/3.7.0:
    dependencies:
      '@types/fs-extra': 5.0.4
      '@types/node': 8.5.8
      '@types/z-schema': 3.16.31
      colors: 1.2.5
      fs-extra: 7.0.1
      jju: 1.3.0
      z-schema: 3.18.4
    dev: false
    resolution:
      integrity: sha512-Mae+MFnlcrcEmd6cmNzSv7xG74jWtQRlcOVjIwi10lECwm2LJIaiCol/PrsyARnjroDzf1eDH3quXSY7dTxLaA==
  /@microsoft/node-library-build/6.0.15:
    dependencies:
      '@microsoft/gulp-core-build': 3.8.50
      '@microsoft/gulp-core-build-mocha': 3.5.42
      '@microsoft/gulp-core-build-typescript': 7.3.0
      '@types/gulp': 3.8.32
      '@types/node': 8.5.8
      gulp: 3.9.1
    dev: false
    resolution:
      integrity: sha512-7+k75oAMxMqLWV+9gkJsCTMCuFc09rDl3rNFYdB7tjhjPFyZGq6a4W2N4UZfDePg56h0tIPd/cxTQ/dV1cJTtQ==
  /@microsoft/rush-stack-compiler-2.7/0.1.0:
    dependencies:
      '@microsoft/api-extractor': 6.3.0
      '@microsoft/node-core-library': 3.7.0
      '@types/node': 8.5.8
      tslint: 5.11.0
      tslint-microsoft-contrib: /tslint-microsoft-contrib/5.2.1/tslint@5.11.0
      typescript: 2.7.2
    dev: false
    hasBin: true
    resolution:
      integrity: sha512-hDqO7sh5a9VGXEs0HMeyWGKe5DsqC7SFWfJoPb0sanc4GoGpZmqYevna/Tbqta/QtnHLE8f79pB4xzabnm/ACA==
  /@microsoft/rush-stack-compiler-3.0/0.1.0:
    dependencies:
      '@microsoft/api-extractor': 6.3.0
      '@microsoft/node-core-library': 3.7.0
      '@types/node': 8.5.8
      tslint: 5.11.0
      tslint-microsoft-contrib: /tslint-microsoft-contrib/5.2.1/tslint@5.11.0
      typescript: 3.0.3
    dev: false
    hasBin: true
    resolution:
      integrity: sha512-SD45muki+Ss3InSj+ifXd210QO76nfx3ausaJwRFsZXNguh2lcJ3R2A8v5qp7cKECmZCnCj2yk6fhh0yfzqigg==
  /@microsoft/ts-command-line/4.2.2:
    dependencies:
      '@types/argparse': 1.0.33
      '@types/node': 8.5.8
      argparse: 1.0.10
      colors: 1.2.5
    dev: false
    resolution:
      integrity: sha512-CLLVG+zWmUvD6jZD5oq7QCFYj3WOvrBSc3H6KejXCH6q2ntP5/ZHlmKVzQVvN1cEOSWP+jN9ml2AvUcDY/l6Tw==
  /@microsoft/tsdoc/0.12.2:
    dev: false
    resolution:
      integrity: sha512-L/srhENhBtbZLUD9FfJ2ZQdnYv3A3MT3UI2EMbC06fHUzIxLjjbkomD6o42UrbsRMwlS9p1BtxExeaCdX73q2Q==
  /@microsoft/tsdoc/0.12.4:
    dev: false
    resolution:
      integrity: sha512-nQZVQg3fXygj+9JT/FSPZOz3vqAIVAAR3ZuAuUdU4DSM/ubJq5lbl1hpLtl+REFmEq1rkvDmmPoJAbSoqjcmZQ==
  /@pnpm/link-bins/1.0.3:
    dependencies:
      '@pnpm/package-bins': 1.0.0
      '@pnpm/types': 1.8.0
      '@types/mz': 0.0.32
      '@types/node': 10.12.18
      '@types/ramda': 0.25.46
      '@zkochan/cmd-shim': 2.2.4
      arr-flatten: 1.1.0
      is-windows: 1.0.2
      mkdirp-promise: 5.0.1
      mz: 2.7.0
      normalize-path: 3.0.0
      p-filter: 1.0.0
      ramda: 0.25.0
      read-package-json: 2.0.13
    dev: false
    engines:
      node: '>=4'
    peerDependencies:
      '@pnpm/logger': ^1.0.0
    resolution:
      integrity: sha512-thVgwrQ5rMcPYI6a0IPOt2pnlF1n5zX7BN4CrFeBp0/JCGsZAht/VOPv9bD3cZ+j0vDemEwE23BfhOWxmxq2yQ==
  /@pnpm/link-bins/1.0.3/@pnpm!logger@1.0.2:
    dependencies:
      '@pnpm/logger': 1.0.2
      '@pnpm/package-bins': 1.0.0
      '@pnpm/types': 1.8.0
      '@types/mz': 0.0.32
      '@types/node': 10.12.18
      '@types/ramda': 0.25.46
      '@zkochan/cmd-shim': 2.2.4
      arr-flatten: 1.1.0
      is-windows: 1.0.2
      mkdirp-promise: 5.0.1
      mz: 2.7.0
      normalize-path: 3.0.0
      p-filter: 1.0.0
      ramda: 0.25.0
      read-package-json: 2.0.13
    dev: false
    engines:
      node: '>=4'
    id: registry.npmjs.org/@pnpm/link-bins/1.0.3
    peerDependencies:
      '@pnpm/logger': ^1.0.0
    resolution:
      integrity: sha512-thVgwrQ5rMcPYI6a0IPOt2pnlF1n5zX7BN4CrFeBp0/JCGsZAht/VOPv9bD3cZ+j0vDemEwE23BfhOWxmxq2yQ==
  /@pnpm/logger/1.0.2:
    dependencies:
      '@types/node': 10.12.18
      bole: 3.0.2
      ndjson: 1.5.0
    dev: false
    engines:
      node: '>=4'
    resolution:
      integrity: sha512-A8XbJKvdueazvJGPn1qQ9LL6uopV88ebIT+dJKNQ68gT7yfCbtfT8j5ZzdVczmGbkiuBeZ1VckZerkO0tjOXZA==
  /@pnpm/package-bins/1.0.0:
    dependencies:
      '@pnpm/types': 1.8.0
      '@types/mz': 0.0.32
      mz: 2.7.0
      p-filter: 1.0.0
    dev: false
    engines:
      node: '>=4'
    resolution:
      integrity: sha512-ZqVfIXK3r5AsP5VAhPHrhf3isF+T4yEuUpJTF9T03oFTJ9LBnkKvx8F7P7biKEManxSGOkSpNoIBdsura9pY5Q==
  /@pnpm/types/1.8.0:
    dev: false
    resolution:
      integrity: sha512-NsEzBVa5aMgn/n79piyJtpUQFzJ97tB2R2r8PSJlLnMA6LJmchKuv7ATN+/nZH/3QRd/+uFXEq07/i/ajsqVGQ==
  /@types/argparse/1.0.33:
    dev: false
    resolution:
      integrity: sha512-VQgHxyPMTj3hIlq9SY1mctqx+Jj8kpQfoLvDlVSDNOyuYs8JYfkuY3OW/4+dO657yPmNhHpePRx0/Tje5ImNVQ==
  /@types/assertion-error/1.0.30:
    dev: false
    resolution:
      integrity: sha1-89DV2i7Ie1FOMNs/+aAYh7VhnCk=
  /@types/bluebird/3.5.3:
    dev: false
    resolution:
      integrity: sha1-osKL4CwIVfUm5DeF+jJvKCQC4pA=
  /@types/body-parser/1.17.0:
    dependencies:
      '@types/connect': 3.4.32
      '@types/node': 8.5.8
    dev: false
    resolution:
      integrity: sha512-a2+YeUjPkztKJu5aIF2yArYFQQp8d51wZ7DavSHjFuY1mqVgidGyzEQ41JIVNy82fXj8yPgy2vJmfIywgESW6w==
  /@types/chai/3.4.34:
    dev: false
    resolution:
      integrity: sha1-1TNXkoI7sJzd1eOMPSEbcJGDhU0=
  /@types/chalk/0.4.31:
    dev: false
    resolution:
      integrity: sha1-ox10JBprHtu5c8822XooloNKUfk=
  /@types/clean-css/3.4.30:
    dev: false
    resolution:
      integrity: sha1-AFLBNvUkgAJCjjY4s33ko5gYZB0=
  /@types/connect/3.4.32:
    dependencies:
      '@types/node': 8.5.8
    dev: false
    resolution:
      integrity: sha512-4r8qa0quOvh7lGD0pre62CAb1oni1OO6ecJLGCezTmhQ8Fz50Arx9RUszryR8KlgK6avuSXvviL6yWyViQABOg==
  /@types/express-serve-static-core/4.11.0:
    dependencies:
      '@types/node': 8.5.8
    dev: false
    resolution:
      integrity: sha512-hOi1QNb+4G+UjDt6CEJ6MjXHy+XceY7AxIa28U9HgJ80C+3gIbj7h5dJNxOI7PU3DO1LIhGP5Bs47Dbf5l8+MA==
  /@types/express/4.11.0:
    dependencies:
      '@types/body-parser': 1.17.0
      '@types/express-serve-static-core': 4.11.0
      '@types/serve-static': 1.13.1
    dev: false
    resolution:
      integrity: sha512-N1Wdp3v4KmdO3W/CM7KXrDwM4xcVZjlHF2dAOs7sNrTUX8PY3G4n9NkaHlfjGFEfgFeHmRRjywoBd4VkujDs9w==
  /@types/fs-extra/5.0.4:
    dependencies:
      '@types/node': 8.5.8
    dev: false
    resolution:
      integrity: sha512-DsknoBvD8s+RFfSGjmERJ7ZOP1HI0UZRA3FSI+Zakhrc/Gy26YQsLI+m5V5DHxroHRJqCDLKJp7Hixn8zyaF7g==
  /@types/glob/5.0.30:
    dependencies:
      '@types/minimatch': 2.0.29
      '@types/node': 8.5.8
    dev: false
    resolution:
      integrity: sha1-ECZAnFYlqGiQdGAoCNCCsoZ7ilE=
  /@types/gulp-istanbul/0.9.30:
    dependencies:
      '@types/node': 8.5.8
    dev: false
    resolution:
      integrity: sha1-RAh5rEB1frbwiO+CjRaedfkV7gs=
  /@types/gulp-mocha/0.0.32:
    dependencies:
      '@types/mocha': 5.2.5
      '@types/node': 8.5.8
    dev: false
    resolution:
      integrity: sha512-30OJubm6wl7oVFR7ibaaTl0h52sRQDJwB0h7SXm8KbPG7TN3Bb8QqNI7ObfGFjCoBCk9tr55R4278ckLMFzNcw==
  /@types/gulp/3.8.32:
    dependencies:
      '@types/node': 8.5.8
      '@types/orchestrator': 0.0.30
      '@types/vinyl': 1.2.30
    dev: false
    resolution:
      integrity: sha1-g8WcaBzCM9Hsf4LSaVVVZvoTMVY=
  /@types/inquirer/0.0.43:
    dependencies:
      '@types/rx': 4.1.1
      '@types/through': 0.0.29
    dev: false
    resolution:
      integrity: sha512-xgyfKZVMFqE8aIKy1xfFVsX2MxyXUNgjgmbF6dRbR3sL+ZM5K4ka/9L4mmTwX8eTeVYtduyXu0gUVwVJa1HbNw==
  /@types/jest/23.3.11:
    dev: false
    resolution:
      integrity: sha512-eroF85PoG87XjCwzxey7yBsQNkIY/TV5myKKSG/022A0FW25afdu/uub6JDMS5eT68zBBt82S+w/MFOTjeLM3Q==
  /@types/jju/1.4.0:
    dev: false
    resolution:
      integrity: sha512-s6l49zLzFiXYHaTXbA+FNcDRo8ufZgC2/T5/jH+Wfr+ZV2tYbrBpEpN9oPkXXfug+y7pTZFkdeyQ0L/88Z34JA==
  /@types/js-yaml/3.9.1:
    dev: false
    resolution:
      integrity: sha512-6ejot8/A47YhEGg8K/Gi+/Nu4vohMgxEG383aBaHKjrGjJUQE7umk+vg5I7TaPe4C99nUZrCDw+weK3M7gg/oA==
  /@types/karma/0.13.33:
    dependencies:
      '@types/bluebird': 3.5.3
      '@types/log4js': 0.0.33
      '@types/node': 8.5.8
    dev: false
    resolution:
      integrity: sha1-ODXT2U6IS23oiEo+cKb1aQ5qWFA=
  /@types/loader-utils/1.1.3:
    dependencies:
      '@types/node': 8.5.8
      '@types/webpack': 4.4.0
    dev: false
    resolution:
      integrity: sha512-euKGFr2oCB3ASBwG39CYJMR3N9T0nanVqXdiH7Zu/Nqddt6SmFRxytq/i2w9LQYNQekEtGBz+pE3qG6fQTNvRg==
  /@types/lodash/4.14.116:
    dev: false
    resolution:
      integrity: sha512-lRnAtKnxMXcYYXqOiotTmJd74uawNWuPnsnPrrO7HiFuE3npE2iQhfABatbYDyxTNqZNuXzcKGhw37R7RjBFLg==
  /@types/log4js/0.0.33:
    dependencies:
      '@types/express': 4.11.0
    dev: false
    resolution:
      integrity: sha512-AiV2aDM8FZoSh/cRzWA3y9kffXjzTMS1x002FfwzYzbg8cYJpTgTGyjWuJl0b0bZxluOpgqcA248xmtXrJ1TBg==
  /@types/mime/0.0.29:
    dev: false
    resolution:
      integrity: sha1-+8/TMFc7kS71nu7hRgK/rOYwdUs=
  /@types/minimatch/2.0.29:
    dev: false
    resolution:
      integrity: sha1-UALhT3Xi1x5WQoHfBDHIwbSio2o=
  /@types/mocha/5.2.5:
    dev: false
    resolution:
      integrity: sha512-lAVp+Kj54ui/vLUFxsJTMtWvZraZxum3w3Nwkble2dNuV5VnPA+Mi2oGX9XYJAaIvZi3tn3cbjS/qcJXRb6Bww==
  /@types/mz/0.0.32:
    dependencies:
      '@types/node': 8.5.8
    dev: false
    resolution:
      integrity: sha512-cy3yebKhrHuOcrJGkfwNHhpTXQLgmXSv1BX+4p32j+VUQ6aP2eJ5cL7OvGcAQx75fCTFaAIIAKewvqL+iwSd4g==
  /@types/node-fetch/1.6.9:
    dependencies:
      '@types/node': 8.5.8
    dev: false
    resolution:
      integrity: sha512-n2r6WLoY7+uuPT7pnEtKJCmPUGyJ+cbyBR8Avnu4+m1nzz7DwBVuyIvvlBzCZ/nrpC7rIgb3D6pNavL7rFEa9g==
  /@types/node-forge/0.6.8:
    dev: false
    resolution:
      integrity: sha1-+ziuQgvpybZ5vtP5dCARIJR7kg8=
  /@types/node-notifier/0.0.28:
    dependencies:
      '@types/node': 8.5.8
    dev: false
    resolution:
      integrity: sha1-hro9OqjZGDUswxkdiN4yiyDck8E=
  /@types/node-sass/3.10.32:
    dependencies:
      '@types/node': 8.5.8
    dev: false
    resolution:
      integrity: sha1-spbM5xRP+rd7hAkMqtTx5Lvqjgk=
  /@types/node/10.12.18:
    dev: false
    resolution:
      integrity: sha512-fh+pAqt4xRzPfqA6eh3Z2y6fyZavRIumvjhaCL753+TVkGKGhpPeyrJG2JftD0T9q4GF00KjefsQ+PQNDdWQaQ==
  /@types/node/8.5.8:
    dev: false
    resolution:
      integrity: sha512-8KmlRxwbKZfjUHFIt3q8TF5S2B+/E5BaAoo/3mgc5h6FJzqxXkCK/VMetO+IRDtwtU6HUvovHMBn+XRj7SV9Qg==
  /@types/orchestrator/0.0.30:
    dependencies:
      '@types/q': 0.0.32
    dev: false
    resolution:
      integrity: sha1-3N2o1ke1aLex40F4yx8LRKyamOU=
  /@types/q/0.0.32:
    dev: false
    resolution:
      integrity: sha1-vShOV8hPEyXacCur/IKlMoGQwMU=
  /@types/ramda/0.25.46:
    dev: false
    resolution:
      integrity: sha512-UiyHmzWu0KftAWZXfiUvwToVTHGhaG2fnWVckGwaic4By6YyGqtOpq7m8R3HLrpEsYH0AnRQjtXhdL8igmCuDw==
  /@types/resolve/0.0.8:
    dependencies:
      '@types/node': 8.5.8
    dev: false
    resolution:
      integrity: sha512-auApPaJf3NPfe18hSoJkp8EbZzer2ISk7o8mCC3M9he/a04+gbMF97NkpD2S8riMGvm4BMRI59/SZQSaLTKpsQ==
  /@types/rx-core-binding/4.0.4:
    dependencies:
      '@types/rx-core': 4.0.3
    dev: false
    resolution:
      integrity: sha512-5pkfxnC4w810LqBPUwP5bg7SFR/USwhMSaAeZQQbEHeBp57pjKXRlXmqpMrLJB4y1oglR/c2502853uN0I+DAQ==
  /@types/rx-core/4.0.3:
    dev: false
    resolution:
      integrity: sha1-CzNUsSOM7b4rdPYybxOdvHpZHWA=
  /@types/rx-lite-aggregates/4.0.3:
    dependencies:
      '@types/rx-lite': 4.0.6
    dev: false
    resolution:
      integrity: sha512-MAGDAHy8cRatm94FDduhJF+iNS5//jrZ/PIfm+QYw9OCeDgbymFHChM8YVIvN2zArwsRftKgE33QfRWvQk4DPg==
  /@types/rx-lite-async/4.0.2:
    dependencies:
      '@types/rx-lite': 4.0.6
    dev: false
    resolution:
      integrity: sha512-vTEv5o8l6702ZwfAM5aOeVDfUwBSDOs+ARoGmWAKQ6LOInQ8J4/zjM7ov12fuTpktUKdMQjkeCp07Vd73mPkxw==
  /@types/rx-lite-backpressure/4.0.3:
    dependencies:
      '@types/rx-lite': 4.0.6
    dev: false
    resolution:
      integrity: sha512-Y6aIeQCtNban5XSAF4B8dffhIKu6aAy/TXFlScHzSxh6ivfQBQw6UjxyEJxIOt3IT49YkS+siuayM2H/Q0cmgA==
  /@types/rx-lite-coincidence/4.0.3:
    dependencies:
      '@types/rx-lite': 4.0.6
    dev: false
    resolution:
      integrity: sha512-1VNJqzE9gALUyMGypDXZZXzR0Tt7LC9DdAZQ3Ou/Q0MubNU35agVUNXKGHKpNTba+fr8GdIdkC26bRDqtCQBeQ==
  /@types/rx-lite-experimental/4.0.1:
    dependencies:
      '@types/rx-lite': 4.0.6
    dev: false
    resolution:
      integrity: sha1-xTL1y98/LBXaFt7Ykw0bKYQCPL0=
  /@types/rx-lite-joinpatterns/4.0.1:
    dependencies:
      '@types/rx-lite': 4.0.6
    dev: false
    resolution:
      integrity: sha1-9w/jcFGKhDLykVjMkv+1a05K/D4=
  /@types/rx-lite-testing/4.0.1:
    dependencies:
      '@types/rx-lite-virtualtime': 4.0.3
    dev: false
    resolution:
      integrity: sha1-IbGdEfTf1v/vWp0WSOnIh5v+Iek=
  /@types/rx-lite-time/4.0.3:
    dependencies:
      '@types/rx-lite': 4.0.6
    dev: false
    resolution:
      integrity: sha512-ukO5sPKDRwCGWRZRqPlaAU0SKVxmWwSjiOrLhoQDoWxZWg6vyB9XLEZViKOzIO6LnTIQBlk4UylYV0rnhJLxQw==
  /@types/rx-lite-virtualtime/4.0.3:
    dependencies:
      '@types/rx-lite': 4.0.6
    dev: false
    resolution:
      integrity: sha512-3uC6sGmjpOKatZSVHI2xB1+dedgml669ZRvqxy+WqmGJDVusOdyxcKfyzjW0P3/GrCiN4nmRkLVMhPwHCc5QLg==
  /@types/rx-lite/4.0.6:
    dependencies:
      '@types/rx-core': 4.0.3
      '@types/rx-core-binding': 4.0.4
    dev: false
    resolution:
      integrity: sha512-oYiDrFIcor9zDm0VDUca1UbROiMYBxMLMaM6qzz4ADAfOmA9r1dYEcAFH+2fsPI5BCCjPvV9pWC3X3flbrvs7w==
  /@types/rx/4.1.1:
    dependencies:
      '@types/rx-core': 4.0.3
      '@types/rx-core-binding': 4.0.4
      '@types/rx-lite': 4.0.6
      '@types/rx-lite-aggregates': 4.0.3
      '@types/rx-lite-async': 4.0.2
      '@types/rx-lite-backpressure': 4.0.3
      '@types/rx-lite-coincidence': 4.0.3
      '@types/rx-lite-experimental': 4.0.1
      '@types/rx-lite-joinpatterns': 4.0.1
      '@types/rx-lite-testing': 4.0.1
      '@types/rx-lite-time': 4.0.3
      '@types/rx-lite-virtualtime': 4.0.3
    dev: false
    resolution:
      integrity: sha1-WY/JSla67ZdfGUV04PVy/Y5iekg=
  /@types/semver/5.3.33:
    dev: false
    resolution:
      integrity: sha512-UwrBgjsRS8BSsckIEdrAhIAmdh0MJidtKTvD3S6tpMq6qHLY3uGaNYcRDUjPxpF4hOAOEbMNSXhhfxmNHB1QNQ==
  /@types/serve-static/1.13.1:
    dependencies:
      '@types/express-serve-static-core': 4.11.0
      '@types/mime': 0.0.29
    dev: false
    resolution:
      integrity: sha512-jDMH+3BQPtvqZVIcsH700Dfi8Q3MIcEx16g/VdxjoqiGR/NntekB10xdBpirMKnPe9z2C5cBmL0vte0YttOr3Q==
  /@types/sinon/1.16.34:
    dev: false
    resolution:
      integrity: sha1-qXYf/zPQ97P+YYdbV3d4oldqmgM=
  /@types/source-map/0.5.0:
    dev: false
    resolution:
      integrity: sha1-3TS72OMv5OdPLj2KwH+KpbRaR6w=
  /@types/tapable/1.0.2:
    dev: false
    resolution:
      integrity: sha512-42zEJkBpNfMEAvWR5WlwtTH22oDzcMjFsL9gDGExwF8X8WvAiw7Vwop7hPw03QT8TKfec83LwbHj6SvpqM4ELQ==
  /@types/tar/4.0.0:
    dependencies:
      '@types/node': 8.5.8
    dev: false
    resolution:
      integrity: sha512-YybbEHNngcHlIWVCYsoj7Oo1JU9JqONuAlt1LlTH/lmL8BMhbzdFUgReY87a05rY1j8mfK47Del+TCkaLAXwLw==
  /@types/through/0.0.29:
    dependencies:
      '@types/node': 8.5.8
    dev: false
    resolution:
      integrity: sha512-9a7C5VHh+1BKblaYiq+7Tfc+EOmjMdZaD1MYtkQjSoxgB69tBjW98ry6SKsi4zEIWztLOMRuL87A3bdT/Fc/4w==
  /@types/through2/2.0.32:
    dependencies:
      '@types/node': 8.5.8
    dev: false
    resolution:
      integrity: sha1-RwAkRQ8at2QPGfnr9C09pXTCYSk=
  /@types/uglify-js/2.6.29:
    dependencies:
      '@types/source-map': 0.5.0
    dev: false
    resolution:
      integrity: sha512-BdFLCZW0GTl31AbqXSak8ss/MqEZ3DN2MH9rkAyGoTuzK7ifGUlX+u0nfbWeTsa7IPcZhtn8BlpYBXSV+vqGhQ==
  /@types/vinyl/1.2.30:
    dependencies:
      '@types/node': 8.5.8
    dev: false
    resolution:
      integrity: sha1-kRXAxFxAxXVziQa+n7Tfb1ueUBM=
  /@types/webpack-env/1.13.0:
    dev: false
    resolution:
      integrity: sha1-MEQ4FkfhHulzxa8uklMjkw9pHYA=
  /@types/webpack/4.4.0:
    dependencies:
      '@types/node': 8.5.8
      '@types/tapable': 1.0.2
      '@types/uglify-js': 2.6.29
      source-map: 0.6.1
    dev: false
    resolution:
      integrity: sha512-G7TXt4IRP7NTQO8R8QyDN7YwkQzlxjiKhA+z7W5FvkGbK7kIdOUtW2e7AE2w33Q10uphyG+vr8pfRy7wBWLmsA==
  /@types/yargs/0.0.34:
    dev: false
    resolution:
      integrity: sha1-FWBCn8VQxDvEGnt9PfoK+8yRSjU=
  /@types/z-schema/3.16.31:
    dev: false
    resolution:
      integrity: sha1-LrHQCl5Ow/pYx2r94S4YK2bcXBw=
  /@yarnpkg/lockfile/1.0.2:
    dev: false
    resolution:
      integrity: sha512-MqJ00WXw89ga0rK6GZkdmmgv3bAsxpJixyTthjcix73O44pBqotyU2BejBkLuIsaOBI6SEu77vAnSyLe5iIHkw==
  /@zkochan/cmd-shim/2.2.4:
    dependencies:
      is-windows: 1.0.2
      mkdirp-promise: 5.0.1
      mz: 2.7.0
    dev: false
    engines:
      node: '>=4'
    resolution:
      integrity: sha512-BDy1oz6aFYyY73618IkXzJzFghnXwVZDc3SVa6MVKTrrk4RgubahAF5yKK+Mx4a78tfO0OHeZnJKPs0pNy5uNA==
  /abab/1.0.4:
    dev: false
    resolution:
      integrity: sha1-X6rZwsB/YN12dw9xzwJbYqY8/U4=
  /abab/2.0.0:
    dev: false
    resolution:
      integrity: sha512-sY5AXXVZv4Y1VACTtR11UJCPHHudgY5i26Qj5TypE6DKlIApbwb5uqhXcJ5UUGbvZNRh7EeIoW+LrJumBsKp7w==
  /abbrev/1.0.9:
    dev: false
    resolution:
      integrity: sha1-kbR5JYinc4wl813W9jdSovh3YTU=
  /abbrev/1.1.1:
    dev: false
    resolution:
      integrity: sha512-nne9/IiQ/hzIhY6pdDnbBtz7DjPTKrY00P/zvPSm5pOFkl6xuGrGnXn/VtTNNfNtAfZ9/1RtehkszU9qcTii0Q==
  /accepts/1.3.3:
    dependencies:
      mime-types: 2.1.21
      negotiator: 0.6.1
    dev: false
    engines:
      node: '>= 0.6'
    resolution:
      integrity: sha1-w8p0NJOGSMPg2cHjKN1otiLChMo=
  /accepts/1.3.5:
    dependencies:
      mime-types: 2.1.21
      negotiator: 0.6.1
    dev: false
    engines:
      node: '>= 0.6'
    resolution:
      integrity: sha1-63d99gEXI6OxTopywIBcjoZ0a9I=
  /acorn-dynamic-import/2.0.2:
    dependencies:
      acorn: 4.0.13
    dev: false
    resolution:
      integrity: sha1-x1K9IQvvZ5UBtsbLf8hPj0cVjMQ=
  /acorn-globals/4.3.0:
    dependencies:
      acorn: 6.0.5
      acorn-walk: 6.1.1
    dev: false
    resolution:
      integrity: sha512-hMtHj3s5RnuhvHPowpBYvJVj3rAar82JiDQHvGs1zO0l10ocX/xEdBShNHTJaboucJUsScghp74pH3s7EnHHQw==
  /acorn-walk/6.1.1:
    dev: false
    engines:
      node: '>=0.4.0'
    resolution:
      integrity: sha512-OtUw6JUTgxA2QoqqmrmQ7F2NYqiBPi/L2jqHyFtllhOUvXYQXf0Z1CYUinIfyT4bTCGmrA7gX9FvHA81uzCoVw==
  /acorn/4.0.13:
    dev: false
    engines:
      node: '>=0.4.0'
    hasBin: true
    resolution:
      integrity: sha1-EFSVrlNh1pe9GVyCUZLhrX8lN4c=
  /acorn/5.7.3:
    dev: false
    engines:
      node: '>=0.4.0'
    hasBin: true
    resolution:
      integrity: sha512-T/zvzYRfbVojPWahDsE5evJdHb3oJoQfFbsrKM7w5Zcs++Tr257tia3BmMP8XYVjp1S9RZXQMh7gao96BlqZOw==
  /acorn/6.0.5:
    dev: false
    engines:
      node: '>=0.4.0'
    hasBin: true
    resolution:
      integrity: sha512-i33Zgp3XWtmZBMNvCr4azvOFeWVw1Rk6p3hfi3LUDvIFraOMywb1kAtrbi+med14m4Xfpqm3zRZMT+c0FNE7kg==
  /after/0.8.2:
    dev: false
    resolution:
      integrity: sha1-/ts5T58OAqqXaOcCvaI7UF+ufh8=
  /agent-base/4.2.1:
    dependencies:
      es6-promisify: 5.0.0
    dev: false
    engines:
      node: '>= 4.0.0'
    resolution:
      integrity: sha512-JVwXMr9nHYTUXsBFKUqhJwvlcYU/blreOEUkhNR2eXZIvwd+c+o5V4MgDPKWnMS/56awN3TRzIP+KoPn+roQtg==
  /ajv-keywords/3.2.0/ajv@6.6.2:
    dependencies:
      ajv: 6.6.2
    dev: false
    id: registry.npmjs.org/ajv-keywords/3.2.0
    peerDependencies:
      ajv: ^6.0.0
    resolution:
      integrity: sha1-6GuBnGAs+IIa1jdBNpjx3sAhhHo=
  /ajv/5.5.2:
    dependencies:
      co: 4.6.0
      fast-deep-equal: 1.1.0
      fast-json-stable-stringify: 2.0.0
      json-schema-traverse: 0.3.1
    dev: false
    resolution:
      integrity: sha1-c7Xuyj+rZT49P5Qis0GtQiBdyWU=
  /ajv/6.6.2:
    dependencies:
      fast-deep-equal: 2.0.1
      fast-json-stable-stringify: 2.0.0
      json-schema-traverse: 0.4.1
      uri-js: 4.2.2
    dev: false
    resolution:
      integrity: sha512-FBHEW6Jf5TB9MGBgUUA9XHkTbjXYfAUjY43ACMfmdMRHniyoMHjHjzD50OK8LGDWQwp4rWEsIq5kEqq7rvIM1g==
  /align-text/0.1.4:
    dependencies:
      kind-of: 3.2.2
      longest: 1.0.1
      repeat-string: 1.6.1
    dev: false
    engines:
      node: '>=0.10.0'
    resolution:
      integrity: sha1-DNkKVhCT810KmSVsIrcGlDP60Rc=
  /amdefine/1.0.1:
    dev: false
    engines:
      node: '>=0.4.2'
    resolution:
      integrity: sha1-SlKCrBZHKek2Gbz9OtFR+BfOkfU=
  /ansi-colors/1.1.0:
    dependencies:
      ansi-wrap: 0.1.0
    dev: false
    engines:
      node: '>=0.10.0'
    resolution:
      integrity: sha512-SFKX67auSNoVR38N3L+nvsPjOE0bybKTYbkf5tRvushrAPQ9V75huw0ZxBkKVeRU9kqH3d6HA4xTckbwZ4ixmA==
  /ansi-escapes/3.1.0:
    dev: false
    engines:
      node: '>=4'
    resolution:
      integrity: sha512-UgAb8H9D41AQnu/PbWlCofQVcnV4Gs2bBJi9eZPxfU/hgglFh3SMDMENRIqdr7H6XFnXdoknctFByVsCOotTVw==
  /ansi-gray/0.1.1:
    dependencies:
      ansi-wrap: 0.1.0
    dev: false
    engines:
      node: '>=0.10.0'
    resolution:
      integrity: sha1-KWLPVOyXksSFEKPetSRDaGHvclE=
  /ansi-regex/0.2.1:
    dev: false
    engines:
      node: '>=0.10.0'
    resolution:
      integrity: sha1-DY6UaWej2BQ/k+JOKYUl/BsiNfk=
  /ansi-regex/2.1.1:
    dev: false
    engines:
      node: '>=0.10.0'
    resolution:
      integrity: sha1-w7M6te42DYbg5ijwRorn7yfWVN8=
  /ansi-regex/3.0.0:
    dev: false
    engines:
      node: '>=4'
    resolution:
      integrity: sha1-7QMXwyIGT3lGbAKWa922Bas32Zg=
  /ansi-regex/4.0.0:
    dev: false
    engines:
      node: '>=6'
    resolution:
      integrity: sha512-iB5Dda8t/UqpPI/IjsejXu5jOGDrzn41wJyljwPH65VCIbk6+1BzFIMJGFwTNrYXT1CrD+B4l19U7awiQ8rk7w==
  /ansi-styles/1.1.0:
    dev: false
    engines:
      node: '>=0.10.0'
    resolution:
      integrity: sha1-6uy/Zs1waIJ2Cy9GkVgrj1XXp94=
  /ansi-styles/2.2.1:
    dev: false
    engines:
      node: '>=0.10.0'
    resolution:
      integrity: sha1-tDLdM1i2NM914eRmQ2gkBTPB3b4=
  /ansi-styles/3.2.1:
    dependencies:
      color-convert: 1.9.3
    dev: false
    engines:
      node: '>=4'
    resolution:
      integrity: sha512-VT0ZI6kZRdTh8YyJw3SMbYm/u+NqfsAxEpWO0Pf9sq8/e94WxxOpPKx9FR1FlyCtOVDNOQ+8ntlqFxiRc+r5qA==
  /ansi-wrap/0.1.0:
    dev: false
    engines:
      node: '>=0.10.0'
    resolution:
      integrity: sha1-qCJQ3bABXponyoLoLqYDu/pF768=
  /any-promise/1.3.0:
    dev: false
    resolution:
      integrity: sha1-q8av7tzqUugJzcA3au0845Y10X8=
  /anymatch/1.3.2:
    dependencies:
      micromatch: 2.3.11
      normalize-path: 2.1.1
    dev: false
    resolution:
      integrity: sha512-0XNayC8lTHQ2OI8aljNCN3sSx6hsr/1+rlcDAotXJR7C1oZZHCNsfpbKwMjRA3Uqb5tF1Rae2oloTr4xpq+WjA==
  /anymatch/2.0.0:
    dependencies:
      micromatch: 3.1.10
      normalize-path: 2.1.1
    dev: false
    resolution:
      integrity: sha512-5teOsQWABXHHBFP9y3skS5P3d/WfWXpv3FUpy+LorMrNYaT9pI4oLMQX7jzQ2KklNpGpWHzdCXTDT2Y3XGlZBw==
  /append-transform/0.4.0:
    dependencies:
      default-require-extensions: 1.0.0
    dev: false
    engines:
      node: '>=0.10.0'
    resolution:
      integrity: sha1-126/jKlNJ24keja61EpLdKthGZE=
  /aproba/1.2.0:
    dev: false
    resolution:
      integrity: sha512-Y9J6ZjXtoYh8RnXVCMOU/ttDmk1aBjunq9vO0ta5x85WDQiQfUF9sIPBITdbiiIVcBo03Hi3jMxigBtsddlXRw==
  /archy/1.0.0:
    dev: false
    resolution:
      integrity: sha1-+cjBN1fMHde8N5rHeyxipcKGjEA=
  /are-we-there-yet/1.1.5:
    dependencies:
      delegates: 1.0.0
      readable-stream: 2.3.6
    dev: false
    resolution:
      integrity: sha512-5hYdAkZlcG8tOLujVDTgCT+uPX0VnpAH28gWsLfzpXYm7wP6mp5Q/gYyR7YQ0cKVJcXJnl3j2kpBan13PtQf6w==
  /argparse/1.0.10:
    dependencies:
      sprintf-js: 1.0.3
    dev: false
    resolution:
      integrity: sha512-o5Roy6tNG4SL/FOkCAN6RzjiakZS25RLYFrcMttJqbdd8BWrnA+fGz57iN5Pb06pvBGvl5gQ0B48dJlslXvoTg==
  /arr-diff/2.0.0:
    dependencies:
      arr-flatten: 1.1.0
    dev: false
    engines:
      node: '>=0.10.0'
    resolution:
      integrity: sha1-jzuCf5Vai9ZpaX5KQlasPOrjVs8=
  /arr-diff/4.0.0:
    dev: false
    engines:
      node: '>=0.10.0'
    resolution:
      integrity: sha1-1kYQdP6/7HHn4VI1dhoyml3HxSA=
  /arr-flatten/1.1.0:
    dev: false
    engines:
      node: '>=0.10.0'
    resolution:
      integrity: sha512-L3hKV5R/p5o81R7O02IGnwpDmkp6E982XhtbuwSe3O4qOtMMMtodicASA1Cny2U+aCXcNpml+m4dPsvsJ3jatg==
  /arr-union/3.1.0:
    dev: false
    engines:
      node: '>=0.10.0'
    resolution:
      integrity: sha1-45sJrqne+Gao8gbiiK9jkZuuOcQ=
  /array-differ/1.0.0:
    dev: false
    engines:
      node: '>=0.10.0'
    resolution:
      integrity: sha1-7/UuN1gknTO+QCuLuOVkuytdQDE=
  /array-each/1.0.1:
    dev: false
    engines:
      node: '>=0.10.0'
    resolution:
      integrity: sha1-p5SvDAWrF1KEbudTofIRoFugxE8=
  /array-equal/1.0.0:
    dev: false
    resolution:
      integrity: sha1-jCpe8kcv2ep0KwTHenUJO6J1fJM=
  /array-filter/0.0.1:
    dev: false
    resolution:
      integrity: sha1-fajPLiZijtcygDWB/SH2fKzS7uw=
  /array-find-index/1.0.2:
    dev: false
    engines:
      node: '>=0.10.0'
    resolution:
      integrity: sha1-3wEKoSh+Fku9pvlyOwqWoexBh6E=
  /array-flatten/1.1.1:
    dev: false
    resolution:
      integrity: sha1-ml9pkFGx5wczKPKgCJaLZOopVdI=
  /array-map/0.0.0:
    dev: false
    resolution:
      integrity: sha1-iKK6tz0c97zVwbEYoAP2b2ZfpmI=
  /array-reduce/0.0.0:
    dev: false
    resolution:
      integrity: sha1-FziZ0//Rx9k4PkR5Ul2+J4yrXys=
  /array-slice/0.2.3:
    dev: false
    engines:
      node: '>=0.10.0'
    resolution:
      integrity: sha1-3Tz7gO15c6dRF82sabC5nshhhvU=
  /array-slice/1.1.0:
    dev: false
    engines:
      node: '>=0.10.0'
    resolution:
      integrity: sha512-B1qMD3RBP7O8o0H2KbrXDyB0IccejMF15+87Lvlor12ONPRHP6gTjXMNkt/d3ZuOGbAe66hFmaCfECI24Ufp6w==
  /array-union/1.0.2:
    dependencies:
      array-uniq: 1.0.3
    dev: false
    engines:
      node: '>=0.10.0'
    resolution:
      integrity: sha1-mjRBDk9OPaI96jdb5b5w8kd47Dk=
  /array-uniq/1.0.3:
    dev: false
    engines:
      node: '>=0.10.0'
    resolution:
      integrity: sha1-r2rId6Jcx/dOBYiUdThY39sk/bY=
  /array-unique/0.2.1:
    dev: false
    engines:
      node: '>=0.10.0'
    resolution:
      integrity: sha1-odl8yvy8JiXMcPrc6zalDFiwGlM=
  /array-unique/0.3.2:
    dev: false
    engines:
      node: '>=0.10.0'
    resolution:
      integrity: sha1-qJS3XUvE9s1nnvMkSp/Y9Gri1Cg=
  /arraybuffer.slice/0.0.6:
    dev: false
    resolution:
      integrity: sha1-8zshWfBTKj8xB6JywMz70a0peco=
  /arrify/1.0.1:
    dev: false
    engines:
      node: '>=0.10.0'
    resolution:
      integrity: sha1-iYUI2iIm84DfkEcoRWhJwVAaSw0=
  /asap/2.0.6:
    dev: false
    resolution:
      integrity: sha1-5QNHYR1+aQlDIIu9r+vLwvuGbUY=
  /asn1.js/4.10.1:
    dependencies:
      bn.js: 4.11.8
      inherits: 2.0.3
      minimalistic-assert: 1.0.1
    dev: false
    resolution:
      integrity: sha512-p32cOF5q0Zqs9uBiONKYLm6BClCoBCM5O9JfeUSlnQLBTxYdTK+pW+nXflm8UkKd2UYlEbYz5qEi0JuZR9ckSw==
  /asn1/0.2.4:
    dependencies:
      safer-buffer: 2.1.2
    dev: false
    resolution:
      integrity: sha512-jxwzQpLQjSmWXgwaCZE9Nz+glAG01yF1QnWgbhGwHI5A6FRIEY6IVqtHhIepHqI7/kyEyQEagBC5mBEFlIYvdg==
  /assert-plus/1.0.0:
    dev: false
    engines:
      node: '>=0.8'
    resolution:
      integrity: sha1-8S4PPF13sLHN2RRpQuTpbB5N1SU=
  /assert/1.4.1:
    dependencies:
      util: 0.10.3
    dev: false
    resolution:
      integrity: sha1-mZEtWRg2tab1s0XA8H7vwI/GXZE=
  /assertion-error/1.1.0:
    dev: false
    resolution:
      integrity: sha512-jgsaNduz+ndvGyFt3uSuWqvy4lCnIJiovtouQN5JZHOKCS2QuhEdbcQHFhVksz2N2U9hXJo8odG7ETyWlEeuDw==
  /assign-symbols/1.0.0:
    dev: false
    engines:
      node: '>=0.10.0'
    resolution:
      integrity: sha1-WWZ/QfrdTyDMvCu5a41Pf3jsA2c=
  /astral-regex/1.0.0:
    dev: false
    engines:
      node: '>=4'
    resolution:
      integrity: sha512-+Ryf6g3BKoRc7jfp7ad8tM4TtMiaWvbF/1/sQcZPkkS7ag3D5nMBCe2UfOTONtAkaG0tO0ij3C5Lwmf1EiyjHg==
  /async-each/1.0.1:
    dev: false
    resolution:
      integrity: sha1-GdOGodntxufByF04iu28xW0zYC0=
  /async-foreach/0.1.3:
    dev: false
    resolution:
      integrity: sha1-NhIfhFwFeBct5Bmpfb6x0W7DRUI=
  /async-limiter/1.0.0:
    dev: false
    resolution:
      integrity: sha512-jp/uFnooOiO+L211eZOoSyzpOITMXx1rBITauYykG3BRYPu8h0UcxsPNB04RR5vo4Tyz3+ay17tR6JVf9qzYWg==
  /async/0.9.2:
    dev: false
    resolution:
      integrity: sha1-rqdNXmHB+JlhO/ZL2mbUx48v0X0=
  /async/1.5.2:
    dev: false
    resolution:
      integrity: sha1-7GphrlZIDAw8skHJVhjiCJL5Zyo=
  /async/2.6.1:
    dependencies:
      lodash: 4.17.11
    dev: false
    resolution:
      integrity: sha512-fNEiL2+AZt6AlAw/29Cr0UDe4sRAHCpEHh54WMz+Bb7QfNcFw4h3loofyJpLeQs4Yx7yuqu/2dLgM5hKOs6HlQ==
  /asynckit/0.4.0:
    dev: false
    resolution:
      integrity: sha1-x57Zf380y48robyXkLzDZkdLS3k=
  /atob/2.1.2:
    dev: false
    engines:
      node: '>= 4.5.0'
    hasBin: true
    resolution:
      integrity: sha512-Wm6ukoaOGJi/73p/cl2GvLjTI5JM1k/O14isD73YML8StrH/7/lRFgmg8nICZgD3bZZvjwCGxtMOD3wWNAu8cg==
  /autoprefixer/9.1.5:
    dependencies:
      browserslist: 4.3.7
      caniuse-lite: 1.0.30000927
      normalize-range: 0.1.2
      num2fraction: 1.2.2
      postcss: 7.0.5
      postcss-value-parser: 3.3.1
    dev: false
    engines:
      node: '>=6.0.0'
    hasBin: true
    resolution:
      integrity: sha512-kk4Zb6RUc58ld7gdosERHMF3DzIYJc2fp5sX46qEsGXQQy5bXsu8qyLjoxuY1NuQ/cJuCYnx99BfjwnRggrYIw==
  /aws-sign2/0.7.0:
    dev: false
    resolution:
      integrity: sha1-tG6JCTSpWR8tL2+G1+ap8bP+dqg=
  /aws4/1.8.0:
    dev: false
    resolution:
      integrity: sha512-ReZxvNHIOv88FlT7rxcXIIC0fPt4KZqZbOlivyWtXLt8ESx84zd3kMC6iK5jVeS2qt+g7ftS7ye4fi06X5rtRQ==
  /babel-code-frame/6.26.0:
    dependencies:
      chalk: 1.1.3
      esutils: 2.0.2
      js-tokens: 3.0.2
    dev: false
    resolution:
      integrity: sha1-Y/1D99weO7fONZR9uP42mj9Yx0s=
  /babel-core/6.26.3:
    dependencies:
      babel-code-frame: 6.26.0
      babel-generator: 6.26.1
      babel-helpers: 6.24.1
      babel-messages: 6.23.0
      babel-register: 6.26.0
      babel-runtime: 6.26.0
      babel-template: 6.26.0
      babel-traverse: 6.26.0
      babel-types: 6.26.0
      babylon: 6.18.0
      convert-source-map: 1.6.0
      debug: 2.6.9
      json5: 0.5.1
      lodash: 4.17.11
      minimatch: 3.0.4
      path-is-absolute: 1.0.1
      private: 0.1.8
      slash: 1.0.0
      source-map: 0.5.7
    dev: false
    resolution:
      integrity: sha512-6jyFLuDmeidKmUEb3NM+/yawG0M2bDZ9Z1qbZP59cyHLz8kYGKYwpJP0UwUKKUiTRNvxfLesJnTedqczP7cTDA==
  /babel-generator/6.26.1:
    dependencies:
      babel-messages: 6.23.0
      babel-runtime: 6.26.0
      babel-types: 6.26.0
      detect-indent: 4.0.0
      jsesc: 1.3.0
      lodash: 4.17.11
      source-map: 0.5.7
      trim-right: 1.0.1
    dev: false
    resolution:
      integrity: sha512-HyfwY6ApZj7BYTcJURpM5tznulaBvyio7/0d4zFOeMPUmfxkCjHocCuoLa2SAGzBI8AREcH3eP3758F672DppA==
  /babel-helpers/6.24.1:
    dependencies:
      babel-runtime: 6.26.0
      babel-template: 6.26.0
    dev: false
    resolution:
      integrity: sha1-NHHenK7DiOXIUOWX5Yom3fN2ArI=
  /babel-jest/22.4.4/babel-core@6.26.3:
    dependencies:
      babel-core: 6.26.3
      babel-plugin-istanbul: 4.1.6
      babel-preset-jest: 22.4.4
    dev: false
    id: registry.npmjs.org/babel-jest/22.4.4
    peerDependencies:
      babel-core: ^6.0.0 || ^7.0.0-0
    resolution:
      integrity: sha512-A9NB6/lZhYyypR9ATryOSDcqBaqNdzq4U+CN+/wcMsLcmKkPxQEoTKLajGfd3IkxNyVBT8NewUK2nWyGbSzHEQ==
  /babel-jest/23.6.0/babel-core@6.26.3:
    dependencies:
      babel-core: 6.26.3
      babel-plugin-istanbul: 4.1.6
      babel-preset-jest: 23.2.0
    dev: false
    id: registry.npmjs.org/babel-jest/23.6.0
    peerDependencies:
      babel-core: ^6.0.0 || ^7.0.0-0
    resolution:
      integrity: sha512-lqKGG6LYXYu+DQh/slrQ8nxXQkEkhugdXsU6St7GmhVS7Ilc/22ArwqXNJrf0QaOBjZB0360qZMwXqDYQHXaew==
  /babel-messages/6.23.0:
    dependencies:
      babel-runtime: 6.26.0
    dev: false
    resolution:
      integrity: sha1-8830cDhYA1sqKVHG7F7fbGLyYw4=
  /babel-plugin-istanbul/4.1.6:
    dependencies:
      babel-plugin-syntax-object-rest-spread: 6.13.0
      find-up: 2.1.0
      istanbul-lib-instrument: 1.10.2
      test-exclude: 4.2.3
    dev: false
    resolution:
      integrity: sha512-PWP9FQ1AhZhS01T/4qLSKoHGY/xvkZdVBGlKM/HuxxS3+sC66HhTNR7+MpbO/so/cz/wY94MeSWJuP1hXIPfwQ==
  /babel-plugin-jest-hoist/22.4.4:
    dev: false
    resolution:
      integrity: sha512-DUvGfYaAIlkdnygVIEl0O4Av69NtuQWcrjMOv6DODPuhuGLDnbsARz3AwiiI/EkIMMlxQDUcrZ9yoyJvTNjcVQ==
  /babel-plugin-jest-hoist/23.2.0:
    dev: false
    resolution:
      integrity: sha1-5h+uBaHKiAGq3uV6bWa4zvr0QWc=
  /babel-plugin-syntax-object-rest-spread/6.13.0:
    dev: false
    resolution:
      integrity: sha1-/WU28rzhODb/o6VFjEkDpZe7O/U=
  /babel-plugin-transform-es2015-modules-commonjs/6.26.2:
    dependencies:
      babel-plugin-transform-strict-mode: 6.24.1
      babel-runtime: 6.26.0
      babel-template: 6.26.0
      babel-types: 6.26.0
    dev: false
    resolution:
      integrity: sha512-CV9ROOHEdrjcwhIaJNBGMBCodN+1cfkwtM1SbUHmvyy35KGT7fohbpOxkE2uLz1o6odKK2Ck/tz47z+VqQfi9Q==
  /babel-plugin-transform-strict-mode/6.24.1:
    dependencies:
      babel-runtime: 6.26.0
      babel-types: 6.26.0
    dev: false
    resolution:
      integrity: sha1-1fr3qleKZbvlkc9e2uBKDGcCB1g=
  /babel-preset-jest/22.4.4:
    dependencies:
      babel-plugin-jest-hoist: 22.4.4
      babel-plugin-syntax-object-rest-spread: 6.13.0
    dev: false
    resolution:
      integrity: sha512-+dxMtOFwnSYWfum0NaEc0O03oSdwBsjx4tMSChRDPGwu/4wSY6Q6ANW3wkjKpJzzguaovRs/DODcT4hbSN8yiA==
  /babel-preset-jest/23.2.0:
    dependencies:
      babel-plugin-jest-hoist: 23.2.0
      babel-plugin-syntax-object-rest-spread: 6.13.0
    dev: false
    resolution:
      integrity: sha1-jsegOhOPABoaj7HoETZSvxpV2kY=
  /babel-register/6.26.0:
    dependencies:
      babel-core: 6.26.3
      babel-runtime: 6.26.0
      core-js: 2.6.1
      home-or-tmp: 2.0.0
      lodash: 4.17.11
      mkdirp: 0.5.1
      source-map-support: 0.4.18
    dev: false
    resolution:
      integrity: sha1-btAhFz4vy0htestFxgCahW9kcHE=
  /babel-runtime/6.26.0:
    dependencies:
      core-js: 2.6.1
      regenerator-runtime: 0.11.1
    dev: false
    resolution:
      integrity: sha1-llxwWGaOgrVde/4E/yM3vItWR/4=
  /babel-template/6.26.0:
    dependencies:
      babel-runtime: 6.26.0
      babel-traverse: 6.26.0
      babel-types: 6.26.0
      babylon: 6.18.0
      lodash: 4.17.11
    dev: false
    resolution:
      integrity: sha1-3gPi0WOWsGn0bdn/+FIfsaDjXgI=
  /babel-traverse/6.26.0:
    dependencies:
      babel-code-frame: 6.26.0
      babel-messages: 6.23.0
      babel-runtime: 6.26.0
      babel-types: 6.26.0
      babylon: 6.18.0
      debug: 2.6.9
      globals: 9.18.0
      invariant: 2.2.4
      lodash: 4.17.11
    dev: false
    resolution:
      integrity: sha1-RqnL1+3MYsjlwGTi0tjQ9ANXZu4=
  /babel-types/6.26.0:
    dependencies:
      babel-runtime: 6.26.0
      esutils: 2.0.2
      lodash: 4.17.11
      to-fast-properties: 1.0.3
    dev: false
    resolution:
      integrity: sha1-o7Bz+Uq0nrb6Vc1lInozQ4BjJJc=
  /babylon/6.18.0:
    dev: false
    hasBin: true
    resolution:
      integrity: sha512-q/UEjfGJ2Cm3oKV71DJz9d25TPnq5rhBVL2Q4fA5wcC3jcrdn7+SssEybFIxwAvvP+YCsCYNKughoF33GxgycQ==
  /backo2/1.0.2:
    dev: false
    resolution:
      integrity: sha1-MasayLEpNjRj41s+u2n038+6eUc=
  /balanced-match/1.0.0:
    dev: false
    resolution:
      integrity: sha1-ibTRmasr7kneFk6gK4nORi1xt2c=
  /base/0.11.2:
    dependencies:
      cache-base: 1.0.1
      class-utils: 0.3.6
      component-emitter: 1.2.1
      define-property: 1.0.0
      isobject: 3.0.1
      mixin-deep: 1.3.1
      pascalcase: 0.1.1
    dev: false
    engines:
      node: '>=0.10.0'
    resolution:
      integrity: sha512-5T6P4xPgpp0YDFvSWwEZ4NoE3aM4QBQXDzmVbraCkFj8zHM+mba8SyqB5DbZWyR7mYHo6Y7BdQo3MoA4m0TeQg==
  /base64-arraybuffer/0.1.5:
    dev: false
    engines:
      node: '>= 0.6.0'
    resolution:
      integrity: sha1-c5JncZI7Whl0etZmqlzUv5xunOg=
  /base64-js/1.3.0:
    dev: false
    resolution:
      integrity: sha512-ccav/yGvoa80BQDljCxsmmQ3Xvx60/UpBIij5QN21W3wBi/hhIC9OoO+KLpu9IJTS9j4DRVJ3aDDF9cMSoa2lw==
  /base64id/1.0.0:
    dev: false
    engines:
      node: '>= 0.4.0'
    resolution:
      integrity: sha1-R2iMuZu2gE8OBtPnY7HDLlfY5rY=
  /batch/0.5.3:
    dev: false
    resolution:
      integrity: sha1-PzQU84AyF0O/wQQvmoP/HVgk1GQ=
  /batch/0.6.1:
    dev: false
    resolution:
      integrity: sha1-3DQxT05nkxgJP8dgJyUl+UvyXBY=
  /bcrypt-pbkdf/1.0.2:
    dependencies:
      tweetnacl: 0.14.5
    dev: false
    resolution:
      integrity: sha1-pDAdOJtqQ/m2f/PKEaP2Y342Dp4=
  /beeper/1.1.1:
    dev: false
    engines:
      node: '>=0.10.0'
    resolution:
      integrity: sha1-5tXqjF2tABMEpwsiY4RH9pyy+Ak=
  /better-assert/1.0.2:
    dependencies:
      callsite: 1.0.0
    dev: false
    resolution:
      integrity: sha1-QIZrnhueC1W0gYlDEeaPr/rrxSI=
  /big.js/3.2.0:
    dev: false
    resolution:
      integrity: sha512-+hN/Zh2D08Mx65pZ/4g5bsmNiZUuChDiQfTUQ7qJr4/kuopCr88xZsAXv6mBoZEsUI4OuGHlX59qE94K2mMW8Q==
  /binary-extensions/1.12.0:
    dev: false
    engines:
      node: '>=0.10.0'
    resolution:
      integrity: sha512-DYWGk01lDcxeS/K9IHPGWfT8PsJmbXRtRd2Sx72Tnb8pcYZQFF1oSDb8hJtS1vhp212q1Rzi5dUf9+nq0o9UIg==
  /binaryextensions/1.0.1:
    dev: false
    resolution:
      integrity: sha1-HmN0iLNbWL2l9HdL+WpSEqjJB1U=
  /bindings/1.2.1:
    dev: false
    resolution:
      integrity: sha1-FK1hE4EtLTfXLme0ystLtyZQXxE=
  /blob/0.0.4:
    dev: false
    resolution:
      integrity: sha1-vPEwUspURj8w+fx+lbmkdjCpSSE=
  /block-stream/0.0.9:
    dependencies:
      inherits: 2.0.3
    dev: false
    engines:
      node: 0.4 || >=0.5.8
    resolution:
      integrity: sha1-E+v+d4oDIFz+A3UUgeu0szAMEmo=
  /bluebird/2.11.0:
    dev: false
    resolution:
      integrity: sha1-U0uQM8AiyVecVro7Plpcqvu2UOE=
  /bn.js/4.11.8:
    dev: false
    resolution:
      integrity: sha512-ItfYfPLkWHUjckQCk8xC+LwxgK8NYcXywGigJgSwOP8Y2iyWT4f2vsZnoOXTTbo+o5yXmIUJ4gn5538SO5S3gA==
  /body-parser/1.14.2:
    dependencies:
      bytes: 2.2.0
      content-type: 1.0.4
      debug: 2.2.0
      depd: 1.1.2
      http-errors: 1.3.1
      iconv-lite: 0.4.13
      on-finished: 2.3.0
      qs: 5.2.0
      raw-body: 2.1.7
      type-is: 1.6.16
    dev: false
    engines:
      node: '>= 0.8'
    resolution:
      integrity: sha1-EBXLH+LEQ4WCWVgdtTMy+NDPUPk=
  /body-parser/1.18.3:
    dependencies:
      bytes: 3.0.0
      content-type: 1.0.4
      debug: 2.6.9
      depd: 1.1.2
      http-errors: 1.6.3
      iconv-lite: 0.4.23
      on-finished: 2.3.0
      qs: 6.5.2
      raw-body: 2.3.3
      type-is: 1.6.16
    dev: false
    engines:
      node: '>= 0.8'
    resolution:
      integrity: sha1-WykhmP/dVTs6DyDe0FkrlWlVyLQ=
  /bole/3.0.2:
    dependencies:
      fast-safe-stringify: 1.1.13
      individual: 3.0.0
    dev: false
    resolution:
      integrity: sha1-vIpIPKlASdqbg3wa0Rzf6+5uBRQ=
  /brace-expansion/1.1.11:
    dependencies:
      balanced-match: 1.0.0
      concat-map: 0.0.1
    dev: false
    resolution:
      integrity: sha512-iCuPHDFgrHX7H2vEI/5xpz07zSHB00TpugqhmYtVmMO6518mCuRMoOYFldEBl0g187ufozdaHgWKcYFb61qGiA==
  /braces/0.1.5:
    dependencies:
      expand-range: 0.1.1
    dev: false
    engines:
      node: '>=0.10.0'
    resolution:
      integrity: sha1-wIVxEIUpHYt1/ddOqw+FlygHEeY=
  /braces/1.8.5:
    dependencies:
      expand-range: 1.8.2
      preserve: 0.2.0
      repeat-element: 1.1.3
    dev: false
    engines:
      node: '>=0.10.0'
    resolution:
      integrity: sha1-uneWLhLf+WnWt2cR6RS3N4V79qc=
  /braces/2.3.2:
    dependencies:
      arr-flatten: 1.1.0
      array-unique: 0.3.2
      extend-shallow: 2.0.1
      fill-range: 4.0.0
      isobject: 3.0.1
      repeat-element: 1.1.3
      snapdragon: 0.8.2
      snapdragon-node: 2.1.1
      split-string: 3.1.0
      to-regex: 3.0.2
    dev: false
    engines:
      node: '>=0.10.0'
    resolution:
      integrity: sha512-aNdbnj9P8PjdXU4ybaWLK2IF3jc/EoDYbC7AazW6to3TRsfXxscC9UXOB5iDiEQrkyIbWp2SLQda4+QAa7nc3w==
  /brorand/1.1.0:
    dev: false
    resolution:
      integrity: sha1-EsJe/kCkXjwyPrhnWgoM5XsiNx8=
  /browser-process-hrtime/0.1.3:
    dev: false
    resolution:
      integrity: sha512-bRFnI4NnjO6cnyLmOV/7PVoDEMJChlcfN0z4s1YMBY989/SvlfMI1lgCnkFUs53e9gQF+w7qu7XdllSTiSl8Aw==
  /browser-resolve/1.11.3:
    dependencies:
      resolve: 1.1.7
    dev: false
    resolution:
      integrity: sha512-exDi1BYWB/6raKHmDTCicQfTkqwN5fioMFV4j8BsfMU4R2DK/QfZfK7kOVkmWCNANf0snkBzqGqAJBao9gZMdQ==
  /browser-stdout/1.3.1:
    dev: false
    resolution:
      integrity: sha512-qhAVI1+Av2X7qelOfAIYwXONood6XlZE/fXaBSmW/T5SzLAmCgzi+eiWE7fUvbHaeNBQH13UftjpXxsfLkMpgw==
  /browserify-aes/1.2.0:
    dependencies:
      buffer-xor: 1.0.3
      cipher-base: 1.0.4
      create-hash: 1.2.0
      evp_bytestokey: 1.0.3
      inherits: 2.0.3
      safe-buffer: 5.1.2
    dev: false
    resolution:
      integrity: sha512-+7CHXqGuspUn/Sl5aO7Ea0xWGAtETPXNSAjHo48JfLdPWcMng33Xe4znFvQweqc/uzk5zSOI3H52CYnjCfb5hA==
  /browserify-cipher/1.0.1:
    dependencies:
      browserify-aes: 1.2.0
      browserify-des: 1.0.2
      evp_bytestokey: 1.0.3
    dev: false
    resolution:
      integrity: sha512-sPhkz0ARKbf4rRQt2hTpAHqn47X3llLkUGn+xEJzLjwY8LRs2p0v7ljvI5EyoRO/mexrNunNECisZs+gw2zz1w==
  /browserify-des/1.0.2:
    dependencies:
      cipher-base: 1.0.4
      des.js: 1.0.0
      inherits: 2.0.3
      safe-buffer: 5.1.2
    dev: false
    resolution:
      integrity: sha512-BioO1xf3hFwz4kc6iBhI3ieDFompMhrMlnDFC4/0/vd5MokpuAc3R+LYbwTA9A5Yc9pq9UYPqffKpW2ObuwX5A==
  /browserify-rsa/4.0.1:
    dependencies:
      bn.js: 4.11.8
      randombytes: 2.0.6
    dev: false
    resolution:
      integrity: sha1-IeCr+vbyApzy+vsTNWenAdQTVSQ=
  /browserify-sign/4.0.4:
    dependencies:
      bn.js: 4.11.8
      browserify-rsa: 4.0.1
      create-hash: 1.2.0
      create-hmac: 1.1.7
      elliptic: 6.4.1
      inherits: 2.0.3
      parse-asn1: 5.1.1
    dev: false
    resolution:
      integrity: sha1-qk62jl17ZYuqa/alfmMMvXqT0pg=
  /browserify-zlib/0.2.0:
    dependencies:
      pako: 1.0.7
    dev: false
    resolution:
      integrity: sha512-Z942RysHXmJrhqk88FmKBVq/v5tqmSkDz7p54G/MGyjMnCFFnC79XWNbg+Vta8W6Wb2qtSZTSxIGkJrRpCFEiA==
  /browserslist/4.3.7:
    dependencies:
      caniuse-lite: 1.0.30000927
      electron-to-chromium: 1.3.97
      node-releases: 1.1.3
    dev: false
    hasBin: true
    resolution:
      integrity: sha512-pWQv51Ynb0MNk9JGMCZ8VkM785/4MQNXiFYtPqI7EEP0TJO+/d/NqRVn1uiAN0DNbnlUSpL2sh16Kspasv3pUQ==
  /bser/2.0.0:
    dependencies:
      node-int64: 0.4.0
    dev: false
    resolution:
      integrity: sha1-mseNPtXZFYBP2HrLFYvHlxR6Fxk=
  /buffer-alloc-unsafe/1.1.0:
    dev: false
    resolution:
      integrity: sha512-TEM2iMIEQdJ2yjPJoSIsldnleVaAk1oW3DBVUykyOLsEsFmEc9kn+SFFPz+gl54KQNxlDnAwCXosOS9Okx2xAg==
  /buffer-alloc/1.2.0:
    dependencies:
      buffer-alloc-unsafe: 1.1.0
      buffer-fill: 1.0.0
    dev: false
    resolution:
      integrity: sha512-CFsHQgjtW1UChdXgbyJGtnm+O/uLQeZdtbDo8mfUgYXCHSM1wgrVxXm6bSyrUuErEb+4sYVGCzASBRot7zyrow==
  /buffer-fill/1.0.0:
    dev: false
    resolution:
      integrity: sha1-+PeLdniYiO858gXNY39o5wISKyw=
  /buffer-from/1.1.1:
    dev: false
    resolution:
      integrity: sha512-MQcXEUbCKtEo7bhqEs6560Hyd4XaovZlO/k9V3hjVUF/zwW7KBVdSK4gIt/bzwS9MbR5qob+F5jusZsb0YQK2A==
  /buffer-xor/1.0.3:
    dev: false
    resolution:
      integrity: sha1-JuYe0UIvtw3ULm42cp7VHYVf6Nk=
  /buffer/4.9.1:
    dependencies:
      base64-js: 1.3.0
      ieee754: 1.1.12
      isarray: 1.0.0
    dev: false
    resolution:
      integrity: sha1-bRu2AbB6TvztlwlBMgkwJ8lbwpg=
  /builtin-modules/1.1.1:
    dev: false
    engines:
      node: '>=0.10.0'
    resolution:
      integrity: sha1-Jw8HbFpywC9bZaR9+Uxf46J4iS8=
  /builtin-status-codes/3.0.0:
    dev: false
    resolution:
      integrity: sha1-hZgoeOIbmOHGZCXgPQF0eI9Wnug=
  /builtins/1.0.3:
    dev: false
    resolution:
      integrity: sha1-y5T662HIaWRR2zZTThQi+U8K7og=
  /bytes/2.2.0:
    dev: false
    resolution:
      integrity: sha1-/TVGSkA/b5EXwt42Cez/nK4ABYg=
  /bytes/2.4.0:
    dev: false
    resolution:
      integrity: sha1-fZcZb51br39pNeJZhVSe3SpsIzk=
  /bytes/3.0.0:
    dev: false
    engines:
      node: '>= 0.8'
    resolution:
      integrity: sha1-0ygVQE1olpn4Wk6k+odV3ROpYEg=
  /cache-base/1.0.1:
    dependencies:
      collection-visit: 1.0.0
      component-emitter: 1.2.1
      get-value: 2.0.6
      has-value: 1.0.0
      isobject: 3.0.1
      set-value: 2.0.0
      to-object-path: 0.3.0
      union-value: 1.0.0
      unset-value: 1.0.0
    dev: false
    engines:
      node: '>=0.10.0'
    resolution:
      integrity: sha512-AKcdTnFSWATd5/GCPRxr2ChwIJ85CeyrEyjRHlKxQ56d4XJMGym0uAiKn0xbLOGOl3+yRpOTi484dVCEc5AUzQ==
  /callsite/1.0.0:
    dev: false
    resolution:
      integrity: sha1-KAOY5dZkvXQDi28JBRU+borxvCA=
  /callsites/2.0.0:
    dev: false
    engines:
      node: '>=4'
    resolution:
      integrity: sha1-BuuE8A7qQT2oav/vrL/7Ngk7PFA=
  /camelcase-keys/2.1.0:
    dependencies:
      camelcase: 2.1.1
      map-obj: 1.0.1
    dev: false
    engines:
      node: '>=0.10.0'
    resolution:
      integrity: sha1-MIvur/3ygRkFHvodkyITyRuPkuc=
  /camelcase/1.2.1:
    dev: false
    engines:
      node: '>=0.10.0'
    resolution:
      integrity: sha1-m7UwTS4LVmmLLHWLCKPqqdqlijk=
  /camelcase/2.1.1:
    dev: false
    engines:
      node: '>=0.10.0'
    resolution:
      integrity: sha1-fB0W1nmhu+WcoCys7PsBHiAfWh8=
  /camelcase/3.0.0:
    dev: false
    engines:
      node: '>=0.10.0'
    resolution:
      integrity: sha1-MvxLn82vhF/N9+c7uXysImHwqwo=
  /camelcase/4.1.0:
    dev: false
    engines:
      node: '>=4'
    resolution:
      integrity: sha1-1UVjW+HjPFQmScaRc+Xeas+uNN0=
  /caniuse-lite/1.0.30000927:
    dev: false
    resolution:
      integrity: sha512-ogq4NbUWf1uG/j66k0AmiO3GjqJAlQyF8n4w8a954cbCyFKmYGvRtgz6qkq2fWuduTXHibX7GyYL5Pg58Aks2g==
  /capture-exit/1.2.0:
    dependencies:
      rsvp: 3.6.2
    dev: false
    resolution:
      integrity: sha1-HF/MSJ/QqwDU8ax64QcuMXP7q28=
  /caseless/0.12.0:
    dev: false
    resolution:
      integrity: sha1-G2gcIf+EAzyCZUMJBolCDRhxUdw=
  /center-align/0.1.3:
    dependencies:
      align-text: 0.1.4
      lazy-cache: 1.0.4
    dev: false
    engines:
      node: '>=0.10.0'
    resolution:
      integrity: sha1-qg0yYptu6XIgBBHL1EYckHvCt60=
  /chai/3.5.0:
    dependencies:
      assertion-error: 1.1.0
      deep-eql: 0.1.3
      type-detect: 1.0.0
    dev: false
    engines:
      node: '>= 0.4.0'
    resolution:
      integrity: sha1-TQJjewZ/6Vi9v906QOxW/vc3Mkc=
  /chalk/0.5.1:
    dependencies:
      ansi-styles: 1.1.0
      escape-string-regexp: 1.0.5
      has-ansi: 0.1.0
      strip-ansi: 0.3.0
      supports-color: 0.2.0
    dev: false
    engines:
      node: '>=0.10.0'
    resolution:
      integrity: sha1-Zjs6ZItotV0EaQ1JFnqoN4WPIXQ=
  /chalk/1.1.3:
    dependencies:
      ansi-styles: 2.2.1
      escape-string-regexp: 1.0.5
      has-ansi: 2.0.0
      strip-ansi: 3.0.1
      supports-color: 2.0.0
    dev: false
    engines:
      node: '>=0.10.0'
    resolution:
      integrity: sha1-qBFcVeSnAv5NFQq9OHKCKn4J/Jg=
  /chalk/2.4.1:
    dependencies:
      ansi-styles: 3.2.1
      escape-string-regexp: 1.0.5
      supports-color: 5.5.0
    dev: false
    engines:
      node: '>=4'
    resolution:
      integrity: sha512-ObN6h1v2fTJSmUXoS3nMQ92LbDK9be4TV+6G+omQlGJFdcUX5heKi1LZ1YnRMIgwTLEj3E24bT6tYni50rlCfQ==
  /chardet/0.7.0:
    dev: false
    resolution:
      integrity: sha512-mT8iDcrh03qDGRRmoA2hmBJnxpllMR+0/0qlzjqZES6NdiWDcZkCNAk4rPFZ9Q85r27unkiNNg8ZOiwZXBHwcA==
  /chokidar/1.7.0:
    dependencies:
      anymatch: 1.3.2
      async-each: 1.0.1
      glob-parent: 2.0.0
      inherits: 2.0.3
      is-binary-path: 1.0.1
      is-glob: 2.0.1
      path-is-absolute: 1.0.1
      readdirp: 2.2.1
    dev: false
    optionalDependencies:
      fsevents: 1.2.4
    resolution:
      integrity: sha1-eY5ol3gVHIB2tLNg5e3SjNortGg=
  /chokidar/2.0.4:
    dependencies:
      anymatch: 2.0.0
      async-each: 1.0.1
      braces: 2.3.2
      glob-parent: 3.1.0
      inherits: 2.0.3
      is-binary-path: 1.0.1
      is-glob: 4.0.0
      lodash.debounce: 4.0.8
      normalize-path: 2.1.1
      path-is-absolute: 1.0.1
      readdirp: 2.2.1
      upath: 1.1.0
    dev: false
    optionalDependencies:
      fsevents: 1.2.4
    resolution:
      integrity: sha512-z9n7yt9rOvIJrMhvDtDictKrkFHeihkNl6uWMmZlmL6tJtX9Cs+87oK+teBx+JIgzvbX3yZHT3eF8vpbDxHJXQ==
  /chownr/1.1.1:
    dev: false
    resolution:
      integrity: sha512-j38EvO5+LHX84jlo6h4UzmOwi0UgW61WRyPtJz4qaadK5eY3BTS5TY/S1Stc3Uk2lIM6TPevAlULiEJwie860g==
  /ci-info/1.6.0:
    dev: false
    resolution:
      integrity: sha512-vsGdkwSCDpWmP80ncATX7iea5DWQemg1UgCW5J8tqjU3lYw4FBYuj89J0CTVomA7BEfvSZd84GmHko+MxFQU2A==
  /cipher-base/1.0.4:
    dependencies:
      inherits: 2.0.3
      safe-buffer: 5.1.2
    dev: false
    resolution:
      integrity: sha512-Kkht5ye6ZGmwv40uUDZztayT2ThLQGfnj/T71N/XzeZeo3nf8foyW7zGTsPYkEya3m5f3cAypH+qe7YOrM1U2Q==
  /class-utils/0.3.6:
    dependencies:
      arr-union: 3.1.0
      define-property: 0.2.5
      isobject: 3.0.1
      static-extend: 0.1.2
    dev: false
    engines:
      node: '>=0.10.0'
    resolution:
      integrity: sha512-qOhPa/Fj7s6TY8H8esGu5QNpMMQxz79h+urzrNYN6mn+9BnxlDGf5QZ+XeCDsxSjPqsSR56XOZOJmpeurnLMeg==
  /clean-css/4.2.1:
    dependencies:
      source-map: 0.6.1
    dev: false
    engines:
      node: '>= 4.0'
    resolution:
      integrity: sha512-4ZxI6dy4lrY6FHzfiy1aEOXgu4LIsW2MhwG0VBKdcoGoH/XLFgaHSdLTGr4O8Be6A8r3MOphEiI8Gc1n0ecf3g==
  /cli-cursor/2.1.0:
    dependencies:
      restore-cursor: 2.0.0
    dev: false
    engines:
      node: '>=4'
    resolution:
      integrity: sha1-s12sN2R5+sw+lHR9QdDQ9SOP/LU=
  /cli-width/2.2.0:
    dev: false
    resolution:
      integrity: sha1-/xnt6Kml5XkyQUewwR8PvLq+1jk=
  /cliui/2.1.0:
    dependencies:
      center-align: 0.1.3
      right-align: 0.1.3
      wordwrap: 0.0.2
    dev: false
    resolution:
      integrity: sha1-S0dXYP+AJkx2LDoXGQMukcf+oNE=
  /cliui/3.2.0:
    dependencies:
      string-width: 1.0.2
      strip-ansi: 3.0.1
      wrap-ansi: 2.1.0
    dev: false
    resolution:
      integrity: sha1-EgYBU3qRbSmUD5NNo7SNWFo5IT0=
  /cliui/4.1.0:
    dependencies:
      string-width: 2.1.1
      strip-ansi: 4.0.0
      wrap-ansi: 2.1.0
    dev: false
    resolution:
      integrity: sha512-4FG+RSG9DL7uEwRUZXZn3SS34DiDPfzP0VOiEwtUWlE+AR2EIg+hSyvrIgUUfhdgR/UkAeW2QHgeP+hWrXs7jQ==
  /clone-buffer/1.0.0:
    dev: false
    engines:
      node: '>= 0.10'
    resolution:
      integrity: sha1-4+JbIHrE5wGvch4staFnksrD3Fg=
  /clone-stats/0.0.1:
    dev: false
    resolution:
      integrity: sha1-uI+UqCzzi4eR1YBG6kAprYjKmdE=
  /clone-stats/1.0.0:
    dev: false
    resolution:
      integrity: sha1-s3gt/4u1R04Yuba/D9/ngvh3doA=
  /clone/0.2.0:
    dev: false
    resolution:
      integrity: sha1-xhJqkK1Pctv1rNskPMN3JP6T/B8=
  /clone/1.0.4:
    dev: false
    engines:
      node: '>=0.8'
    resolution:
      integrity: sha1-2jCcwmPfFZlMaIypAheco8fNfH4=
  /clone/2.1.2:
    dev: false
    engines:
      node: '>=0.8'
    resolution:
      integrity: sha1-G39Ln1kfHo+DZwQBYANFoCiHQ18=
  /cloneable-readable/1.1.2:
    dependencies:
      inherits: 2.0.3
      process-nextick-args: 2.0.0
      readable-stream: 2.3.6
    dev: false
    resolution:
      integrity: sha512-Bq6+4t+lbM8vhTs/Bef5c5AdEMtapp/iFb6+s4/Hh9MVTt8OLKH7ZOOZSCT+Ys7hsHvqv0GuMPJ1lnQJVHvxpg==
  /co/4.6.0:
    dev: false
    engines:
      iojs: '>= 1.0.0'
      node: '>= 0.12.0'
    resolution:
      integrity: sha1-bqa989hTrlTMuOR7+gvz+QMfsYQ=
  /code-point-at/1.1.0:
    dev: false
    engines:
      node: '>=0.10.0'
    resolution:
      integrity: sha1-DQcLTQQ6W+ozovGkDi7bPZpMz3c=
  /collection-visit/1.0.0:
    dependencies:
      map-visit: 1.0.0
      object-visit: 1.0.1
    dev: false
    engines:
      node: '>=0.10.0'
    resolution:
      integrity: sha1-S8A3PBZLwykbTTaMgpzxqApZ3KA=
  /color-convert/1.9.3:
    dependencies:
      color-name: 1.1.3
    dev: false
    resolution:
      integrity: sha512-QfAUtd+vFdAtFQcC8CCyYt1fYWxSqAiK2cSD6zDB8N3cpsEBAvRxp9zOGg6G/SHHJYAT88/az/IuDGALsNVbGg==
  /color-name/1.1.3:
    dev: false
    resolution:
      integrity: sha1-p9BVi9icQveV3UIyj3QIMcpTvCU=
  /color-support/1.1.3:
    dev: false
    hasBin: true
    resolution:
      integrity: sha512-qiBjkpbMLO/HL68y+lh4q0/O1MZFj2RX6X/KmMa3+gJD3z+WwI1ZzDHysvqHGS3mP6mznPckpXmw1nI9cJjyRg==
  /colors/1.2.5:
    dev: false
    engines:
      node: '>=0.1.90'
    resolution:
      integrity: sha512-erNRLao/Y3Fv54qUa0LBB+//Uf3YwMUmdJinN20yMXm9zdKKqH9wt7R9IIVZ+K7ShzfpLV/Zg8+VyrBJYB4lpg==
  /combined-stream/1.0.7:
    dependencies:
      delayed-stream: 1.0.0
    dev: false
    engines:
      node: '>= 0.8'
    resolution:
      integrity: sha512-brWl9y6vOB1xYPZcpZde3N9zDByXTosAeMDo4p1wzo6UMOX4vumB+TP1RZ76sfE6Md68Q0NJSrE/gbezd4Ul+w==
  /commander/2.11.0:
    dev: false
    resolution:
      integrity: sha512-b0553uYA5YAEGgyYIGYROzKQ7X5RAqedkfjiZxwi0kL1g3bOaBNNZfYkzt/CL0umgD5wc9Jec2FbB98CjkMRvQ==
  /commander/2.15.1:
    dev: false
    resolution:
      integrity: sha512-VlfT9F3V0v+jr4yxPc5gg9s62/fIVWsd2Bk2iD435um1NlGMYdVCq+MjcXnhYq2icNOizHr1kK+5TI6H0Hy0ag==
  /commander/2.17.1:
    dev: false
    optional: true
    resolution:
      integrity: sha512-wPMUt6FnH2yzG95SA6mzjQOEKUU3aLaDEmzs1ti+1E9h+CsrZghRlqEM/EJ4KscsQVG8uNN4uVreUeT8+drlgg==
  /commander/2.19.0:
    dev: false
    resolution:
      integrity: sha512-6tvAOO+D6OENvRAh524Dh9jcfKTYDQAqvqezbCW82xj5X0pSrcpxtvRKHLG0yBY6SD7PSDrJaj+0AiOcKVd1Xg==
  /component-bind/1.0.0:
    dev: false
    resolution:
      integrity: sha1-AMYIq33Nk4l8AAllGx06jh5zu9E=
  /component-emitter/1.1.2:
    dev: false
    resolution:
      integrity: sha1-KWWU8nU9qmOZbSrwjRWpURbJrsM=
  /component-emitter/1.2.1:
    dev: false
    resolution:
      integrity: sha1-E3kY1teCg/ffemt8WmPhQOaUJeY=
  /component-inherit/0.0.3:
    dev: false
    resolution:
      integrity: sha1-ZF/ErfWLcrZJ1crmUTVhnbJv8UM=
  /concat-map/0.0.1:
    dev: false
    resolution:
      integrity: sha1-2Klr13/Wjfd5OnMDajug1UBdR3s=
  /concat-stream/1.6.2:
    dependencies:
      buffer-from: 1.1.1
      inherits: 2.0.3
      readable-stream: 2.3.6
      typedarray: 0.0.6
    dev: false
    engines:
      '0': node >= 0.8
    resolution:
      integrity: sha512-27HBghJxjiZtIk3Ycvn/4kbJk/1uZuJFfuPEns6LaEvpvG1f0hTea8lilrouyo9mVc2GWdcEZ8OLoGmSADlrCw==
  /connect-livereload/0.5.4:
    dev: false
    resolution:
      integrity: sha1-gBV9E3HJ83zBQDmrGJWXDRGdw7w=
  /connect/3.6.6:
    dependencies:
      debug: 2.6.9
      finalhandler: 1.1.0
      parseurl: 1.3.2
      utils-merge: 1.0.1
    dev: false
    engines:
      node: '>= 0.10.0'
    resolution:
      integrity: sha1-Ce/2xVr3I24TcTWnJXSFi2eG9SQ=
  /console-browserify/1.1.0:
    dependencies:
      date-now: 0.1.4
    dev: false
    resolution:
      integrity: sha1-8CQcRXMKn8YyOyBtvzjtx0HQuxA=
  /console-control-strings/1.1.0:
    dev: false
    resolution:
      integrity: sha1-PXz0Rk22RG6mRL9LOVB/mFEAjo4=
  /constants-browserify/1.0.0:
    dev: false
    resolution:
      integrity: sha1-wguW2MYXdIqvHBYCF2DNJ/y4y3U=
  /content-disposition/0.5.2:
    dev: false
    engines:
      node: '>= 0.6'
    resolution:
      integrity: sha1-DPaLud318r55YcOoUXjLhdunjLQ=
  /content-type/1.0.4:
    dev: false
    engines:
      node: '>= 0.6'
    resolution:
      integrity: sha512-hIP3EEPs8tB9AT1L+NUqtwOAps4mk2Zob89MWXMHjHWg9milF/j4osnnQLXBCBFBk/tvIG/tUc9mOUJiPBhPXA==
  /convert-source-map/1.6.0:
    dependencies:
      safe-buffer: 5.1.2
    dev: false
    resolution:
      integrity: sha512-eFu7XigvxdZ1ETfbgPBohgyQ/Z++C0eEhTor0qRwBw9unw+L0/6V8wkSuGgzdThkiS5lSpdptOQPD8Ak40a+7A==
  /cookie-signature/1.0.6:
    dev: false
    resolution:
      integrity: sha1-4wOogrNCzD7oylE6eZmXNNqzriw=
  /cookie/0.3.1:
    dev: false
    engines:
      node: '>= 0.6'
    resolution:
      integrity: sha1-5+Ch+e9DtMi6klxcWpboBtFoc7s=
  /copy-descriptor/0.1.1:
    dev: false
    engines:
      node: '>=0.10.0'
    resolution:
      integrity: sha1-Z29us8OZl8LuGsOpJP1hJHSPV40=
  /core-js/2.6.1:
    dev: false
    resolution:
      integrity: sha512-L72mmmEayPJBejKIWe2pYtGis5r0tQ5NaJekdhyXgeMQTpJoBsH0NL4ElY2LfSoV15xeQWKQ+XTTOZdyero5Xg==
  /core-util-is/1.0.2:
    dev: false
    resolution:
      integrity: sha1-tf1UIgqivFq1eqtxQMlAdUUDwac=
  /cpx/1.5.0:
    dependencies:
      babel-runtime: 6.26.0
      chokidar: 1.7.0
      duplexer: 0.1.1
      glob: 7.0.6
      glob2base: 0.0.12
      minimatch: 3.0.4
      mkdirp: 0.5.1
      resolve: 1.8.1
      safe-buffer: 5.1.2
      shell-quote: 1.6.1
      subarg: 1.0.0
    dev: false
    hasBin: true
    resolution:
      integrity: sha1-GFvgGFEdhycN7czCkxceN2VauI8=
  /create-ecdh/4.0.3:
    dependencies:
      bn.js: 4.11.8
      elliptic: 6.4.1
    dev: false
    resolution:
      integrity: sha512-GbEHQPMOswGpKXM9kCWVrremUcBmjteUaQ01T9rkKCPDXfUHX0IoP9LpHYo2NPFampa4e+/pFDc3jQdxrxQLaw==
  /create-hash/1.2.0:
    dependencies:
      cipher-base: 1.0.4
      inherits: 2.0.3
      md5.js: 1.3.5
      ripemd160: 2.0.2
      sha.js: 2.4.11
    dev: false
    resolution:
      integrity: sha512-z00bCGNHDG8mHAkP7CtT1qVu+bFQUPjYq/4Iv3C3kWjTFV10zIjfSoeqXo9Asws8gwSHDGj/hl2u4OGIjapeCg==
  /create-hmac/1.1.7:
    dependencies:
      cipher-base: 1.0.4
      create-hash: 1.2.0
      inherits: 2.0.3
      ripemd160: 2.0.2
      safe-buffer: 5.1.2
      sha.js: 2.4.11
    dev: false
    resolution:
      integrity: sha512-MJG9liiZ+ogc4TzUwuvbER1JRdgvUFSB5+VR/g5h82fGaIRWMWddtKBHi7/sVhfjQZ6SehlyhvQYrcYkaUIpLg==
  /cross-spawn/3.0.1:
    dependencies:
      lru-cache: 4.1.5
      which: 1.3.1
    dev: false
    resolution:
      integrity: sha1-ElYDfsufDF9549bvE14wdwGEuYI=
  /cross-spawn/5.1.0:
    dependencies:
      lru-cache: 4.1.5
      shebang-command: 1.2.0
      which: 1.3.1
    dev: false
    resolution:
      integrity: sha1-6L0O/uWPz/b4+UUQoKVUu/ojVEk=
  /cross-spawn/6.0.5:
    dependencies:
      nice-try: 1.0.5
      path-key: 2.0.1
      semver: 5.6.0
      shebang-command: 1.2.0
      which: 1.3.1
    dev: false
    engines:
      node: '>=4.8'
    resolution:
      integrity: sha512-eTVLrBSt7fjbDygz805pMnstIs2VTBNkRm0qxZd+M7A5XDdxVRWO5MxGBXZhjY4cqLYLdtrGqRf8mBPmzwSpWQ==
  /crypto-browserify/3.12.0:
    dependencies:
      browserify-cipher: 1.0.1
      browserify-sign: 4.0.4
      create-ecdh: 4.0.3
      create-hash: 1.2.0
      create-hmac: 1.1.7
      diffie-hellman: 5.0.3
      inherits: 2.0.3
      pbkdf2: 3.0.17
      public-encrypt: 4.0.3
      randombytes: 2.0.6
      randomfill: 1.0.4
    dev: false
    resolution:
      integrity: sha512-fz4spIh+znjO2VjL+IdhEpRJ3YN6sMzITSBijk6FK2UvTqruSQW+/cCZTSNsMiZNvUeq0CqurF+dAbyiGOY6Wg==
  /css-modules-loader-core/1.1.0:
    dependencies:
      icss-replace-symbols: 1.1.0
      postcss: 6.0.1
      postcss-modules-extract-imports: 1.1.0
      postcss-modules-local-by-default: 1.2.0
      postcss-modules-scope: 1.1.0
      postcss-modules-values: 1.3.0
    dev: false
    resolution:
      integrity: sha1-WQhmgpShvs0mGuCkziGwtVHyHRY=
  /css-selector-tokenizer/0.7.1:
    dependencies:
      cssesc: 0.1.0
      fastparse: 1.1.2
      regexpu-core: 1.0.0
    dev: false
    resolution:
      integrity: sha512-xYL0AMZJ4gFzJQsHUKa5jiWWi2vH77WVNg7JYRyewwj6oPh4yb/y6Y9ZCw9dsj/9UauMhtuxR+ogQd//EdEVNA==
  /cssesc/0.1.0:
    dev: false
    hasBin: true
    resolution:
      integrity: sha1-yBSQPkViM3GgR3tAEJqq++6t27Q=
  /cssom/0.3.4:
    dev: false
    resolution:
      integrity: sha512-+7prCSORpXNeR4/fUP3rL+TzqtiFfhMvTd7uEqMdgPvLPt4+uzFUeufx5RHjGTACCargg/DiEt/moMQmvnfkog==
  /cssstyle/0.3.1:
    dependencies:
      cssom: 0.3.4
    dev: false
    resolution:
      integrity: sha512-tNvaxM5blOnxanyxI6panOsnfiyLRj3HV4qjqqS45WPNS1usdYWRUQjqTEEELK73lpeP/1KoIGYUwrBn/VcECA==
  /currently-unhandled/0.4.1:
    dependencies:
      array-find-index: 1.0.2
    dev: false
    engines:
      node: '>=0.10.0'
    resolution:
      integrity: sha1-mI3zP+qxke95mmE2nddsF635V+o=
  /custom-event/1.0.1:
    dev: false
    resolution:
      integrity: sha1-XQKkaFCt8bSjF5RqOSj8y1v9BCU=
  /d/1.0.0:
    dependencies:
      es5-ext: 0.10.46
    dev: false
    resolution:
      integrity: sha1-dUu1v+VUUdpppYuU1F9MWwRi1Y8=
  /dargs/5.1.0:
    dev: false
    engines:
      node: '>=4'
    resolution:
      integrity: sha1-7H6lDHhWTNNsnV7Bj2Yyn63ieCk=
  /dashdash/1.14.1:
    dependencies:
      assert-plus: 1.0.0
    dev: false
    engines:
      node: '>=0.10'
    resolution:
      integrity: sha1-hTz6D3y+L+1d4gMmuN1YEDX24vA=
  /data-urls/1.1.0:
    dependencies:
      abab: 2.0.0
      whatwg-mimetype: 2.3.0
      whatwg-url: 7.0.0
    dev: false
    resolution:
      integrity: sha512-YTWYI9se1P55u58gL5GkQHW4P6VJBJ5iBT+B5a7i2Tjadhv52paJG0qHX4A0OR6/t52odI64KP2YvFpkDOi3eQ==
  /date-now/0.1.4:
    dev: false
    resolution:
      integrity: sha1-6vQ5/U1ISK105cx9vvIAZyueNFs=
  /dateformat/1.0.12:
    dependencies:
      get-stdin: 4.0.1
      meow: 3.7.0
    dev: false
    hasBin: true
    resolution:
      integrity: sha1-nxJLZ1lMk3/3BpMuSmQsyo27/uk=
  /dateformat/2.2.0:
    dev: false
    resolution:
      integrity: sha1-QGXiATz5+5Ft39gu+1Bq1MZ2kGI=
  /deasync/0.1.14:
    dependencies:
      bindings: 1.2.1
      node-addon-api: 1.6.2
    dev: false
    engines:
      node: '>=0.11.0'
    requiresBuild: true
    resolution:
      integrity: sha512-wN8sIuEqIwyQh72AG7oY6YQODCxIp1eXzEZlZznBuwDF8Q03Tdy9QNp1BNZXeadXoklNrw+Ip1fch+KXo/+ASw==
  /debug/2.2.0:
    dependencies:
      ms: 0.7.1
    dev: false
    resolution:
      integrity: sha1-+HBX6ZWxofauaklgZkE3vFbwOdo=
  /debug/2.3.3:
    dependencies:
      ms: 0.7.2
    dev: false
    resolution:
      integrity: sha1-QMRT5n5uE8kB3ewxeviYbNqe/4w=
  /debug/2.6.9:
    dependencies:
      ms: 2.0.0
    dev: false
    resolution:
      integrity: sha512-bC7ElrdJaJnPbAP+1EotYvqZsb3ecl5wi6Bfi6BJTUcNowp6cvspg0jXznRTKDjm/E7AdgFBVeAPVMNcKGsHMA==
  /debug/3.1.0:
    dependencies:
      ms: 2.0.0
    dev: false
    resolution:
      integrity: sha512-OX8XqP7/1a9cqkxYw2yXss15f26NKWBpDXQd0/uK/KPqdQhxbPa994hnzjcE2VqQpDslf55723cKPUOGSmMY3g==
  /debug/3.2.6:
    dependencies:
      ms: 2.1.1
    dev: false
    resolution:
      integrity: sha512-mel+jf7nrtEl5Pn1Qx46zARXKDpBbvzezse7p7LqINmdoIk8PYP5SySaxEmYv6TZ0JyEKA1hsCId6DIhgITtWQ==
  /debuglog/1.0.1:
    dev: false
    resolution:
      integrity: sha1-qiT/uaw9+aI1GDfPstJ5NgzXhJI=
  /decamelize/1.2.0:
    dev: false
    engines:
      node: '>=0.10.0'
    resolution:
      integrity: sha1-9lNNFRSCabIDUue+4m9QH5oZEpA=
  /decode-uri-component/0.2.0:
    dev: false
    engines:
      node: '>=0.10'
    resolution:
      integrity: sha1-6zkTMzRYd1y4TNGh+uBiEGu4dUU=
  /decomment/0.9.2:
    dependencies:
      esprima: 4.0.1
    dev: false
    engines:
      node: '>=6.4'
      npm: '>=2.15'
    resolution:
      integrity: sha512-sblyUmOJZxiL7oJ2ogJS6jtl/67+CTOW87SrYE/96u3PhDYikYoLCdLzcnceToiQejOLlqNnLCkaxx/+nE/ehg==
  /deep-eql/0.1.3:
    dependencies:
      type-detect: 0.1.1
    dev: false
    resolution:
      integrity: sha1-71WKyrjeJSBs1xOQbXTlaTDrafI=
  /deep-is/0.1.3:
    dev: false
    resolution:
      integrity: sha1-s2nW+128E+7PUk+RsHD+7cNXzzQ=
  /default-require-extensions/1.0.0:
    dependencies:
      strip-bom: 2.0.0
    dev: false
    engines:
      node: '>=0.10.0'
    resolution:
      integrity: sha1-836hXT4T/9m0N9M+GnW1+5eHTLg=
  /defaults/1.0.3:
    dependencies:
      clone: 1.0.4
    dev: false
    resolution:
      integrity: sha1-xlYFHpgX2f8I7YgUd/P+QBnz730=
  /define-properties/1.1.3:
    dependencies:
      object-keys: 1.0.12
    dev: false
    engines:
      node: '>= 0.4'
    resolution:
      integrity: sha512-3MqfYKj2lLzdMSf8ZIZE/V+Zuy+BgD6f164e8K2w7dgnpKArBDerGYpM46IYYcjnkdPNMjPk9A6VFB8+3SKlXQ==
  /define-property/0.2.5:
    dependencies:
      is-descriptor: 0.1.6
    dev: false
    engines:
      node: '>=0.10.0'
    resolution:
      integrity: sha1-w1se+RjsPJkPmlvFe+BKrOxcgRY=
  /define-property/1.0.0:
    dependencies:
      is-descriptor: 1.0.2
    dev: false
    engines:
      node: '>=0.10.0'
    resolution:
      integrity: sha1-dp66rz9KY6rTr56NMEybvnm/sOY=
  /define-property/2.0.2:
    dependencies:
      is-descriptor: 1.0.2
      isobject: 3.0.1
    dev: false
    engines:
      node: '>=0.10.0'
    resolution:
      integrity: sha512-jwK2UV4cnPpbcG7+VRARKTZPUWowwXA8bzH5NP6ud0oeAxyYPuGZUAC7hMugpCdz4BeSZl2Dl9k66CHJ/46ZYQ==
  /del/2.2.2:
    dependencies:
      globby: 5.0.0
      is-path-cwd: 1.0.0
      is-path-in-cwd: 1.0.1
      object-assign: 4.1.1
      pify: 2.3.0
      pinkie-promise: 2.0.1
      rimraf: 2.6.3
    dev: false
    engines:
      node: '>=0.10.0'
    resolution:
      integrity: sha1-wSyYHQZ4RshLyvhiz/kw2Qf/0ag=
  /delayed-stream/1.0.0:
    dev: false
    engines:
      node: '>=0.4.0'
    resolution:
      integrity: sha1-3zrhmayt+31ECqrgsp4icrJOxhk=
  /delegates/1.0.0:
    dev: false
    resolution:
      integrity: sha1-hMbhWbgZBP3KWaDvRM2HDTElD5o=
  /depd/1.1.2:
    dev: false
    engines:
      node: '>= 0.6'
    resolution:
      integrity: sha1-m81S4UwJd2PnSbJ0xDRu0uVgtak=
  /deprecated/0.0.1:
    dev: false
    engines:
      node: '>= 0.9'
    resolution:
      integrity: sha1-+cmvVGSvoeepcUWKi97yqpTVuxk=
  /des.js/1.0.0:
    dependencies:
      inherits: 2.0.3
      minimalistic-assert: 1.0.1
    dev: false
    resolution:
      integrity: sha1-wHTS4qpqipoH29YfmhXCzYPsjsw=
  /destroy/1.0.4:
    dev: false
    resolution:
      integrity: sha1-l4hXRCxEdJ5CBmE+N5RiBYJqvYA=
  /detect-file/1.0.0:
    dev: false
    engines:
      node: '>=0.10.0'
    resolution:
      integrity: sha1-8NZtA2cqglyxtzvbP+YjEMjlUrc=
  /detect-indent/4.0.0:
    dependencies:
      repeating: 2.0.1
    dev: false
    engines:
      node: '>=0.10.0'
    resolution:
      integrity: sha1-920GQ1LN9Docts5hnE7jqUdd4gg=
  /detect-newline/2.1.0:
    dev: false
    engines:
      node: '>=0.10.0'
    resolution:
      integrity: sha1-9B8cEL5LAOh7XxPaaAdZ8sW/0+I=
  /dezalgo/1.0.3:
    dependencies:
      asap: 2.0.6
      wrappy: 1.0.2
    dev: false
    resolution:
      integrity: sha1-f3Qt4Gb8dIvI24IFad3c5Jvw1FY=
  /di/0.0.1:
    dev: false
    resolution:
      integrity: sha1-gGZJMmzqp8qjMG112YXqJ0i6kTw=
  /diff/3.5.0:
    dev: false
    engines:
      node: '>=0.3.1'
    resolution:
      integrity: sha512-A46qtFgd+g7pDZinpnwiRJtxbC1hpgf0uzP3iG89scHk0AUC7A1TGxf5OiiOUv/JMZR8GOt8hL900hV0bOy5xA==
  /diffie-hellman/5.0.3:
    dependencies:
      bn.js: 4.11.8
      miller-rabin: 4.0.1
      randombytes: 2.0.6
    dev: false
    resolution:
      integrity: sha512-kqag/Nl+f3GwyK25fhUMYj81BUOrZ9IuJsjIcDE5icNM9FJHAVm3VcUDxdLPoQtTuUylWm6ZIknYJwwaPxsUzg==
  /dom-serialize/2.2.1:
    dependencies:
      custom-event: 1.0.1
      ent: 2.2.0
      extend: 3.0.2
      void-elements: 2.0.1
    dev: false
    resolution:
      integrity: sha1-ViromZ9Evl6jB29UGdzVnrQ6yVs=
  /domain-browser/1.2.0:
    dev: false
    engines:
      node: '>=0.4'
      npm: '>=1.2'
    resolution:
      integrity: sha512-jnjyiM6eRyZl2H+W8Q/zLMA481hzi0eszAaBUzIVnmYVDBbnLxVNnfu1HgEBvCbL+71FrxMl3E6lpKH7Ge3OXA==
  /domexception/1.0.1:
    dependencies:
      webidl-conversions: 4.0.2
    dev: false
    resolution:
      integrity: sha512-raigMkn7CJNNo6Ihro1fzG7wr3fHuYVytzquZKX5n0yizGsTcYgzdIUwj1X9pK0VvjeihV+XiclP+DjwbsSKug==
  /duplexer/0.1.1:
    dev: false
    resolution:
      integrity: sha1-rOb/gIwc5mtX0ev5eXessCM0z8E=
  /duplexer2/0.0.2:
    dependencies:
      readable-stream: 1.1.14
    dev: false
    resolution:
      integrity: sha1-xhTc9n4vsUmVqRcR5aYX6KYKMds=
  /duplexify/3.6.1:
    dependencies:
      end-of-stream: 1.1.0
      inherits: 2.0.3
      readable-stream: 2.3.6
      stream-shift: 1.0.0
    dev: false
    resolution:
      integrity: sha512-vM58DwdnKmty+FSPzT14K9JXb90H+j5emaR4KYbr2KTIz00WHGbWOe5ghQTx233ZCLZtrGDALzKwcjEtSt35mA==
  /ecc-jsbn/0.1.2:
    dependencies:
      jsbn: 0.1.1
      safer-buffer: 2.1.2
    dev: false
    resolution:
      integrity: sha1-OoOpBOVDUyh4dMVkt1SThoSamMk=
  /ee-first/1.1.1:
    dev: false
    resolution:
      integrity: sha1-WQxhFWsK4vTwJVcyoViyZrxWsh0=
  /electron-to-chromium/1.3.97:
    dev: false
    resolution:
      integrity: sha512-cElMxsoUl8BoY+DnTNXebdVuDz/l0HS5ijpq1uUcHNMrzFiQRKmADn39luHVIaeISO8qtFbNmqhSBU/BQCHwig==
  /elliptic/6.4.1:
    dependencies:
      bn.js: 4.11.8
      brorand: 1.1.0
      hash.js: 1.1.7
      hmac-drbg: 1.0.1
      inherits: 2.0.3
      minimalistic-assert: 1.0.1
      minimalistic-crypto-utils: 1.0.1
    dev: false
    resolution:
      integrity: sha512-BsXLz5sqX8OHcsh7CqBMztyXARmGQ3LWPtGjJi6DiJHq5C/qvi9P3OqgswKSDftbu8+IoI/QDTAm2fFnQ9SZSQ==
  /emojis-list/2.1.0:
    dev: false
    engines:
      node: '>= 0.10'
    resolution:
      integrity: sha1-TapNnbAPmBmIDHn6RXrlsJof04k=
  /encodeurl/1.0.2:
    dev: false
    engines:
      node: '>= 0.8'
    resolution:
      integrity: sha1-rT/0yG7C0CkyL1oCw6mmBslbP1k=
  /end-of-stream/0.1.5:
    dependencies:
      once: 1.3.3
    dev: false
    resolution:
      integrity: sha1-jhdyBsPICDfYVjLouTWd/osvbq8=
  /end-of-stream/1.1.0:
    dependencies:
      once: 1.3.3
    dev: false
    resolution:
      integrity: sha1-6TUyWLqpEIll78QcsO+K3i88+wc=
  /engine.io-client/1.8.5:
    dependencies:
      component-emitter: 1.2.1
      component-inherit: 0.0.3
      debug: 2.3.3
      engine.io-parser: 1.3.2
      has-cors: 1.1.0
      indexof: 0.0.1
      parsejson: 0.0.3
      parseqs: 0.0.5
      parseuri: 0.0.5
      ws: 1.1.5
      xmlhttprequest-ssl: 1.5.3
      yeast: 0.1.2
    dev: false
    resolution:
      integrity: sha512-AYTgHyeVUPitsseqjoedjhYJapNVoSPShbZ+tEUX9/73jgZ/Z3sUlJf9oYgdEBBdVhupUpUqSxH0kBCXlQnmZg==
  /engine.io-parser/1.3.2:
    dependencies:
      after: 0.8.2
      arraybuffer.slice: 0.0.6
      base64-arraybuffer: 0.1.5
      blob: 0.0.4
      has-binary: 0.1.7
      wtf-8: 1.0.0
    dev: false
    resolution:
      integrity: sha1-k3sHnwAH0Ik+xW1GyyILjLQ1Igo=
  /engine.io/1.8.5:
    dependencies:
      accepts: 1.3.3
      base64id: 1.0.0
      cookie: 0.3.1
      debug: 2.3.3
      engine.io-parser: 1.3.2
      ws: 1.1.5
    dev: false
    resolution:
      integrity: sha512-j1DWIcktw4hRwrv6nWx++5nFH2X64x16MAG2P0Lmi5Dvdfi3I+Jhc7JKJIdAmDJa+5aZ/imHV7dWRPy2Cqjh3A==
  /enhanced-resolve/3.4.1:
    dependencies:
      graceful-fs: 4.1.15
      memory-fs: 0.4.1
      object-assign: 4.1.1
      tapable: 0.2.9
    dev: false
    engines:
      node: '>=4.3.0 <5.0.0 || >=5.10'
    resolution:
      integrity: sha1-BCHjOf1xQZs9oT0Smzl5BAIwR24=
  /ent/2.2.0:
    dev: false
    resolution:
      integrity: sha1-6WQhkyWiHQX0RGai9obtbOX13R0=
  /errno/0.1.7:
    dependencies:
      prr: 1.0.1
    dev: false
    hasBin: true
    resolution:
      integrity: sha512-MfrRBDWzIWifgq6tJj60gkAwtLNb6sQPlcFrSOflcP1aFmmruKQ2wRnze/8V6kgyz7H3FF8Npzv78mZ7XLLflg==
  /error-ex/1.3.2:
    dependencies:
      is-arrayish: 0.2.1
    dev: false
    resolution:
      integrity: sha512-7dFHNmqeFSEt2ZBsCriorKnn3Z2pj+fd9kmI6QoWw4//DL+icEBfc0U7qJCisqrTsKTjw4fNFy2pW9OqStD84g==
  /es-abstract/1.13.0:
    dependencies:
      es-to-primitive: 1.2.0
      function-bind: 1.1.1
      has: 1.0.3
      is-callable: 1.1.4
      is-regex: 1.0.4
      object-keys: 1.0.12
    dev: false
    engines:
      node: '>= 0.4'
    resolution:
      integrity: sha512-vDZfg/ykNxQVwup/8E1BZhVzFfBxs9NqMzGcvIJrqg5k2/5Za2bWo40dK2J1pgLngZ7c+Shh8lwYtLGyrwPutg==
  /es-to-primitive/1.2.0:
    dependencies:
      is-callable: 1.1.4
      is-date-object: 1.0.1
      is-symbol: 1.0.2
    dev: false
    engines:
      node: '>= 0.4'
    resolution:
      integrity: sha512-qZryBOJjV//LaxLTV6UC//WewneB3LcXOL9NP++ozKVXsIIIpm/2c13UDiD9Jp2eThsecw9m3jPqDwTyobcdbg==
  /es5-ext/0.10.46:
    dependencies:
      es6-iterator: 2.0.3
      es6-symbol: 3.1.1
      next-tick: 1.0.0
    dev: false
    resolution:
      integrity: sha512-24XxRvJXNFwEMpJb3nOkiRJKRoupmjYmOPVlI65Qy2SrtxwOTB+g6ODjBKOtwEHbYrhWRty9xxOWLNdClT2djw==
  /es6-iterator/2.0.3:
    dependencies:
      d: 1.0.0
      es5-ext: 0.10.46
      es6-symbol: 3.1.1
    dev: false
    resolution:
      integrity: sha1-p96IkUGgWpSwhUQDstCg+/qY87c=
  /es6-map/0.1.5:
    dependencies:
      d: 1.0.0
      es5-ext: 0.10.46
      es6-iterator: 2.0.3
      es6-set: 0.1.5
      es6-symbol: 3.1.1
      event-emitter: 0.3.5
    dev: false
    resolution:
      integrity: sha1-kTbgUD3MBqMBaQ8LsU/042TpSfA=
  /es6-promise/4.2.5:
    dev: false
    resolution:
      integrity: sha512-n6wvpdE43VFtJq+lUDYDBFUwV8TZbuGXLV4D6wKafg13ldznKsyEvatubnmUe31zcvelSzOHF+XbaT+Bl9ObDg==
  /es6-promisify/5.0.0:
    dependencies:
      es6-promise: 4.2.5
    dev: false
    resolution:
      integrity: sha1-UQnWLz5W6pZ8S2NQWu8IKRyKUgM=
  /es6-set/0.1.5:
    dependencies:
      d: 1.0.0
      es5-ext: 0.10.46
      es6-iterator: 2.0.3
      es6-symbol: 3.1.1
      event-emitter: 0.3.5
    dev: false
    resolution:
      integrity: sha1-0rPsXU2ADO2BjbU40ol02wpzzLE=
  /es6-symbol/3.1.1:
    dependencies:
      d: 1.0.0
      es5-ext: 0.10.46
    dev: false
    resolution:
      integrity: sha1-vwDvT9q2uhtG7Le2KbTH7VcVzHc=
  /es6-weak-map/2.0.2:
    dependencies:
      d: 1.0.0
      es5-ext: 0.10.46
      es6-iterator: 2.0.3
      es6-symbol: 3.1.1
    dev: false
    resolution:
      integrity: sha1-XjqzIlH/0VOKH45f+hNXdy+S2W8=
  /escape-html/1.0.3:
    dev: false
    resolution:
      integrity: sha1-Aljq5NPQwJdN4cFpGI7wBR0dGYg=
  /escape-string-regexp/1.0.5:
    dev: false
    engines:
      node: '>=0.8.0'
    resolution:
      integrity: sha1-G2HAViGQqN/2rjuyzwIAyhMLhtQ=
  /escodegen/1.11.0:
    dependencies:
      esprima: 3.1.3
      estraverse: 4.2.0
      esutils: 2.0.2
      optionator: 0.8.2
    dev: false
    engines:
      node: '>=4.0'
    hasBin: true
    optionalDependencies:
      source-map: 0.6.1
    resolution:
      integrity: sha512-IeMV45ReixHS53K/OmfKAIztN/igDHzTJUhZM3k1jMhIZWjk45SMwAtBsEXiJp3vSPmTcu6CXn7mDvFHRN66fw==
  /escodegen/1.7.1:
    dependencies:
      esprima: 1.2.5
      estraverse: 1.9.3
      esutils: 2.0.2
      optionator: 0.5.0
    dev: false
    engines:
      node: '>=0.12.0'
    hasBin: true
    optionalDependencies:
      source-map: 0.2.0
    resolution:
      integrity: sha1-MOz89mypjcZ80v0WKr626vqM5vw=
  /escodegen/1.8.1:
    dependencies:
      esprima: 2.7.3
      estraverse: 1.9.3
      esutils: 2.0.2
      optionator: 0.8.2
    dev: false
    engines:
      node: '>=0.12.0'
    hasBin: true
    optionalDependencies:
      source-map: 0.2.0
    resolution:
      integrity: sha1-WltTr0aTEQvrsIZ6o0MN07cKEBg=
  /escope/3.6.0:
    dependencies:
      es6-map: 0.1.5
      es6-weak-map: 2.0.2
      esrecurse: 4.2.1
      estraverse: 4.2.0
    dev: false
    engines:
      node: '>=0.4.0'
    resolution:
      integrity: sha1-4Bl16BJ4GhY6ba392AOY3GTIicM=
  /esprima/1.2.5:
    dev: false
    engines:
      node: '>=0.4.0'
    hasBin: true
    resolution:
      integrity: sha1-CZNQL+r2aBODJXVvMPmlH+7sEek=
  /esprima/2.5.0:
    dev: false
    engines:
      node: '>=0.10.0'
    hasBin: true
    resolution:
      integrity: sha1-84ekb9NEwbGjm6+MIL+0O20AWMw=
  /esprima/2.7.3:
    dev: false
    engines:
      node: '>=0.10.0'
    hasBin: true
    resolution:
      integrity: sha1-luO3DVd59q1JzQMmc9HDEnZ7pYE=
  /esprima/3.1.3:
    dev: false
    engines:
      node: '>=4'
    hasBin: true
    resolution:
      integrity: sha1-/cpRzuYTOJXjyI1TXOSdv/YqRjM=
  /esprima/4.0.1:
    dev: false
    engines:
      node: '>=4'
    hasBin: true
    resolution:
      integrity: sha512-eGuFFw7Upda+g4p+QHvnW0RyTX/SVeJBDM/gCtMARO0cLuT2HcEKnTPvhjV6aGeqrCB/sbNop0Kszm0jsaWU4A==
  /esrecurse/4.2.1:
    dependencies:
      estraverse: 4.2.0
    dev: false
    engines:
      node: '>=4.0'
    resolution:
      integrity: sha512-64RBB++fIOAXPw3P9cy89qfMlvZEXZkqqJkjqqXIvzP5ezRZjW+lPWjw35UX/3EhUPFYbg5ER4JYgDw4007/DQ==
  /estraverse/1.9.3:
    dev: false
    engines:
      node: '>=0.10.0'
    resolution:
      integrity: sha1-r2fy3JIlgkFZUJJgkaQAXSnJu0Q=
  /estraverse/4.2.0:
    dev: false
    engines:
      node: '>=0.10.0'
    resolution:
      integrity: sha1-De4/7TH81GlhjOc0IJn8GvoL2xM=
  /esutils/2.0.2:
    dev: false
    engines:
      node: '>=0.10.0'
    resolution:
      integrity: sha1-Cr9PHKpbyx96nYrMbepPqqBLrJs=
  /etag/1.7.0:
    dev: false
    engines:
      node: '>= 0.6'
    resolution:
      integrity: sha1-A9MLX2fdbmMtKUXTDWZScxo01dg=
  /etag/1.8.1:
    dev: false
    engines:
      node: '>= 0.6'
    resolution:
      integrity: sha1-Qa4u62XvpiJorr/qg6x9eSmbCIc=
  /event-emitter/0.3.5:
    dependencies:
      d: 1.0.0
      es5-ext: 0.10.46
    dev: false
    resolution:
      integrity: sha1-34xp7vFkeSPHFXuc6DhAYQsCzDk=
  /event-stream/3.0.20:
    dependencies:
      duplexer: 0.1.1
      from: 0.1.7
      map-stream: 0.0.7
      pause-stream: 0.0.11
      split: 0.2.10
      stream-combiner: 0.0.4
      through: 2.3.8
    dev: false
    resolution:
      integrity: sha1-A4u7LqnqkDhbJvvBhU0LU58qvqM=
  /event-stream/3.3.5:
    dependencies:
      duplexer: 0.1.1
      from: 0.1.7
      map-stream: 0.0.7
      pause-stream: 0.0.11
      split: 1.0.1
      stream-combiner: 0.2.2
      through: 2.3.8
    dev: false
    resolution:
      integrity: sha512-vyibDcu5JL20Me1fP734QBH/kenBGLZap2n0+XXM7mvuUPzJ20Ydqj1aKcIeMdri1p+PU+4yAKugjN8KCVst+g==
  /eventemitter3/3.1.0:
    dev: false
    resolution:
      integrity: sha512-ivIvhpq/Y0uSjcHDcOIccjmYjGLcP09MFGE7ysAwkAvkXfpZlC985pH2/ui64DKazbTW/4kN3yqozUxlXzI6cA==
  /events/1.1.1:
    dev: false
    engines:
      node: '>=0.4.x'
    resolution:
      integrity: sha1-nr23Y1rQmccNzEwqH1AEKI6L2SQ=
  /evp_bytestokey/1.0.3:
    dependencies:
      md5.js: 1.3.5
      safe-buffer: 5.1.2
    dev: false
    resolution:
      integrity: sha512-/f2Go4TognH/KvCISP7OUsHn85hT9nUkxxA9BEWxFn+Oj9o8ZNLm/40hdlgSLyuOimsrTKLUMEorQexp/aPQeA==
  /exec-sh/0.2.2:
    dependencies:
      merge: 1.2.1
    dev: false
    resolution:
      integrity: sha512-FIUCJz1RbuS0FKTdaAafAByGS0CPvU3R0MeHxgtl+djzCc//F8HakL8GzmVNZanasTbTAY/3DRFA0KpVqj/eAw==
  /execa/0.10.0:
    dependencies:
      cross-spawn: 6.0.5
      get-stream: 3.0.0
      is-stream: 1.1.0
      npm-run-path: 2.0.2
      p-finally: 1.0.0
      signal-exit: 3.0.2
      strip-eof: 1.0.0
    dev: false
    engines:
      node: '>=4'
    resolution:
      integrity: sha512-7XOMnz8Ynx1gGo/3hyV9loYNPWM94jG3+3T3Y8tsfSstFmETmENCMU/A/zj8Lyaj1lkgEepKepvd6240tBRvlw==
  /execa/0.7.0:
    dependencies:
      cross-spawn: 5.1.0
      get-stream: 3.0.0
      is-stream: 1.1.0
      npm-run-path: 2.0.2
      p-finally: 1.0.0
      signal-exit: 3.0.2
      strip-eof: 1.0.0
    dev: false
    engines:
      node: '>=4'
    resolution:
      integrity: sha1-lEvs00zEHuMqY6n68nrVpl/Fl3c=
  /exit/0.1.2:
    dev: false
    engines:
      node: '>= 0.8.0'
    resolution:
      integrity: sha1-BjJjj42HfMghB9MKD/8aF8uhzQw=
  /expand-braces/0.1.2:
    dependencies:
      array-slice: 0.2.3
      array-unique: 0.2.1
      braces: 0.1.5
    dev: false
    engines:
      node: '>=0.10.0'
    resolution:
      integrity: sha1-SIsdHSRRyz06axks/AMPRMWFX+o=
  /expand-brackets/0.1.5:
    dependencies:
      is-posix-bracket: 0.1.1
    dev: false
    engines:
      node: '>=0.10.0'
    resolution:
      integrity: sha1-3wcoTjQqgHzXM6xa9yQR5YHRF3s=
  /expand-brackets/2.1.4:
    dependencies:
      debug: 2.6.9
      define-property: 0.2.5
      extend-shallow: 2.0.1
      posix-character-classes: 0.1.1
      regex-not: 1.0.2
      snapdragon: 0.8.2
      to-regex: 3.0.2
    dev: false
    engines:
      node: '>=0.10.0'
    resolution:
      integrity: sha1-t3c14xXOMPa27/D4OwQVGiJEliI=
  /expand-range/0.1.1:
    dependencies:
      is-number: 0.1.1
      repeat-string: 0.2.2
    dev: false
    engines:
      node: '>=0.10.0'
    resolution:
      integrity: sha1-TLjtoJk8pW+k9B/ELzy7TMrf8EQ=
  /expand-range/1.8.2:
    dependencies:
      fill-range: 2.2.4
    dev: false
    engines:
      node: '>=0.10.0'
    resolution:
      integrity: sha1-opnv/TNf4nIeuujiV+x5ZE/IUzc=
  /expand-tilde/2.0.2:
    dependencies:
      homedir-polyfill: 1.0.1
    dev: false
    engines:
      node: '>=0.10.0'
    resolution:
      integrity: sha1-l+gBqgUt8CRU3kawK/YhZCzchQI=
  /expect/22.4.3:
    dependencies:
      ansi-styles: 3.2.1
      jest-diff: 22.4.3
      jest-get-type: 22.4.3
      jest-matcher-utils: 22.4.3
      jest-message-util: 22.4.3
      jest-regex-util: 22.4.3
    dev: false
    resolution:
      integrity: sha512-XcNXEPehqn8b/jm8FYotdX0YrXn36qp4HWlrVT4ktwQas1l1LPxiVWncYnnL2eyMtKAmVIaG0XAp0QlrqJaxaA==
  /expect/23.6.0:
    dependencies:
      ansi-styles: 3.2.1
      jest-diff: 23.6.0
      jest-get-type: 22.4.3
      jest-matcher-utils: 23.6.0
      jest-message-util: 23.4.0
      jest-regex-util: 23.3.0
    dev: false
    resolution:
      integrity: sha512-dgSoOHgmtn/aDGRVFWclQyPDKl2CQRq0hmIEoUAuQs/2rn2NcvCWcSCovm6BLeuB/7EZuLGu2QfnR+qRt5OM4w==
  /express/4.16.4:
    dependencies:
      accepts: 1.3.5
      array-flatten: 1.1.1
      body-parser: 1.18.3
      content-disposition: 0.5.2
      content-type: 1.0.4
      cookie: 0.3.1
      cookie-signature: 1.0.6
      debug: 2.6.9
      depd: 1.1.2
      encodeurl: 1.0.2
      escape-html: 1.0.3
      etag: 1.8.1
      finalhandler: 1.1.1
      fresh: 0.5.2
      merge-descriptors: 1.0.1
      methods: 1.1.2
      on-finished: 2.3.0
      parseurl: 1.3.2
      path-to-regexp: 0.1.7
      proxy-addr: 2.0.4
      qs: 6.5.2
      range-parser: 1.2.0
      safe-buffer: 5.1.2
      send: 0.16.2
      serve-static: 1.13.2
      setprototypeof: 1.1.0
      statuses: 1.4.0
      type-is: 1.6.16
      utils-merge: 1.0.1
      vary: 1.1.2
    dev: false
    engines:
      node: '>= 0.10.0'
    resolution:
      integrity: sha512-j12Uuyb4FMrd/qQAm6uCHAkPtO8FDTRJZBDd5D2KOL2eLaz1yUNdUB/NOIyq0iU4q4cFarsUCrnFDPBcnksuOg==
  /extend-shallow/2.0.1:
    dependencies:
      is-extendable: 0.1.1
    dev: false
    engines:
      node: '>=0.10.0'
    resolution:
      integrity: sha1-Ua99YUrZqfYQ6huvu5idaxxWiQ8=
  /extend-shallow/3.0.2:
    dependencies:
      assign-symbols: 1.0.0
      is-extendable: 1.0.1
    dev: false
    engines:
      node: '>=0.10.0'
    resolution:
      integrity: sha1-Jqcarwc7OfshJxcnRhMcJwQCjbg=
  /extend/3.0.2:
    dev: false
    resolution:
      integrity: sha512-fjquC59cD7CyW6urNXK0FBufkZcoiGG80wTuPujX590cB5Ttln20E2UB4S/WARVqhXffZl2LNgS+gQdPIIim/g==
  /external-editor/3.0.3:
    dependencies:
      chardet: 0.7.0
      iconv-lite: 0.4.24
      tmp: 0.0.33
    dev: false
    engines:
      node: '>=4'
    resolution:
      integrity: sha512-bn71H9+qWoOQKyZDo25mOMVpSmXROAsTJVVVYzrrtol3d4y+AsKjf4Iwl2Q+IuT0kFSQ1qo166UuIwqYq7mGnA==
  /extglob/0.3.2:
    dependencies:
      is-extglob: 1.0.0
    dev: false
    engines:
      node: '>=0.10.0'
    resolution:
      integrity: sha1-Lhj/PS9JqydlzskCPwEdqo2DSaE=
  /extglob/2.0.4:
    dependencies:
      array-unique: 0.3.2
      define-property: 1.0.0
      expand-brackets: 2.1.4
      extend-shallow: 2.0.1
      fragment-cache: 0.2.1
      regex-not: 1.0.2
      snapdragon: 0.8.2
      to-regex: 3.0.2
    dev: false
    engines:
      node: '>=0.10.0'
    resolution:
      integrity: sha512-Nmb6QXkELsuBr24CJSkilo6UHHgbekK5UiZgfE6UHD3Eb27YC6oD+bhcT+tJ6cl8dmsgdQxnWlcry8ksBIBLpw==
  /extract-zip/1.6.7:
    dependencies:
      concat-stream: 1.6.2
      debug: 2.6.9
      mkdirp: 0.5.1
      yauzl: 2.4.1
    dev: false
    hasBin: true
    resolution:
      integrity: sha1-qEC0uK9kAyZMjbV/Txp0Mz74H+k=
  /extsprintf/1.3.0:
    dev: false
    engines:
      '0': node >=0.6.0
    resolution:
      integrity: sha1-lpGEQOMEGnpBT4xS48V06zw+HgU=
  /extsprintf/1.4.0:
    dev: false
    engines:
      '0': node >=0.6.0
    resolution:
      integrity: sha1-4mifjzVvrWLMplo6kcXfX5VRaS8=
  /fancy-log/1.3.3:
    dependencies:
      ansi-gray: 0.1.1
      color-support: 1.1.3
      parse-node-version: 1.0.0
      time-stamp: 1.1.0
    dev: false
    engines:
      node: '>= 0.10'
    resolution:
      integrity: sha512-k9oEhlyc0FrVh25qYuSELjr8oxsCoc4/LEZfg2iJJrfEk/tZL9bCoJE47gqAvI2m/AUjluCS4+3I0eTx8n3AEw==
  /fast-deep-equal/1.1.0:
    dev: false
    resolution:
      integrity: sha1-wFNHeBfIa1HaqFPIHgWbcz0CNhQ=
  /fast-deep-equal/2.0.1:
    dev: false
    resolution:
      integrity: sha1-ewUhjd+WZ79/Nwv3/bLLFf3Qqkk=
  /fast-json-stable-stringify/2.0.0:
    dev: false
    resolution:
      integrity: sha1-1RQsDK7msRifh9OnYREGT4bIu/I=
  /fast-levenshtein/1.0.7:
    dev: false
    resolution:
      integrity: sha1-AXjc3uAjuSkFGTrwlZ6KdjnP3Lk=
  /fast-levenshtein/2.0.6:
    dev: false
    resolution:
      integrity: sha1-PYpcZog6FqMMqGQ+hR8Zuqd5eRc=
  /fast-safe-stringify/1.1.13:
    dev: false
    resolution:
      integrity: sha1-oB6c2cnkkXFcmKdaQtXwu9EH/3Y=
  /fastparse/1.1.2:
    dev: false
    resolution:
      integrity: sha512-483XLLxTVIwWK3QTrMGRqUfUpoOs/0hbQrl2oz4J0pAcm3A3bu84wxTFqGqkJzewCLdME38xJLJAxBABfQT8sQ==
  /faye-websocket/0.10.0:
    dependencies:
      websocket-driver: 0.7.0
    dev: false
    engines:
      node: '>=0.4.0'
    resolution:
      integrity: sha1-TkkvjQTftviQA1B/btvy1QHnxvQ=
  /fb-watchman/2.0.0:
    dependencies:
      bser: 2.0.0
    dev: false
    resolution:
      integrity: sha1-VOmr99+i8mzZsWNsWIwa/AXeXVg=
  /fd-slicer/1.0.1:
    dependencies:
      pend: 1.2.0
    dev: false
    resolution:
      integrity: sha1-i1vL2ewyfFBBv5qwI/1nUPEXfmU=
  /figures/2.0.0:
    dependencies:
      escape-string-regexp: 1.0.5
    dev: false
    engines:
      node: '>=4'
    resolution:
      integrity: sha1-OrGi0qYsi/tDGgyUy3l6L84nyWI=
  /filename-regex/2.0.1:
    dev: false
    engines:
      node: '>=0.10.0'
    resolution:
      integrity: sha1-wcS5vuPglyXdsQa3XB4wH+LxiyY=
  /fileset/0.2.1:
    dependencies:
      glob: 5.0.15
      minimatch: 2.0.10
    dev: false
    resolution:
      integrity: sha1-WI74lzxmI7KnbfRlEFaWuWqsgGc=
  /fileset/2.0.3:
    dependencies:
      glob: 7.0.6
      minimatch: 3.0.4
    dev: false
    resolution:
      integrity: sha1-jnVIqW08wjJ+5eZ0FocjozO7oqA=
  /fill-range/2.2.4:
    dependencies:
      is-number: 2.1.0
      isobject: 2.1.0
      randomatic: 3.1.1
      repeat-element: 1.1.3
      repeat-string: 1.6.1
    dev: false
    engines:
      node: '>=0.10.0'
    resolution:
      integrity: sha512-cnrcCbj01+j2gTG921VZPnHbjmdAf8oQV/iGeV2kZxGSyfYjjTyY79ErsK1WJWMpw6DaApEX72binqJE+/d+5Q==
  /fill-range/4.0.0:
    dependencies:
      extend-shallow: 2.0.1
      is-number: 3.0.0
      repeat-string: 1.6.1
      to-regex-range: 2.1.1
    dev: false
    engines:
      node: '>=0.10.0'
    resolution:
      integrity: sha1-1USBHUKPmOsGpj3EAtJAPDKMOPc=
  /finalhandler/1.1.0:
    dependencies:
      debug: 2.6.9
      encodeurl: 1.0.2
      escape-html: 1.0.3
      on-finished: 2.3.0
      parseurl: 1.3.2
      statuses: 1.3.1
      unpipe: 1.0.0
    dev: false
    engines:
      node: '>= 0.8'
    resolution:
      integrity: sha1-zgtoVbRYU+eRsvzGgARtiCU91/U=
  /finalhandler/1.1.1:
    dependencies:
      debug: 2.6.9
      encodeurl: 1.0.2
      escape-html: 1.0.3
      on-finished: 2.3.0
      parseurl: 1.3.2
      statuses: 1.4.0
      unpipe: 1.0.0
    dev: false
    engines:
      node: '>= 0.8'
    resolution:
      integrity: sha512-Y1GUDo39ez4aHAw7MysnUD5JzYX+WaIj8I57kO3aEPT1fFRL4sr7mjei97FgnwhAyyzRYmQZaTHb2+9uZ1dPtg==
  /find-index/0.1.1:
    dev: false
    resolution:
      integrity: sha1-Z101iyyjiS15Whq0cjL4tuLg3eQ=
  /find-up/1.1.2:
    dependencies:
      path-exists: 2.1.0
      pinkie-promise: 2.0.1
    dev: false
    engines:
      node: '>=0.10.0'
    resolution:
      integrity: sha1-ay6YIrGizgpgq2TWEOzK1TyyTQ8=
  /find-up/2.1.0:
    dependencies:
      locate-path: 2.0.0
    dev: false
    engines:
      node: '>=4'
    resolution:
      integrity: sha1-RdG35QbHF93UgndaK3eSCjwMV6c=
  /findup-sync/2.0.0:
    dependencies:
      detect-file: 1.0.0
      is-glob: 3.1.0
      micromatch: 3.1.10
      resolve-dir: 1.0.1
    dev: false
    engines:
      node: '>= 0.10'
    resolution:
      integrity: sha1-kyaxSIwi0aYIhlCoaQGy2akKLLw=
  /fined/1.1.1:
    dependencies:
      expand-tilde: 2.0.2
      is-plain-object: 2.0.4
      object.defaults: 1.1.0
      object.pick: 1.3.0
      parse-filepath: 1.0.2
    dev: false
    engines:
      node: '>= 0.10'
    resolution:
      integrity: sha512-jQp949ZmEbiYHk3gkbdtpJ0G1+kgtLQBNdP5edFP7Fh+WAYceLQz6yO1SBj72Xkg8GVyTB3bBzAYrHJVh5Xd5g==
  /first-chunk-stream/1.0.0:
    dev: false
    engines:
      node: '>=0.10.0'
    resolution:
      integrity: sha1-Wb+1DNkF9g18OUzT2ayqtOatk04=
  /flagged-respawn/1.0.1:
    dev: false
    engines:
      node: '>= 0.10'
    resolution:
      integrity: sha512-lNaHNVymajmk0OJMBn8fVUAU1BtDeKIqKoVhk4xAALB57aALg6b4W0MfJ/cUE0g9YBXy5XhSlPIpYIJ7HaY/3Q==
  /follow-redirects/1.6.1:
    dependencies:
      debug: 3.1.0
    dev: false
    engines:
      node: '>=4.0'
    resolution:
      integrity: sha512-t2JCjbzxQpWvbhts3l6SH1DKzSrx8a+SsaVf4h6bG4kOXUuPYS/kg2Lr4gQSb7eemaHqJkOThF1BGyjlUkO1GQ==
  /for-in/1.0.2:
    dev: false
    engines:
      node: '>=0.10.0'
    resolution:
      integrity: sha1-gQaNKVqBQuwKxybG4iAMMPttXoA=
  /for-own/0.1.5:
    dependencies:
      for-in: 1.0.2
    dev: false
    engines:
      node: '>=0.10.0'
    resolution:
      integrity: sha1-UmXGgaTylNq78XyVCbZ2OqhFEM4=
  /for-own/1.0.0:
    dependencies:
      for-in: 1.0.2
    dev: false
    engines:
      node: '>=0.10.0'
    resolution:
      integrity: sha1-xjMy9BXO3EsE2/5wz4NklMU8tEs=
  /forever-agent/0.6.1:
    dev: false
    resolution:
      integrity: sha1-+8cfDEGt6zf5bFd60e1C2P2sypE=
  /fork-stream/0.0.4:
    dev: false
    resolution:
      integrity: sha1-24Sfznf2cIpfjzhq5TOgkHtUrnA=
  /form-data/2.3.3:
    dependencies:
      asynckit: 0.4.0
      combined-stream: 1.0.7
      mime-types: 2.1.21
    dev: false
    engines:
      node: '>= 0.12'
    resolution:
      integrity: sha512-1lLKB2Mu3aGP1Q/2eCOx0fNbRMe7XdwktwOruhfqqd0rIJWwN4Dh+E3hrPSlDCXnSR7UtZ1N38rVXm+6+MEhJQ==
  /formatio/1.1.1:
    dependencies:
      samsam: 1.1.3
    deprecated: This package is unmaintained. Use @sinonjs/formatio instead
    dev: false
    resolution:
      integrity: sha1-XtPM1jZVEJc4NGXZlhmRAOhhYek=
  /forwarded/0.1.2:
    dev: false
    engines:
      node: '>= 0.6'
    resolution:
      integrity: sha1-mMI9qxF1ZXuMBXPozszZGw/xjIQ=
  /fragment-cache/0.2.1:
    dependencies:
      map-cache: 0.2.2
    dev: false
    engines:
      node: '>=0.10.0'
    resolution:
      integrity: sha1-QpD60n8T6Jvn8zeZxrxaCr//DRk=
  /fresh/0.3.0:
    dev: false
    engines:
      node: '>= 0.6'
    resolution:
      integrity: sha1-ZR+DjiJCTnVm3hYdg1jKoZn4PU8=
  /fresh/0.5.2:
    dev: false
    engines:
      node: '>= 0.6'
    resolution:
      integrity: sha1-PYyt2Q2XZWn6g1qx+OSyOhBWBac=
  /from/0.1.7:
    dev: false
    resolution:
      integrity: sha1-g8YK/Fi5xWmXAH7Rp2izqzA6RP4=
  /fs-extra/1.0.0:
    dependencies:
      graceful-fs: 4.1.15
      jsonfile: 2.4.0
      klaw: 1.3.1
    dev: false
    resolution:
      integrity: sha1-zTzl9+fLYUWIP8rjGR6Yd/hYeVA=
  /fs-extra/6.0.0:
    dependencies:
      graceful-fs: 4.1.15
      jsonfile: 4.0.0
      universalify: 0.1.2
    dev: false
    resolution:
      integrity: sha512-lk2cUCo8QzbiEWEbt7Cw3m27WMiRG321xsssbcIpfMhpRjrlC08WBOVQqj1/nQYYNnPtyIhP1oqLO3QwT2tPCw==
  /fs-extra/7.0.1:
    dependencies:
      graceful-fs: 4.1.15
      jsonfile: 4.0.0
      universalify: 0.1.2
    dev: false
    engines:
      node: '>=6 <7 || >=8'
    resolution:
      integrity: sha512-YJDaCJZEnBmcbw13fvdAM9AwNOJwOzrE4pqMqBq5nFiEqXUqHwlK4B+3pUw6JNvfSPtX05xFHtYy/1ni01eGCw==
  /fs-minipass/1.2.5:
    dependencies:
      minipass: 2.3.5
    dev: false
    resolution:
      integrity: sha512-JhBl0skXjUPCFH7x6x61gQxrKyXsxB5gcgePLZCwfyCGGsTISMoIeObbrvVeP6Xmyaudw4TT43qV2Gz+iyd2oQ==
  /fs.realpath/1.0.0:
    dev: false
    resolution:
      integrity: sha1-FQStJSMVjKpA20onh8sBQRmU6k8=
  /fsevents/1.2.4:
    bundledDependencies:
      - node-pre-gyp
    dependencies:
      nan: 2.12.1
    dev: false
    engines:
      node: '>=0.8.0'
    optional: true
    requiresBuild: true
    resolution:
      integrity: sha512-z8H8/diyk76B7q5wg+Ud0+CqzcAF3mBBI/bA5ne5zrRUUIvNkJY//D3BqyH571KuAC4Nr7Rw7CjWX4r0y9DvNg==
  /fstream/1.0.11:
    dependencies:
      graceful-fs: 4.1.15
      inherits: 2.0.3
      mkdirp: 0.5.1
      rimraf: 2.6.3
    dev: false
    engines:
      node: '>=0.6'
    resolution:
      integrity: sha1-XB+x8RdHcRTwYyoOtLcbPLD9MXE=
  /function-bind/1.1.1:
    dev: false
    resolution:
      integrity: sha512-yIovAzMX49sF8Yl58fSCWJ5svSLuaibPxXQJFLmBObTuCr0Mf1KiPopGM9NiFjiYBCbfaa2Fh6breQ6ANVTI0A==
  /gauge/2.7.4:
    dependencies:
      aproba: 1.2.0
      console-control-strings: 1.1.0
      has-unicode: 2.0.1
      object-assign: 4.1.1
      signal-exit: 3.0.2
      string-width: 1.0.2
      strip-ansi: 3.0.1
      wide-align: 1.1.3
    dev: false
    resolution:
      integrity: sha1-LANAXHU4w51+s3sxcCLjJfsBi/c=
  /gaze/0.5.2:
    dependencies:
      globule: 0.1.0
    dev: false
    engines:
      node: '>= 0.8.0'
    resolution:
      integrity: sha1-QLcJU30k0dRXZ9takIaJ3+aaxE8=
  /gaze/1.1.3:
    dependencies:
      globule: 1.2.1
    dev: false
    engines:
      node: '>= 4.0.0'
    resolution:
      integrity: sha512-BRdNm8hbWzFzWHERTrejLqwHDfS4GibPoq5wjTPIoJHoBtKGPg3xAFfxmM+9ztbXelxcf2hwQcaz1PtmFeue8g==
  /generic-names/1.0.3:
    dependencies:
      loader-utils: 0.2.17
    dev: false
    resolution:
      integrity: sha1-LXhqEhruUIh2eWk56OO/+DbCCRc=
  /get-caller-file/1.0.3:
    dev: false
    resolution:
      integrity: sha512-3t6rVToeoZfYSGd8YoLFR2DJkiQrIiUrGcjvFX2mDw3bn6k2OtwHN0TNCLbBO+w8qTvimhDkv+LSscbJY1vE6w==
  /get-stdin/4.0.1:
    dev: false
    engines:
      node: '>=0.10.0'
    resolution:
      integrity: sha1-uWjGsKBDhDJJAui/Gl3zJXmkUP4=
  /get-stream/3.0.0:
    dev: false
    engines:
      node: '>=4'
    resolution:
      integrity: sha1-jpQ9E1jcN1VQVOy+LtsFqhdO3hQ=
  /get-value/2.0.6:
    dev: false
    engines:
      node: '>=0.10.0'
    resolution:
      integrity: sha1-3BXKHGcjh8p2vTesCjlbogQqLCg=
  /getpass/0.1.7:
    dependencies:
      assert-plus: 1.0.0
    dev: false
    resolution:
      integrity: sha1-Xv+OPmhNVprkyysSgmBOi6YhSfo=
  /git-repo-info/2.1.0:
    dev: false
    engines:
      node: '>= 4.0'
    resolution:
      integrity: sha512-+kigfDB7j3W80f74BoOUX+lKOmf4pR3/i2Ww6baKTCPe2hD4FRdjhV3s4P5Dy0Tak1uY1891QhKoYNtnyX2VvA==
  /glob-base/0.3.0:
    dependencies:
      glob-parent: 2.0.0
      is-glob: 2.0.1
    dev: false
    engines:
      node: '>=0.10.0'
    resolution:
      integrity: sha1-27Fk9iIbHAscz4Kuoyi0l98Oo8Q=
  /glob-escape/0.0.2:
    dev: false
    engines:
      node: '>= 0.10'
    resolution:
      integrity: sha1-nCf3gh7RwTd1gvPv2VWOP2dWKO0=
  /glob-parent/2.0.0:
    dependencies:
      is-glob: 2.0.1
    dev: false
    resolution:
      integrity: sha1-gTg9ctsFT8zPUzbaqQLxgvbtuyg=
  /glob-parent/3.1.0:
    dependencies:
      is-glob: 3.1.0
      path-dirname: 1.0.2
    dev: false
    resolution:
      integrity: sha1-nmr2KZ2NO9K9QEMIMr0RPfkGxa4=
  /glob-stream/3.1.18:
    dependencies:
      glob: 4.5.3
      glob2base: 0.0.12
      minimatch: 2.0.10
      ordered-read-streams: 0.1.0
      through2: 0.6.5
      unique-stream: 1.0.0
    dev: false
    engines:
      node: '>= 0.9'
    resolution:
      integrity: sha1-kXCl8St5Awb9/lmPMT+PeVT9FDs=
  /glob-watcher/0.0.6:
    dependencies:
      gaze: 0.5.2
    dev: false
    engines:
      node: '>= 0.9'
    resolution:
      integrity: sha1-uVtKjfdLOcgymLDAXJeLTZo7cQs=
  /glob/3.1.21:
    dependencies:
      graceful-fs: 1.2.3
      inherits: 1.0.2
      minimatch: 0.2.14
    dev: false
    resolution:
      integrity: sha1-0p4KBV3qUTj00H7UDomC6DwgZs0=
  /glob/4.5.3:
    dependencies:
      inflight: 1.0.6
      inherits: 2.0.3
      minimatch: 2.0.10
      once: 1.4.0
    dev: false
    resolution:
      integrity: sha1-xstz0yJsHv7wTePFbQEvAzd+4V8=
  /glob/5.0.15:
    dependencies:
      inflight: 1.0.6
      inherits: 2.0.3
      minimatch: 3.0.4
      once: 1.4.0
      path-is-absolute: 1.0.1
    dev: false
    resolution:
      integrity: sha1-G8k2ueAvSmA/zCIuz3Yz0wuLk7E=
  /glob/7.0.6:
    dependencies:
      fs.realpath: 1.0.0
      inflight: 1.0.6
      inherits: 2.0.3
      minimatch: 3.0.4
      once: 1.4.0
      path-is-absolute: 1.0.1
    dev: false
    resolution:
      integrity: sha1-IRuvr0nlJbjNkyYNFKsTYVKz9Xo=
  /glob/7.1.2:
    dependencies:
      fs.realpath: 1.0.0
      inflight: 1.0.6
      inherits: 2.0.3
      minimatch: 3.0.4
      once: 1.4.0
      path-is-absolute: 1.0.1
    dev: false
    resolution:
      integrity: sha512-MJTUg1kjuLeQCJ+ccE4Vpa6kKVXkPYJ2mOCQyUuKLcLQsdrMCpBPUi8qVE6+YuaJkozeA9NusTAw3hLr8Xe5EQ==
  /glob/7.1.3:
    dependencies:
      fs.realpath: 1.0.0
      inflight: 1.0.6
      inherits: 2.0.3
      minimatch: 3.0.4
      once: 1.4.0
      path-is-absolute: 1.0.1
    dev: false
    resolution:
      integrity: sha512-vcfuiIxogLV4DlGBHIUOwI0IbrJ8HWPc4MU7HzviGeNho/UJDfi6B5p3sHeWIQ0KGIU0Jpxi5ZHxemQfLkkAwQ==
  /glob2base/0.0.12:
    dependencies:
      find-index: 0.1.1
    dev: false
    engines:
      node: '>= 0.10'
    resolution:
      integrity: sha1-nUGbPijxLoOjYhZKJ3BVkiycDVY=
  /global-modules/1.0.0:
    dependencies:
      global-prefix: 1.0.2
      is-windows: 1.0.2
      resolve-dir: 1.0.1
    dev: false
    engines:
      node: '>=0.10.0'
    resolution:
      integrity: sha512-sKzpEkf11GpOFuw0Zzjzmt4B4UZwjOcG757PPvrfhxcLFbq0wpsgpOqxpxtxFiCG4DtG93M6XRVbF2oGdev7bg==
  /global-prefix/1.0.2:
    dependencies:
      expand-tilde: 2.0.2
      homedir-polyfill: 1.0.1
      ini: 1.3.5
      is-windows: 1.0.2
      which: 1.3.1
    dev: false
    engines:
      node: '>=0.10.0'
    resolution:
      integrity: sha1-2/dDxsFJklk8ZVVoy2btMsASLr4=
  /globals/9.18.0:
    dev: false
    engines:
      node: '>=0.10.0'
    resolution:
      integrity: sha512-S0nG3CLEQiY/ILxqtztTWH/3iRRdyBLw6KMDxnKMchrtbj2OFmehVh0WUCfW3DUrIgx/qFrJPICrq4Z4sTR9UQ==
  /globby/5.0.0:
    dependencies:
      array-union: 1.0.2
      arrify: 1.0.1
      glob: 7.0.6
      object-assign: 4.1.1
      pify: 2.3.0
      pinkie-promise: 2.0.1
    dev: false
    engines:
      node: '>=0.10.0'
    resolution:
      integrity: sha1-69hGZ8oNuzMLmbz8aOrCvFQ3Dg0=
  /globule/0.1.0:
    dependencies:
      glob: 3.1.21
      lodash: 1.0.2
      minimatch: 0.2.14
    dev: false
    engines:
      node: '>= 0.8.0'
    resolution:
      integrity: sha1-2cjt3h2nnRJaFRt5UzuXhnY0auU=
  /globule/1.2.1:
    dependencies:
      glob: 7.1.3
      lodash: 4.17.11
      minimatch: 3.0.4
    dev: false
    engines:
      node: '>= 0.10'
    resolution:
      integrity: sha512-g7QtgWF4uYSL5/dn71WxubOrS7JVGCnFPEnoeChJmBnyR9Mw8nGoEwOgJL/RC2Te0WhbsEUCejfH8SZNJ+adYQ==
  /glogg/1.0.2:
    dependencies:
      sparkles: 1.0.1
    dev: false
    engines:
      node: '>= 0.10'
    resolution:
      integrity: sha512-5mwUoSuBk44Y4EshyiqcH95ZntbDdTQqA3QYSrxmzj28Ai0vXBGMH1ApSANH14j2sIRtqCEyg6PfsuP7ElOEDA==
  /graceful-fs/1.2.3:
    deprecated: please upgrade to graceful-fs 4 for compatibility with current and future versions of Node.js
    dev: false
    engines:
      node: '>=0.4.0'
    resolution:
      integrity: sha1-FaSAaldUfLLS2/J/QuiajDRRs2Q=
  /graceful-fs/3.0.11:
    dependencies:
      natives: 1.1.6
    deprecated: please upgrade to graceful-fs 4 for compatibility with current and future versions of Node.js
    dev: false
    engines:
      node: '>=0.4.0'
    resolution:
      integrity: sha1-dhPHeKGv6mLyXGMKCG1/Osu92Bg=
  /graceful-fs/4.1.15:
    dev: false
    resolution:
      integrity: sha512-6uHUhOPEBgQ24HM+r6b/QwWfZq+yiFcipKFrOFiBEnWdy5sdzYoi+pJeQaPI5qOLRFqWmAXUPQNsielzdLoecA==
  /growl/1.10.5:
    dev: false
    engines:
      node: '>=4.x'
    resolution:
      integrity: sha512-qBr4OuELkhPenW6goKVXiv47US3clb3/IbuWF9KNKEijAy9oeHxU9IgzjvJhHkUzhaj7rOUD7+YGWqUjLp5oSA==
  /growly/1.3.0:
    dev: false
    resolution:
      integrity: sha1-8QdIy+dq+WS3yWyTxrzCivEgwIE=
  /gulp-connect/5.5.0:
    dependencies:
      ansi-colors: 1.1.0
      connect: 3.6.6
      connect-livereload: 0.5.4
      event-stream: 3.3.5
      fancy-log: 1.3.3
      send: 0.13.2
      serve-index: 1.9.1
      serve-static: 1.13.2
      tiny-lr: 0.2.1
    dev: false
    engines:
      node: '>=0.10.0'
    resolution:
      integrity: sha512-oRBLjw/4EVaZb8g8OcxOVdGD8ZXYrRiWKcNxlrGjxb/6Cp0GDdqw7ieX7D8xJrQS7sbXT+G94u63pMJF3MMjQA==
  /gulp-flatten/0.2.0:
    dependencies:
      gulp-util: 3.0.8
      through2: 2.0.5
    dev: false
    engines:
      node: '>=0.10'
    resolution:
      integrity: sha1-iS1RfjjXkA/UVM+aHgIQMA6S6wY=
  /gulp-if/2.0.2:
    dependencies:
      gulp-match: 1.0.3
      ternary-stream: 2.0.1
      through2: 2.0.5
    dev: false
    engines:
      node: '>= 0.10.0'
    resolution:
      integrity: sha1-pJe351cwBQQcqivIt92jyARE1ik=
  /gulp-istanbul/0.10.4:
    dependencies:
      gulp-util: 3.0.8
      istanbul: 0.4.5
      istanbul-threshold-checker: 0.1.0
      lodash: 4.17.11
      through2: 2.0.5
    dev: false
    resolution:
      integrity: sha1-Kyoby+uWpix45pgh0QTW/KMu+wk=
  /gulp-karma/0.0.5:
    dependencies:
      event-stream: 3.0.20
      gulp-util: 2.2.20
      optimist: 0.6.1
      xtend: 2.1.2
    dev: false
    engines:
      node: '>=0.6'
    peerDependencies:
      karma: '>=0.10 <=0.13'
    resolution:
      integrity: sha1-RLoZejEFTlyXOlujOUITwUKAOVg=
  /gulp-karma/0.0.5/karma@0.13.22:
    dependencies:
      event-stream: 3.0.20
      gulp-util: 2.2.20
      karma: 0.13.22
      optimist: 0.6.1
      xtend: 2.1.2
    dev: false
    engines:
      node: '>=0.6'
    id: registry.npmjs.org/gulp-karma/0.0.5
    peerDependencies:
      karma: '>=0.10 <=0.13'
    resolution:
      integrity: sha1-RLoZejEFTlyXOlujOUITwUKAOVg=
  /gulp-match/1.0.3:
    dependencies:
      minimatch: 3.0.4
    dev: false
    engines:
      node: '>= 0.10.0'
    resolution:
      integrity: sha1-kcfA1/Kb7NZgbVfYCn+Hdqh6uo4=
  /gulp-mocha/6.0.0:
    dependencies:
      dargs: 5.1.0
      execa: 0.10.0
      mocha: 5.2.0
      npm-run-path: 2.0.2
      plugin-error: 1.0.1
      supports-color: 5.5.0
      through2: 2.0.5
    dev: false
    engines:
      node: '>=6'
    resolution:
      integrity: sha512-FfBldW5ttnDpKf4Sg6/BLOOKCCbr5mbixDGK1t02/8oSrTCwNhgN/mdszG3cuQuYNzuouUdw4EH/mlYtgUscPg==
  /gulp-open/3.0.1:
    dependencies:
      colors: 1.2.5
      opn: 5.2.0
      plugin-log: 0.1.0
      through2: 2.0.5
    dev: false
    engines:
      node: '>=4'
    resolution:
      integrity: sha512-dohokw+npnt48AsD0hhvCLEHLnDMqM35F+amvIfJlX1H2nNHYUClR0Oy1rI0TvbL1/pHiHGNLmohhk+kvwIKjA==
  /gulp-replace/0.5.4:
    dependencies:
      istextorbinary: 1.0.2
      readable-stream: 2.3.6
      replacestream: 4.0.3
    dev: false
    engines:
      node: '>=0.10'
    resolution:
      integrity: sha1-aaZ5FLvRPFYr/xT1BKQDeWqg2qk=
  /gulp-util/2.2.20:
    dependencies:
      chalk: 0.5.1
      dateformat: 1.0.12
      lodash._reinterpolate: 2.4.1
      lodash.template: 2.4.1
      minimist: 0.2.0
      multipipe: 0.1.2
      through2: 0.5.1
      vinyl: 0.2.3
    deprecated: 'gulp-util is deprecated - replace it, following the guidelines at https://medium.com/gulpjs/gulp-util-ca3b1f9f9ac5'
    dev: false
    engines:
      node: '>= 0.9'
    resolution:
      integrity: sha1-1xRuVyiRC9jwR6awseVJvCLb1kw=
  /gulp-util/3.0.8:
    dependencies:
      array-differ: 1.0.0
      array-uniq: 1.0.3
      beeper: 1.1.1
      chalk: 1.1.3
      dateformat: 2.2.0
      fancy-log: 1.3.3
      gulplog: 1.0.0
      has-gulplog: 0.1.0
      lodash._reescape: 3.0.0
      lodash._reevaluate: 3.0.0
      lodash._reinterpolate: 3.0.0
      lodash.template: 3.6.2
      minimist: 1.2.0
      multipipe: 0.1.2
      object-assign: 3.0.0
      replace-ext: 0.0.1
      through2: 2.0.5
      vinyl: 0.5.3
    deprecated: 'gulp-util is deprecated - replace it, following the guidelines at https://medium.com/gulpjs/gulp-util-ca3b1f9f9ac5'
    dev: false
    engines:
      node: '>=0.10'
    resolution:
      integrity: sha1-AFTh50RQLifATBh8PsxQXdVLu08=
  /gulp/3.9.1:
    dependencies:
      archy: 1.0.0
      chalk: 1.1.3
      deprecated: 0.0.1
      gulp-util: 3.0.8
      interpret: 1.2.0
      liftoff: 2.5.0
      minimist: 1.2.0
      orchestrator: 0.3.8
      pretty-hrtime: 1.0.3
      semver: 4.3.6
      tildify: 1.2.0
      v8flags: 2.1.1
      vinyl-fs: 0.3.14
    dev: false
    engines:
      node: '>= 0.9'
    hasBin: true
    resolution:
      integrity: sha1-VxzkWSjdQK9lFPxAEYZgFsE4RbQ=
  /gulplog/1.0.0:
    dependencies:
      glogg: 1.0.2
    dev: false
    engines:
      node: '>= 0.10'
    resolution:
      integrity: sha1-4oxNRdBey77YGDY86PnFkmIp/+U=
  /handlebars/4.0.12:
    dependencies:
      async: 2.6.1
      optimist: 0.6.1
      source-map: 0.6.1
    dev: false
    engines:
      node: '>=0.4.7'
    hasBin: true
    optionalDependencies:
      uglify-js: 3.4.9
    resolution:
      integrity: sha512-RhmTekP+FZL+XNhwS1Wf+bTTZpdLougwt5pcgA1tuz6Jcx0fpH/7z0qd71RKnZHBCxIRBHfBOnio4gViPemNzA==
  /har-schema/2.0.0:
    dev: false
    engines:
      node: '>=4'
    resolution:
      integrity: sha1-qUwiJOvKwEeCoNkDVSHyRzW37JI=
  /har-validator/5.0.3:
    dependencies:
      ajv: 5.5.2
      har-schema: 2.0.0
    dev: false
    engines:
      node: '>=4'
    resolution:
      integrity: sha1-ukAsJmGU8VlW7xXg/PJCmT9qff0=
  /har-validator/5.1.3:
    dependencies:
      ajv: 6.6.2
      har-schema: 2.0.0
    dev: false
    engines:
      node: '>=6'
    resolution:
      integrity: sha512-sNvOCzEQNr/qrvJgc3UG/kD4QtlHycrzwS+6mfTrrSq97BvaYcPZZI1ZSqGSPR73Cxn4LKTD4PttRwfU7jWq5g==
  /has-ansi/0.1.0:
    dependencies:
      ansi-regex: 0.2.1
    dev: false
    engines:
      node: '>=0.10.0'
    hasBin: true
    resolution:
      integrity: sha1-hPJlqujA5qiKEtcCKJS3VoiUxi4=
  /has-ansi/2.0.0:
    dependencies:
      ansi-regex: 2.1.1
    dev: false
    engines:
      node: '>=0.10.0'
    resolution:
      integrity: sha1-NPUEnOHs3ysGSa8+8k5F7TVBbZE=
  /has-binary/0.1.7:
    dependencies:
      isarray: 0.0.1
    dev: false
    resolution:
      integrity: sha1-aOYesWIQyVRaClzOBqhzkS/h5ow=
  /has-cors/1.1.0:
    dev: false
    resolution:
      integrity: sha1-XkdHk/fqmEPRu5nCPu9J/xJv/zk=
  /has-flag/1.0.0:
    dev: false
    engines:
      node: '>=0.10.0'
    resolution:
      integrity: sha1-nZ55MWXOAXoA8AQYxD+UKnsdEfo=
  /has-flag/2.0.0:
    dev: false
    engines:
      node: '>=0.10.0'
    resolution:
      integrity: sha1-6CB68cx7MNRGzHC3NLXovhj4jVE=
  /has-flag/3.0.0:
    dev: false
    engines:
      node: '>=4'
    resolution:
      integrity: sha1-tdRU3CGZriJWmfNGfloH87lVuv0=
  /has-gulplog/0.1.0:
    dependencies:
      sparkles: 1.0.1
    dev: false
    engines:
      node: '>= 0.10'
    resolution:
      integrity: sha1-ZBTIKRNpfaUVkDl9r7EvIpZ4Ec4=
  /has-symbols/1.0.0:
    dev: false
    engines:
      node: '>= 0.4'
    resolution:
      integrity: sha1-uhqPGvKg/DllD1yFA2dwQSIGO0Q=
  /has-unicode/2.0.1:
    dev: false
    resolution:
      integrity: sha1-4Ob+aijPUROIVeCG0Wkedx3iqLk=
  /has-value/0.3.1:
    dependencies:
      get-value: 2.0.6
      has-values: 0.1.4
      isobject: 2.1.0
    dev: false
    engines:
      node: '>=0.10.0'
    resolution:
      integrity: sha1-ex9YutpiyoJ+wKIHgCVlSEWZXh8=
  /has-value/1.0.0:
    dependencies:
      get-value: 2.0.6
      has-values: 1.0.0
      isobject: 3.0.1
    dev: false
    engines:
      node: '>=0.10.0'
    resolution:
      integrity: sha1-GLKB2lhbHFxR3vJMkw7SmgvmsXc=
  /has-values/0.1.4:
    dev: false
    engines:
      node: '>=0.10.0'
    resolution:
      integrity: sha1-bWHeldkd/Km5oCCJrThL/49it3E=
  /has-values/1.0.0:
    dependencies:
      is-number: 3.0.0
      kind-of: 4.0.0
    dev: false
    engines:
      node: '>=0.10.0'
    resolution:
      integrity: sha1-lbC2P+whRmGab+V/51Yo1aOe/k8=
  /has/1.0.3:
    dependencies:
      function-bind: 1.1.1
    dev: false
    engines:
      node: '>= 0.4.0'
    resolution:
      integrity: sha512-f2dvO0VU6Oej7RkWJGrehjbzMAjFp5/VKPp5tTpWIV4JHHZK1/BxbFRtf/siA2SWTe09caDmVtYYzWEIbBS4zw==
  /hash-base/3.0.4:
    dependencies:
      inherits: 2.0.3
      safe-buffer: 5.1.2
    dev: false
    engines:
      node: '>=4'
    resolution:
      integrity: sha1-X8hoaEfs1zSZQDMZprCj8/auSRg=
  /hash.js/1.1.7:
    dependencies:
      inherits: 2.0.3
      minimalistic-assert: 1.0.1
    dev: false
    resolution:
      integrity: sha512-taOaskGt4z4SOANNseOviYDvjEJinIkRgmp7LbKP2YTTmVxWBl87s/uzK9r+44BclBSp2X7K1hqeNfz9JbBeXA==
  /hasha/2.2.0:
    dependencies:
      is-stream: 1.1.0
      pinkie-promise: 2.0.1
    dev: false
    engines:
      node: '>=0.10.0'
    resolution:
      integrity: sha1-eNfL/B5tZjA/55g3NlmEUXsvbuE=
  /he/1.1.1:
    dev: false
    hasBin: true
    resolution:
      integrity: sha1-k0EP0hsAlzUVH4howvJx80J+I/0=
  /hmac-drbg/1.0.1:
    dependencies:
      hash.js: 1.1.7
      minimalistic-assert: 1.0.1
      minimalistic-crypto-utils: 1.0.1
    dev: false
    resolution:
      integrity: sha1-0nRXAQJabHdabFRXk+1QL8DGSaE=
  /home-or-tmp/2.0.0:
    dependencies:
      os-homedir: 1.0.2
      os-tmpdir: 1.0.2
    dev: false
    engines:
      node: '>=0.10.0'
    resolution:
      integrity: sha1-42w/LSyufXRqhX440Y1fMqeILbg=
  /homedir-polyfill/1.0.1:
    dependencies:
      parse-passwd: 1.0.0
    dev: false
    engines:
      node: '>=0.10.0'
    resolution:
      integrity: sha1-TCu8inWJmP7r9e1oWA921GdotLw=
  /hosted-git-info/2.7.1:
    dev: false
    resolution:
      integrity: sha512-7T/BxH19zbcCTa8XkMlbK5lTo1WtgkFi3GvdWEyNuc4Vex7/9Dqbnpsf4JMydcfj9HCg4zUWFTL3Za6lapg5/w==
  /html-encoding-sniffer/1.0.2:
    dependencies:
      whatwg-encoding: 1.0.5
    dev: false
    resolution:
      integrity: sha512-71lZziiDnsuabfdYiUeWdCVyKuqwWi23L8YeIgV9jSSZHCtb6wB1BKWooH7L3tn4/FuZJMVWyNaIDr4RGmaSYw==
  /http-errors/1.3.1:
    dependencies:
      inherits: 2.0.3
      statuses: 1.5.0
    dev: false
    engines:
      node: '>= 0.6'
    resolution:
      integrity: sha1-GX4izevUGYWF6GlO9nhhl7ke2UI=
  /http-errors/1.6.3:
    dependencies:
      depd: 1.1.2
      inherits: 2.0.3
      setprototypeof: 1.1.0
      statuses: 1.5.0
    dev: false
    engines:
      node: '>= 0.6'
    resolution:
      integrity: sha1-i1VoC7S+KDoLW/TqLjhYC+HZMg0=
  /http-parser-js/0.5.0:
    dev: false
    resolution:
      integrity: sha512-cZdEF7r4gfRIq7ezX9J0T+kQmJNOub71dWbgAXVHDct80TKP4MCETtZQ31xyv38UwgzkWPYF/Xc0ge55dW9Z9w==
  /http-proxy/1.17.0:
    dependencies:
      eventemitter3: 3.1.0
      follow-redirects: 1.6.1
      requires-port: 1.0.0
    dev: false
    engines:
      node: '>=4.0.0'
    resolution:
      integrity: sha512-Taqn+3nNvYRfJ3bGvKfBSRwy1v6eePlm3oc/aWVxZp57DQr5Eq3xhKJi7Z4hZpS8PC3H4qI+Yly5EmFacGuA/g==
  /http-signature/1.2.0:
    dependencies:
      assert-plus: 1.0.0
      jsprim: 1.4.1
      sshpk: 1.16.0
    dev: false
    engines:
      node: '>=0.8'
      npm: '>=1.3.7'
    resolution:
      integrity: sha1-muzZJRFHcvPZW2WmCruPfBj7rOE=
  /https-browserify/1.0.0:
    dev: false
    resolution:
      integrity: sha1-7AbBDgo0wPL68Zn3/X/Hj//QPHM=
  /https-proxy-agent/2.2.1:
    dependencies:
      agent-base: 4.2.1
      debug: 3.2.6
    dev: false
    engines:
      node: '>= 4.5.0'
    resolution:
      integrity: sha512-HPCTS1LW51bcyMYbxUIOO4HEOlQ1/1qRaFWcyxvwaqUS9TY88aoEuHUY33kuAh1YhVVaDQhLZsnPd+XNARWZlQ==
  /iconv-lite/0.4.13:
    dev: false
    engines:
      node: '>=0.8.0'
    resolution:
      integrity: sha1-H4irpKsLFQjoMSrMOTRfNumS4vI=
  /iconv-lite/0.4.23:
    dependencies:
      safer-buffer: 2.1.2
    dev: false
    engines:
      node: '>=0.10.0'
    resolution:
      integrity: sha512-neyTUVFtahjf0mB3dZT77u+8O0QB89jFdnBkd5P1JgYPbPaia3gXXOVL2fq8VyU2gMMD7SaN7QukTB/pmXYvDA==
  /iconv-lite/0.4.24:
    dependencies:
      safer-buffer: 2.1.2
    dev: false
    engines:
      node: '>=0.10.0'
    resolution:
      integrity: sha512-v3MXnZAcvnywkTUEZomIActle7RXXeedOR31wwl7VlyoXO4Qi9arvSenNQWne1TcRwhCL1HwLI21bEqdpj8/rA==
  /icss-replace-symbols/1.1.0:
    dev: false
    resolution:
      integrity: sha1-Bupvg2ead0njhs/h/oEq5dsiPe0=
  /ieee754/1.1.12:
    dev: false
    resolution:
      integrity: sha512-GguP+DRY+pJ3soyIiGPTvdiVXjZ+DbXOxGpXn3eMvNW4x4irjqXm4wHKscC+TfxSJ0yw/S1F24tqdMNsMZTiLA==
  /import-local/1.0.0:
    dependencies:
      pkg-dir: 2.0.0
      resolve-cwd: 2.0.0
    dev: false
    engines:
      node: '>=4'
    hasBin: true
    resolution:
      integrity: sha512-vAaZHieK9qjGo58agRBg+bhHX3hoTZU/Oa3GESWLz7t1U62fk63aHuDJJEteXoDeTCcPmUT+z38gkHPZkkmpmQ==
  /imurmurhash/0.1.4:
    dev: false
    engines:
      node: '>=0.8.19'
    resolution:
      integrity: sha1-khi5srkoojixPcT7a21XbyMUU+o=
  /in-publish/2.0.0:
    dev: false
    hasBin: true
    resolution:
      integrity: sha1-4g/146KvwmkDILbcVSaCqcf631E=
  /indent-string/2.1.0:
    dependencies:
      repeating: 2.0.1
    dev: false
    engines:
      node: '>=0.10.0'
    resolution:
      integrity: sha1-ji1INIdCEhtKghi3oTfppSBJ3IA=
  /indexof/0.0.1:
    dev: false
    resolution:
      integrity: sha1-gtwzbSMrkGIXnQWrMpOmYFn9Q10=
  /individual/3.0.0:
    dev: false
    resolution:
      integrity: sha1-58pPhfiVewGHNPKFdQ3CLsL5hi0=
  /inflight/1.0.6:
    dependencies:
      once: 1.4.0
      wrappy: 1.0.2
    dev: false
    resolution:
      integrity: sha1-Sb1jMdfQLQwJvJEKEHW6gWW1bfk=
  /inherits/1.0.2:
    dev: false
    resolution:
      integrity: sha1-ykMJ2t7mtUzAuNJH6NfHoJdb3Js=
  /inherits/2.0.1:
    dev: false
    resolution:
      integrity: sha1-sX0I0ya0Qj5Wjv9xn5GwscvfafE=
  /inherits/2.0.3:
    dev: false
    resolution:
      integrity: sha1-Yzwsg+PaQqUC9SRmAiSA9CCCYd4=
  /ini/1.3.5:
    dev: false
    resolution:
      integrity: sha512-RZY5huIKCMRWDUqZlEi72f/lmXKMvuszcMBduliQ3nnWbx9X/ZBQO7DijMEYS9EhHBb2qacRUMtC7svLwe0lcw==
  /inpath/1.0.2:
    dev: false
    resolution:
      integrity: sha1-SsIZcQ7Hpy9GD/lL9CTdPvDlKBc=
  /inquirer/6.2.1:
    dependencies:
      ansi-escapes: 3.1.0
      chalk: 2.4.1
      cli-cursor: 2.1.0
      cli-width: 2.2.0
      external-editor: 3.0.3
      figures: 2.0.0
      lodash: 4.17.11
      mute-stream: 0.0.7
      run-async: 2.3.0
      rxjs: 6.3.3
      string-width: 2.1.1
      strip-ansi: 5.0.0
      through: 2.3.8
    dev: false
    engines:
      node: '>=6.0.0'
    resolution:
      integrity: sha512-088kl3DRT2dLU5riVMKKr1DlImd6X7smDhpXUCkJDCKvTEJeRiXh0G132HG9u5a+6Ylw9plFRY7RuTnwohYSpg==
  /interpret/1.2.0:
    dev: false
    engines:
      node: '>= 0.10'
    resolution:
      integrity: sha512-mT34yGKMNceBQUoVn7iCDKDntA7SC6gycMAWzGx1z/CMCTV7b2AAtXlo3nRyHZ1FelRkQbQjprHSYGwzLtkVbw==
  /invariant/2.2.4:
    dependencies:
      loose-envify: 1.4.0
    dev: false
    resolution:
      integrity: sha512-phJfQVBuaJM5raOpJjSfkiD6BpbCE4Ns//LaXl6wGYtUBY83nWS6Rf9tXm2e8VaK60JEjYldbPif/A2B1C2gNA==
  /invert-kv/1.0.0:
    dev: false
    engines:
      node: '>=0.10.0'
    resolution:
      integrity: sha1-EEqOSqym09jNFXqO+L+rLXo//bY=
  /ipaddr.js/1.8.0:
    dev: false
    engines:
      node: '>= 0.10'
    resolution:
      integrity: sha1-6qM9bd16zo9/b+DJygRA5wZzix4=
  /is-absolute/1.0.0:
    dependencies:
      is-relative: 1.0.0
      is-windows: 1.0.2
    dev: false
    engines:
      node: '>=0.10.0'
    resolution:
      integrity: sha512-dOWoqflvcydARa360Gvv18DZ/gRuHKi2NU/wU5X1ZFzdYfH29nkiNZsF3mp4OJ3H4yo9Mx8A/uAGNzpzPN3yBA==
  /is-accessor-descriptor/0.1.6:
    dependencies:
      kind-of: 3.2.2
    dev: false
    engines:
      node: '>=0.10.0'
    resolution:
      integrity: sha1-qeEss66Nh2cn7u84Q/igiXtcmNY=
  /is-accessor-descriptor/1.0.0:
    dependencies:
      kind-of: 6.0.2
    dev: false
    engines:
      node: '>=0.10.0'
    resolution:
      integrity: sha512-m5hnHTkcVsPfqx3AKlyttIPb7J+XykHvJP2B9bZDjlhLIoEq4XoK64Vg7boZlVWYK6LUY94dYPEE7Lh0ZkZKcQ==
  /is-arrayish/0.2.1:
    dev: false
    resolution:
      integrity: sha1-d8mYQFJ6qOyxqLppe4BkWnqSap0=
  /is-binary-path/1.0.1:
    dependencies:
      binary-extensions: 1.12.0
    dev: false
    engines:
      node: '>=0.10.0'
    resolution:
      integrity: sha1-dfFmQrSA8YenEcgUFh/TpKdlWJg=
  /is-buffer/1.1.6:
    dev: false
    resolution:
      integrity: sha512-NcdALwpXkTm5Zvvbk7owOUSvVvBKDgKP5/ewfXEznmQFfs4ZRmanOeKBTjRVjka3QFoN6XJ+9F3USqfHqTaU5w==
  /is-builtin-module/1.0.0:
    dependencies:
      builtin-modules: 1.1.1
    dev: false
    engines:
      node: '>=0.10.0'
    resolution:
      integrity: sha1-VAVy0096wxGfj3bDDLwbHgN6/74=
  /is-callable/1.1.4:
    dev: false
    engines:
      node: '>= 0.4'
    resolution:
      integrity: sha512-r5p9sxJjYnArLjObpjA4xu5EKI3CuKHkJXMhT7kwbpUyIFD1n5PMAsoPvWnvtZiNz7LjkYDRZhd7FlI0eMijEA==
  /is-ci/1.2.1:
    dependencies:
      ci-info: 1.6.0
    dev: false
    hasBin: true
    resolution:
      integrity: sha512-s6tfsaQaQi3JNciBH6shVqEDvhGut0SUXr31ag8Pd8BBbVVlcGfWhpPmEOoM6RJ5TFhbypvf5yyRw/VXW1IiWg==
  /is-data-descriptor/0.1.4:
    dependencies:
      kind-of: 3.2.2
    dev: false
    engines:
      node: '>=0.10.0'
    resolution:
      integrity: sha1-C17mSDiOLIYCgueT8YVv7D8wG1Y=
  /is-data-descriptor/1.0.0:
    dependencies:
      kind-of: 6.0.2
    dev: false
    engines:
      node: '>=0.10.0'
    resolution:
      integrity: sha512-jbRXy1FmtAoCjQkVmIVYwuuqDFUbaOeDjmed1tOGPrsMhtJA4rD9tkgA0F1qJ3gRFRXcHYVkdeaP50Q5rE/jLQ==
  /is-date-object/1.0.1:
    dev: false
    engines:
      node: '>= 0.4'
    resolution:
      integrity: sha1-mqIOtq7rv/d/vTPnTKAbM1gdOhY=
  /is-descriptor/0.1.6:
    dependencies:
      is-accessor-descriptor: 0.1.6
      is-data-descriptor: 0.1.4
      kind-of: 5.1.0
    dev: false
    engines:
      node: '>=0.10.0'
    resolution:
      integrity: sha512-avDYr0SB3DwO9zsMov0gKCESFYqCnE4hq/4z3TdUlukEy5t9C0YRq7HLrsN52NAcqXKaepeCD0n+B0arnVG3Hg==
  /is-descriptor/1.0.2:
    dependencies:
      is-accessor-descriptor: 1.0.0
      is-data-descriptor: 1.0.0
      kind-of: 6.0.2
    dev: false
    engines:
      node: '>=0.10.0'
    resolution:
      integrity: sha512-2eis5WqQGV7peooDyLmNEPUrps9+SXX5c9pL3xEB+4e9HnGuDa7mB7kHxHw4CbqS9k1T2hOH3miL8n8WtiYVtg==
  /is-dotfile/1.0.3:
    dev: false
    engines:
      node: '>=0.10.0'
    resolution:
      integrity: sha1-pqLzL/0t+wT1yiXs0Pa4PPeYoeE=
  /is-equal-shallow/0.1.3:
    dependencies:
      is-primitive: 2.0.0
    dev: false
    engines:
      node: '>=0.10.0'
    resolution:
      integrity: sha1-IjgJj8Ih3gvPpdnqxMRdY4qhxTQ=
  /is-extendable/0.1.1:
    dev: false
    engines:
      node: '>=0.10.0'
    resolution:
      integrity: sha1-YrEQ4omkcUGOPsNqYX1HLjAd/Ik=
  /is-extendable/1.0.1:
    dependencies:
      is-plain-object: 2.0.4
    dev: false
    engines:
      node: '>=0.10.0'
    resolution:
      integrity: sha512-arnXMxT1hhoKo9k1LZdmlNyJdDDfy2v0fXjFlmok4+i8ul/6WlbVge9bhM74OpNPQPMGUToDtz+KXa1PneJxOA==
  /is-extglob/1.0.0:
    dev: false
    engines:
      node: '>=0.10.0'
    resolution:
      integrity: sha1-rEaBd8SUNAWgkvyPKXYMb/xiBsA=
  /is-extglob/2.1.1:
    dev: false
    engines:
      node: '>=0.10.0'
    resolution:
      integrity: sha1-qIwCU1eR8C7TfHahueqXc8gz+MI=
  /is-finite/1.0.2:
    dependencies:
      number-is-nan: 1.0.1
    dev: false
    engines:
      node: '>=0.10.0'
    resolution:
      integrity: sha1-zGZ3aVYCvlUO8R6LSqYwU0K20Ko=
  /is-fullwidth-code-point/1.0.0:
    dependencies:
      number-is-nan: 1.0.1
    dev: false
    engines:
      node: '>=0.10.0'
    resolution:
      integrity: sha1-754xOG8DGn8NZDr4L95QxFfvAMs=
  /is-fullwidth-code-point/2.0.0:
    dev: false
    engines:
      node: '>=4'
    resolution:
      integrity: sha1-o7MKXE8ZkYMWeqq5O+764937ZU8=
  /is-generator-fn/1.0.0:
    dev: false
    engines:
      node: '>=0.10.0'
    resolution:
      integrity: sha1-lp1J4bszKfa7fwkIm+JleLLd1Go=
  /is-glob/2.0.1:
    dependencies:
      is-extglob: 1.0.0
    dev: false
    engines:
      node: '>=0.10.0'
    resolution:
      integrity: sha1-0Jb5JqPe1WAPP9/ZEZjLCIjC2GM=
  /is-glob/3.1.0:
    dependencies:
      is-extglob: 2.1.1
    dev: false
    engines:
      node: '>=0.10.0'
    resolution:
      integrity: sha1-e6WuJCF4BKxwcHuWkiVnSGzD6Eo=
  /is-glob/4.0.0:
    dependencies:
      is-extglob: 2.1.1
    dev: false
    engines:
      node: '>=0.10.0'
    resolution:
      integrity: sha1-lSHHaEXMJhCoUgPd8ICpWML/q8A=
  /is-number/0.1.1:
    dev: false
    engines:
      node: '>=0.10.0'
    resolution:
      integrity: sha1-aaevEWlj1HIG7JvZtIoUIW8eOAY=
  /is-number/2.1.0:
    dependencies:
      kind-of: 3.2.2
    dev: false
    engines:
      node: '>=0.10.0'
    resolution:
      integrity: sha1-Afy7s5NGOlSPL0ZszhbezknbkI8=
  /is-number/3.0.0:
    dependencies:
      kind-of: 3.2.2
    dev: false
    engines:
      node: '>=0.10.0'
    resolution:
      integrity: sha1-JP1iAaR4LPUFYcgQJ2r8fRLXEZU=
  /is-number/4.0.0:
    dev: false
    engines:
      node: '>=0.10.0'
    resolution:
      integrity: sha512-rSklcAIlf1OmFdyAqbnWTLVelsQ58uvZ66S/ZyawjWqIviTWCjg2PzVGw8WUA+nNuPTqb4wgA+NszrJ+08LlgQ==
  /is-path-cwd/1.0.0:
    dev: false
    engines:
      node: '>=0.10.0'
    resolution:
      integrity: sha1-0iXsIxMuie3Tj9p2dHLmLmXxEG0=
  /is-path-in-cwd/1.0.1:
    dependencies:
      is-path-inside: 1.0.1
    dev: false
    engines:
      node: '>=0.10.0'
    resolution:
      integrity: sha512-FjV1RTW48E7CWM7eE/J2NJvAEEVektecDBVBE5Hh3nM1Jd0kvhHtX68Pr3xsDf857xt3Y4AkwVULK1Vku62aaQ==
  /is-path-inside/1.0.1:
    dependencies:
      path-is-inside: 1.0.2
    dev: false
    engines:
      node: '>=0.10.0'
    resolution:
      integrity: sha1-jvW33lBDej/cprToZe96pVy0gDY=
  /is-plain-object/2.0.4:
    dependencies:
      isobject: 3.0.1
    dev: false
    engines:
      node: '>=0.10.0'
    resolution:
      integrity: sha512-h5PpgXkWitc38BBMYawTYMWJHFZJVnBquFE57xFpjB8pJFiF6gZ+bU+WyI/yqXiFR5mdLsgYNaPe8uao6Uv9Og==
  /is-posix-bracket/0.1.1:
    dev: false
    engines:
      node: '>=0.10.0'
    resolution:
      integrity: sha1-MzTceXdDaOkvAW5vvAqI9c1ua8Q=
  /is-primitive/2.0.0:
    dev: false
    engines:
      node: '>=0.10.0'
    resolution:
      integrity: sha1-IHurkWOEmcB7Kt8kCkGochADRXU=
  /is-promise/2.1.0:
    dev: false
    resolution:
      integrity: sha1-eaKp7OfwlugPNtKy87wWwf9L8/o=
  /is-regex/1.0.4:
    dependencies:
      has: 1.0.3
    dev: false
    engines:
      node: '>= 0.4'
    resolution:
      integrity: sha1-VRdIm1RwkbCTDglWVM7SXul+lJE=
  /is-relative/1.0.0:
    dependencies:
      is-unc-path: 1.0.0
    dev: false
    engines:
      node: '>=0.10.0'
    resolution:
      integrity: sha512-Kw/ReK0iqwKeu0MITLFuj0jbPAmEiOsIwyIXvvbfa6QfmN9pkD1M+8pdk7Rl/dTKbH34/XBFMbgD4iMJhLQbGA==
  /is-stream/1.1.0:
    dev: false
    engines:
      node: '>=0.10.0'
    resolution:
      integrity: sha1-EtSj3U5o4Lec6428hBc66A2RykQ=
  /is-symbol/1.0.2:
    dependencies:
      has-symbols: 1.0.0
    dev: false
    engines:
      node: '>= 0.4'
    resolution:
      integrity: sha512-HS8bZ9ox60yCJLH9snBpIwv9pYUAkcuLhSA1oero1UB5y9aiQpRA8y2ex945AOtCZL1lJDeIk3G5LthswI46Lw==
  /is-typedarray/1.0.0:
    dev: false
    resolution:
      integrity: sha1-5HnICFjfDBsR3dppQPlgEfzaSpo=
  /is-unc-path/1.0.0:
    dependencies:
      unc-path-regex: 0.1.2
    dev: false
    engines:
      node: '>=0.10.0'
    resolution:
      integrity: sha512-mrGpVd0fs7WWLfVsStvgF6iEJnbjDFZh9/emhRDcGWTduTfNHd9CHeUwH3gYIjdbwo4On6hunkztwOaAw0yllQ==
  /is-utf8/0.2.1:
    dev: false
    resolution:
      integrity: sha1-Sw2hRCEE0bM2NA6AeX6GXPOffXI=
  /is-windows/1.0.2:
    dev: false
    engines:
      node: '>=0.10.0'
    resolution:
      integrity: sha512-eXK1UInq2bPmjyX6e3VHIzMLobc4J94i4AWn+Hpq3OU5KkrRC96OAcR3PRJ/pGu6m8TRnBHP9dkXQVsT/COVIA==
  /is-wsl/1.1.0:
    dev: false
    engines:
      node: '>=4'
    resolution:
      integrity: sha1-HxbkqiKwTRM2tmGIpmrzxgDDpm0=
  /isarray/0.0.1:
    dev: false
    resolution:
      integrity: sha1-ihis/Kmo9Bd+Cav8YDiTmwXR7t8=
  /isarray/1.0.0:
    dev: false
    resolution:
      integrity: sha1-u5NdSFgsuhaMBoNJV6VKPgcSTxE=
  /isbinaryfile/3.0.3:
    dependencies:
      buffer-alloc: 1.2.0
    dev: false
    engines:
      node: '>=0.6.0'
    resolution:
      integrity: sha512-8cJBL5tTd2OS0dM4jz07wQd5g0dCCqIhUxPIGtZfa5L6hWlvV5MHTITy/DBAsF+Oe2LS1X3krBUhNwaGUWpWxw==
  /isexe/2.0.0:
    dev: false
    resolution:
      integrity: sha1-6PvzdNxVb/iUehDcsFctYz8s+hA=
  /isobject/2.1.0:
    dependencies:
      isarray: 1.0.0
    dev: false
    engines:
      node: '>=0.10.0'
    resolution:
      integrity: sha1-8GVWEJaj8dou9GJy+BXIQNh+DIk=
  /isobject/3.0.1:
    dev: false
    engines:
      node: '>=0.10.0'
    resolution:
      integrity: sha1-TkMekrEalzFjaqH5yNHMvP2reN8=
  /isstream/0.1.2:
    dev: false
    resolution:
      integrity: sha1-R+Y/evVa+m+S4VAOaQ64uFKcCZo=
  /istanbul-api/1.3.7:
    dependencies:
      async: 2.6.1
      fileset: 2.0.3
      istanbul-lib-coverage: 1.2.1
      istanbul-lib-hook: 1.2.2
      istanbul-lib-instrument: 1.10.2
      istanbul-lib-report: 1.1.5
      istanbul-lib-source-maps: 1.2.6
      istanbul-reports: 1.5.1
      js-yaml: 3.9.1
      mkdirp: 0.5.1
      once: 1.4.0
    dev: false
    resolution:
      integrity: sha512-4/ApBnMVeEPG3EkSzcw25wDe4N66wxwn+KKn6b47vyek8Xb3NBAcg4xfuQbS7BqcZuTX4wxfD5lVagdggR3gyA==
  /istanbul-instrumenter-loader/3.0.1:
    dependencies:
      convert-source-map: 1.6.0
      istanbul-lib-instrument: 1.10.2
      loader-utils: 1.1.0
      schema-utils: 0.3.0
    dev: false
    engines:
      node: '>= 4.8 < 5.0.0 || >= 5.10'
    peerDependencies:
      webpack: ^2.0.0 || ^3.0.0 || ^4.0.0
    resolution:
      integrity: sha512-a5SPObZgS0jB/ixaKSMdn6n/gXSrK2S6q/UfRJBT3e6gQmVjwZROTODQsYW5ZNwOu78hG62Y3fWlebaVOL0C+w==
  /istanbul-instrumenter-loader/3.0.1/webpack@3.11.0:
    dependencies:
      convert-source-map: 1.6.0
      istanbul-lib-instrument: 1.10.2
      loader-utils: 1.1.0
      schema-utils: 0.3.0
      webpack: 3.11.0
    dev: false
    engines:
      node: '>= 4.8 < 5.0.0 || >= 5.10'
    id: registry.npmjs.org/istanbul-instrumenter-loader/3.0.1
    peerDependencies:
      webpack: ^2.0.0 || ^3.0.0 || ^4.0.0
    resolution:
      integrity: sha512-a5SPObZgS0jB/ixaKSMdn6n/gXSrK2S6q/UfRJBT3e6gQmVjwZROTODQsYW5ZNwOu78hG62Y3fWlebaVOL0C+w==
  /istanbul-lib-coverage/1.2.1:
    dev: false
    resolution:
      integrity: sha512-PzITeunAgyGbtY1ibVIUiV679EFChHjoMNRibEIobvmrCRaIgwLxNucOSimtNWUhEib/oO7QY2imD75JVgCJWQ==
  /istanbul-lib-hook/1.2.2:
    dependencies:
      append-transform: 0.4.0
    dev: false
    resolution:
      integrity: sha512-/Jmq7Y1VeHnZEQ3TL10VHyb564mn6VrQXHchON9Jf/AEcmQ3ZIiyD1BVzNOKTZf/G3gE+kiGK6SmpF9y3qGPLw==
  /istanbul-lib-instrument/1.10.2:
    dependencies:
      babel-generator: 6.26.1
      babel-template: 6.26.0
      babel-traverse: 6.26.0
      babel-types: 6.26.0
      babylon: 6.18.0
      istanbul-lib-coverage: 1.2.1
      semver: 5.3.0
    dev: false
    resolution:
      integrity: sha512-aWHxfxDqvh/ZlxR8BBaEPVSWDPUkGD63VjGQn3jcw8jCp7sHEMKcrj4xfJn/ABzdMEHiQNyvDQhqm5o8+SQg7A==
  /istanbul-lib-report/1.1.5:
    dependencies:
      istanbul-lib-coverage: 1.2.1
      mkdirp: 0.5.1
      path-parse: 1.0.6
      supports-color: 3.2.3
    dev: false
    resolution:
      integrity: sha512-UsYfRMoi6QO/doUshYNqcKJqVmFe9w51GZz8BS3WB0lYxAllQYklka2wP9+dGZeHYaWIdcXUx8JGdbqaoXRXzw==
  /istanbul-lib-source-maps/1.2.6:
    dependencies:
      debug: 3.2.6
      istanbul-lib-coverage: 1.2.1
      mkdirp: 0.5.1
      rimraf: 2.6.3
      source-map: 0.5.7
    dev: false
    resolution:
      integrity: sha512-TtbsY5GIHgbMsMiRw35YBHGpZ1DVFEO19vxxeiDMYaeOFOCzfnYVxvl6pOUIZR4dtPhAGpSMup8OyF8ubsaqEg==
  /istanbul-reports/1.5.1:
    dependencies:
      handlebars: 4.0.12
    dev: false
    resolution:
      integrity: sha512-+cfoZ0UXzWjhAdzosCPP3AN8vvef8XDkWtTfgaN+7L3YTpNYITnCaEkceo5SEYy644VkHka/P1FvkWvrG/rrJw==
  /istanbul-threshold-checker/0.1.0:
    dependencies:
      istanbul: 0.3.22
      lodash: 3.6.0
    dev: false
    resolution:
      integrity: sha1-DhRCwBfLJ6hfeBc0/v0hJkBco5w=
  /istanbul/0.3.22:
    dependencies:
      abbrev: 1.0.9
      async: 1.5.2
      escodegen: 1.7.1
      esprima: 2.5.0
      fileset: 0.2.1
      handlebars: 4.0.12
      js-yaml: 3.9.1
      mkdirp: 0.5.1
      nopt: 3.0.6
      once: 1.4.0
      resolve: 1.1.7
      supports-color: 3.2.3
      which: 1.3.1
      wordwrap: 1.0.0
    dev: false
    hasBin: true
    resolution:
      integrity: sha1-PhZNhQIf4ZyYXR8OfvDD4i0BLrY=
  /istanbul/0.4.5:
    dependencies:
      abbrev: 1.0.9
      async: 1.5.2
      escodegen: 1.8.1
      esprima: 2.7.3
      glob: 5.0.15
      handlebars: 4.0.12
      js-yaml: 3.9.1
      mkdirp: 0.5.1
      nopt: 3.0.6
      once: 1.4.0
      resolve: 1.1.7
      supports-color: 3.2.3
      which: 1.3.1
      wordwrap: 1.0.0
    dev: false
    hasBin: true
    resolution:
      integrity: sha1-ZcfXPUxNqE1POsMQuRj7C4Azczs=
  /istextorbinary/1.0.2:
    dependencies:
      binaryextensions: 1.0.1
      textextensions: 1.0.2
    dev: false
    engines:
      node: '>=0.4'
    resolution:
      integrity: sha1-rOGTVNGpoBc+/rEITOD4ewrX3s8=
  /jest-changed-files/22.4.3:
    dependencies:
      throat: 4.1.0
    dev: false
    resolution:
      integrity: sha512-83Dh0w1aSkUNFhy5d2dvqWxi/y6weDwVVLU6vmK0cV9VpRxPzhTeGimbsbRDSnEoszhF937M4sDLLeS7Cu/Tmw==
  /jest-changed-files/23.4.2:
    dependencies:
      throat: 4.1.0
    dev: false
    resolution:
      integrity: sha512-EyNhTAUWEfwnK0Is/09LxoqNDOn7mU7S3EHskG52djOFS/z+IT0jT3h3Ql61+dklcG7bJJitIWEMB4Sp1piHmA==
  /jest-cli/22.4.4:
    dependencies:
      ansi-escapes: 3.1.0
      chalk: 2.4.1
      exit: 0.1.2
      glob: 7.1.3
      graceful-fs: 4.1.15
      import-local: 1.0.0
      is-ci: 1.2.1
      istanbul-api: 1.3.7
      istanbul-lib-coverage: 1.2.1
      istanbul-lib-instrument: 1.10.2
      istanbul-lib-source-maps: 1.2.6
      jest-changed-files: 22.4.3
      jest-config: 22.4.4
      jest-environment-jsdom: 22.4.3
      jest-get-type: 22.4.3
      jest-haste-map: 22.4.3
      jest-message-util: 22.4.3
      jest-regex-util: 22.4.3
      jest-resolve-dependencies: 22.4.3
      jest-runner: 22.4.4
      jest-runtime: 22.4.4
      jest-snapshot: 22.4.3
      jest-util: 22.4.3
      jest-validate: 22.4.4
      jest-worker: 22.4.3
      micromatch: 2.3.11
      node-notifier: 5.3.0
      realpath-native: 1.0.2
      rimraf: 2.6.3
      slash: 1.0.0
      string-length: 2.0.0
      strip-ansi: 4.0.0
      which: 1.3.1
      yargs: 10.1.2
    dev: false
    engines:
      node: '>= 6'
    hasBin: true
    resolution:
      integrity: sha512-I9dsgkeyjVEEZj9wrGrqlH+8OlNob9Iptyl+6L5+ToOLJmHm4JwOPatin1b2Bzp5R5YRQJ+oiedx7o1H7wJzhA==
  /jest-cli/23.6.0:
    dependencies:
      ansi-escapes: 3.1.0
      chalk: 2.4.1
      exit: 0.1.2
      glob: 7.1.3
      graceful-fs: 4.1.15
      import-local: 1.0.0
      is-ci: 1.2.1
      istanbul-api: 1.3.7
      istanbul-lib-coverage: 1.2.1
      istanbul-lib-instrument: 1.10.2
      istanbul-lib-source-maps: 1.2.6
      jest-changed-files: 23.4.2
      jest-config: 23.6.0
      jest-environment-jsdom: 23.4.0
      jest-get-type: 22.4.3
      jest-haste-map: 23.6.0
      jest-message-util: 23.4.0
      jest-regex-util: 23.3.0
      jest-resolve-dependencies: 23.6.0
      jest-runner: 23.6.0
      jest-runtime: 23.6.0
      jest-snapshot: 23.6.0
      jest-util: 23.4.0
      jest-validate: 23.6.0
      jest-watcher: 23.4.0
      jest-worker: 23.2.0
      micromatch: 2.3.11
      node-notifier: 5.3.0
      prompts: 0.1.14
      realpath-native: 1.0.2
      rimraf: 2.6.3
      slash: 1.0.0
      string-length: 2.0.0
      strip-ansi: 4.0.0
      which: 1.3.1
      yargs: 11.1.0
    dev: false
    engines:
      node: '>= 6'
    hasBin: true
    resolution:
      integrity: sha512-hgeD1zRUp1E1zsiyOXjEn4LzRLWdJBV//ukAHGlx6s5mfCNJTbhbHjgxnDUXA8fsKWN/HqFFF6X5XcCwC/IvYQ==
  /jest-config/22.4.4:
    dependencies:
      chalk: 2.4.1
      glob: 7.1.3
      jest-environment-jsdom: 22.4.3
      jest-environment-node: 22.4.3
      jest-get-type: 22.4.3
      jest-jasmine2: 22.4.4
      jest-regex-util: 22.4.3
      jest-resolve: 22.4.3
      jest-util: 22.4.3
      jest-validate: 22.4.4
      pretty-format: 22.4.3
    dev: false
    resolution:
      integrity: sha512-9CKfo1GC4zrXSoMLcNeDvQBfgtqGTB1uP8iDIZ97oB26RCUb886KkKWhVcpyxVDOUxbhN+uzcBCeFe7w+Iem4A==
  /jest-config/23.6.0:
    dependencies:
      babel-core: 6.26.3
      babel-jest: /babel-jest/23.6.0/babel-core@6.26.3
      chalk: 2.4.1
      glob: 7.1.3
      jest-environment-jsdom: 23.4.0
      jest-environment-node: 23.4.0
      jest-get-type: 22.4.3
      jest-jasmine2: 23.6.0
      jest-regex-util: 23.3.0
      jest-resolve: 23.6.0
      jest-util: 23.4.0
      jest-validate: 23.6.0
      micromatch: 2.3.11
      pretty-format: 23.6.0
    dev: false
    resolution:
      integrity: sha512-i8V7z9BeDXab1+VNo78WM0AtWpBRXJLnkT+lyT+Slx/cbP5sZJ0+NDuLcmBE5hXAoK0aUp7vI+MOxR+R4d8SRQ==
  /jest-diff/22.4.3:
    dependencies:
      chalk: 2.4.1
      diff: 3.5.0
      jest-get-type: 22.4.3
      pretty-format: 22.4.3
    dev: false
    resolution:
      integrity: sha512-/QqGvCDP5oZOF6PebDuLwrB2BMD8ffJv6TAGAdEVuDx1+uEgrHpSFrfrOiMRx2eJ1hgNjlQrOQEHetVwij90KA==
  /jest-diff/23.6.0:
    dependencies:
      chalk: 2.4.1
      diff: 3.5.0
      jest-get-type: 22.4.3
      pretty-format: 23.6.0
    dev: false
    resolution:
      integrity: sha512-Gz9l5Ov+X3aL5L37IT+8hoCUsof1CVYBb2QEkOupK64XyRR3h+uRpYIm97K7sY8diFxowR8pIGEdyfMKTixo3g==
  /jest-docblock/22.4.3:
    dependencies:
      detect-newline: 2.1.0
    dev: false
    resolution:
      integrity: sha512-uPKBEAw7YrEMcXueMKZXn/rbMxBiSv48fSqy3uEnmgOlQhSX+lthBqHb1fKWNVmFqAp9E/RsSdBfiV31LbzaOg==
  /jest-docblock/23.2.0:
    dependencies:
      detect-newline: 2.1.0
    dev: false
    resolution:
      integrity: sha1-8IXh8YVI2Z/dabICB+b9VdkTg6c=
  /jest-each/23.6.0:
    dependencies:
      chalk: 2.4.1
      pretty-format: 23.6.0
    dev: false
    resolution:
      integrity: sha512-x7V6M/WGJo6/kLoissORuvLIeAoyo2YqLOoCDkohgJ4XOXSqOtyvr8FbInlAWS77ojBsZrafbozWoKVRdtxFCg==
  /jest-environment-jsdom/22.4.3:
    dependencies:
      jest-mock: 22.4.3
      jest-util: 22.4.3
      jsdom: 11.11.0
    dev: false
    resolution:
      integrity: sha512-FviwfR+VyT3Datf13+ULjIMO5CSeajlayhhYQwpzgunswoaLIPutdbrnfUHEMyJCwvqQFaVtTmn9+Y8WCt6n1w==
  /jest-environment-jsdom/23.4.0:
    dependencies:
      jest-mock: 23.2.0
      jest-util: 23.4.0
      jsdom: 11.11.0
    dev: false
    resolution:
      integrity: sha1-BWp5UrP+pROsYqFAosNox52eYCM=
  /jest-environment-node/22.4.3:
    dependencies:
      jest-mock: 22.4.3
      jest-util: 22.4.3
    dev: false
    resolution:
      integrity: sha512-reZl8XF6t/lMEuPWwo9OLfttyC26A5AMgDyEQ6DBgZuyfyeNUzYT8BFo6uxCCP/Av/b7eb9fTi3sIHFPBzmlRA==
  /jest-environment-node/23.4.0:
    dependencies:
      jest-mock: 23.2.0
      jest-util: 23.4.0
    dev: false
    resolution:
      integrity: sha1-V+gO0IQd6jAxZ8zozXlSHeuv3hA=
  /jest-get-type/22.4.3:
    dev: false
    resolution:
      integrity: sha512-/jsz0Y+V29w1chdXVygEKSz2nBoHoYqNShPe+QgxSNjAuP1i8+k4LbQNrfoliKej0P45sivkSCh7yiD6ubHS3w==
  /jest-haste-map/22.4.3:
    dependencies:
      fb-watchman: 2.0.0
      graceful-fs: 4.1.15
      jest-docblock: 22.4.3
      jest-serializer: 22.4.3
      jest-worker: 22.4.3
      micromatch: 2.3.11
      sane: 2.5.2
    dev: false
    resolution:
      integrity: sha512-4Q9fjzuPVwnaqGKDpIsCSoTSnG3cteyk2oNVjBX12HHOaF1oxql+uUiqZb5Ndu7g/vTZfdNwwy4WwYogLh29DQ==
  /jest-haste-map/23.6.0:
    dependencies:
      fb-watchman: 2.0.0
      graceful-fs: 4.1.15
      invariant: 2.2.4
      jest-docblock: 23.2.0
      jest-serializer: 23.0.1
      jest-worker: 23.2.0
      micromatch: 2.3.11
      sane: 2.5.2
    dev: false
    resolution:
      integrity: sha512-uyNhMyl6dr6HaXGHp8VF7cK6KpC6G9z9LiMNsst+rJIZ8l7wY0tk8qwjPmEghczojZ2/ZhtEdIabZ0OQRJSGGg==
  /jest-jasmine2/22.4.4:
    dependencies:
      chalk: 2.4.1
      co: 4.6.0
      expect: 22.4.3
      graceful-fs: 4.1.15
      is-generator-fn: 1.0.0
      jest-diff: 22.4.3
      jest-matcher-utils: 22.4.3
      jest-message-util: 22.4.3
      jest-snapshot: 22.4.3
      jest-util: 22.4.3
      source-map-support: 0.5.9
    dev: false
    resolution:
      integrity: sha512-nK3vdUl50MuH7vj/8at7EQVjPGWCi3d5+6aCi7Gxy/XMWdOdbH1qtO/LjKbqD8+8dUAEH+BVVh7HkjpCWC1CSw==
  /jest-jasmine2/23.6.0:
    dependencies:
      babel-traverse: 6.26.0
      chalk: 2.4.1
      co: 4.6.0
      expect: 23.6.0
      is-generator-fn: 1.0.0
      jest-diff: 23.6.0
      jest-each: 23.6.0
      jest-matcher-utils: 23.6.0
      jest-message-util: 23.4.0
      jest-snapshot: 23.6.0
      jest-util: 23.4.0
      pretty-format: 23.6.0
    dev: false
    resolution:
      integrity: sha512-pe2Ytgs1nyCs8IvsEJRiRTPC0eVYd8L/dXJGU08GFuBwZ4sYH/lmFDdOL3ZmvJR8QKqV9MFuwlsAi/EWkFUbsQ==
  /jest-leak-detector/22.4.3:
    dependencies:
      pretty-format: 22.4.3
    dev: false
    resolution:
      integrity: sha512-NZpR/Ls7+ndO57LuXROdgCGz2RmUdC541tTImL9bdUtU3WadgFGm0yV+Ok4Fuia/1rLAn5KaJ+i76L6e3zGJYQ==
  /jest-leak-detector/23.6.0:
    dependencies:
      pretty-format: 23.6.0
    dev: false
    resolution:
      integrity: sha512-f/8zA04rsl1Nzj10HIyEsXvYlMpMPcy0QkQilVZDFOaPbv2ur71X5u2+C4ZQJGyV/xvVXtCCZ3wQ99IgQxftCg==
  /jest-matcher-utils/22.4.3:
    dependencies:
      chalk: 2.4.1
      jest-get-type: 22.4.3
      pretty-format: 22.4.3
    dev: false
    resolution:
      integrity: sha512-lsEHVaTnKzdAPR5t4B6OcxXo9Vy4K+kRRbG5gtddY8lBEC+Mlpvm1CJcsMESRjzUhzkz568exMV1hTB76nAKbA==
  /jest-matcher-utils/23.6.0:
    dependencies:
      chalk: 2.4.1
      jest-get-type: 22.4.3
      pretty-format: 23.6.0
    dev: false
    resolution:
      integrity: sha512-rosyCHQfBcol4NsckTn01cdelzWLU9Cq7aaigDf8VwwpIRvWE/9zLgX2bON+FkEW69/0UuYslUe22SOdEf2nog==
  /jest-message-util/22.4.3:
    dependencies:
      '@babel/code-frame': 7.0.0
      chalk: 2.4.1
      micromatch: 2.3.11
      slash: 1.0.0
      stack-utils: 1.0.2
    dev: false
    resolution:
      integrity: sha512-iAMeKxhB3Se5xkSjU0NndLLCHtP4n+GtCqV0bISKA5dmOXQfEbdEmYiu2qpnWBDCQdEafNDDU6Q+l6oBMd/+BA==
  /jest-message-util/23.4.0:
    dependencies:
      '@babel/code-frame': 7.0.0
      chalk: 2.4.1
      micromatch: 2.3.11
      slash: 1.0.0
      stack-utils: 1.0.2
    dev: false
    resolution:
      integrity: sha1-F2EMUJQjSVCNAaPR4L2iwHkIap8=
  /jest-mock/22.4.3:
    dev: false
    resolution:
      integrity: sha512-+4R6mH5M1G4NK16CKg9N1DtCaFmuxhcIqF4lQK/Q1CIotqMs/XBemfpDPeVZBFow6iyUNu6EBT9ugdNOTT5o5Q==
  /jest-mock/23.2.0:
    dev: false
    resolution:
      integrity: sha1-rRxg8p6HGdR8JuETgJi20YsmETQ=
  /jest-regex-util/22.4.3:
    dev: false
    resolution:
      integrity: sha512-LFg1gWr3QinIjb8j833bq7jtQopiwdAs67OGfkPrvy7uNUbVMfTXXcOKXJaeY5GgjobELkKvKENqq1xrUectWg==
  /jest-regex-util/23.3.0:
    dev: false
    resolution:
      integrity: sha1-X4ZylUfCeFxAAs6qj4Sf6MpHG8U=
  /jest-resolve-dependencies/22.4.3:
    dependencies:
      jest-regex-util: 22.4.3
    dev: false
    resolution:
      integrity: sha512-06czCMVToSN8F2U4EvgSB1Bv/56gc7MpCftZ9z9fBgUQM7dzHGCMBsyfVA6dZTx8v0FDcnALf7hupeQxaBCvpA==
  /jest-resolve-dependencies/23.6.0:
    dependencies:
      jest-regex-util: 23.3.0
      jest-snapshot: 23.6.0
    dev: false
    resolution:
      integrity: sha512-EkQWkFWjGKwRtRyIwRwI6rtPAEyPWlUC2MpzHissYnzJeHcyCn1Hc8j7Nn1xUVrS5C6W5+ZL37XTem4D4pLZdA==
  /jest-resolve/22.4.3:
    dependencies:
      browser-resolve: 1.11.3
      chalk: 2.4.1
    dev: false
    resolution:
      integrity: sha512-u3BkD/MQBmwrOJDzDIaxpyqTxYH+XqAXzVJP51gt29H8jpj3QgKof5GGO2uPGKGeA1yTMlpbMs1gIQ6U4vcRhw==
  /jest-resolve/23.6.0:
    dependencies:
      browser-resolve: 1.11.3
      chalk: 2.4.1
      realpath-native: 1.0.2
    dev: false
    resolution:
      integrity: sha512-XyoRxNtO7YGpQDmtQCmZjum1MljDqUCob7XlZ6jy9gsMugHdN2hY4+Acz9Qvjz2mSsOnPSH7skBmDYCHXVZqkA==
  /jest-runner/22.4.4:
    dependencies:
      exit: 0.1.2
      jest-config: 22.4.4
      jest-docblock: 22.4.3
      jest-haste-map: 22.4.3
      jest-jasmine2: 22.4.4
      jest-leak-detector: 22.4.3
      jest-message-util: 22.4.3
      jest-runtime: 22.4.4
      jest-util: 22.4.3
      jest-worker: 22.4.3
      throat: 4.1.0
    dev: false
    resolution:
      integrity: sha512-5S/OpB51igQW9xnkM5Tgd/7ZjiAuIoiJAVtvVTBcEBiXBIFzWM3BAMPBM19FX68gRV0KWyFuGKj0EY3M3aceeQ==
  /jest-runner/23.6.0:
    dependencies:
      exit: 0.1.2
      graceful-fs: 4.1.15
      jest-config: 23.6.0
      jest-docblock: 23.2.0
      jest-haste-map: 23.6.0
      jest-jasmine2: 23.6.0
      jest-leak-detector: 23.6.0
      jest-message-util: 23.4.0
      jest-runtime: 23.6.0
      jest-util: 23.4.0
      jest-worker: 23.2.0
      source-map-support: 0.5.9
      throat: 4.1.0
    dev: false
    resolution:
      integrity: sha512-kw0+uj710dzSJKU6ygri851CObtCD9cN8aNkg8jWJf4ewFyEa6kwmiH/r/M1Ec5IL/6VFa0wnAk6w+gzUtjJzA==
  /jest-runtime/22.4.4:
    dependencies:
      babel-core: 6.26.3
      babel-jest: /babel-jest/22.4.4/babel-core@6.26.3
      babel-plugin-istanbul: 4.1.6
      chalk: 2.4.1
      convert-source-map: 1.6.0
      exit: 0.1.2
      graceful-fs: 4.1.15
      jest-config: 22.4.4
      jest-haste-map: 22.4.3
      jest-regex-util: 22.4.3
      jest-resolve: 22.4.3
      jest-util: 22.4.3
      jest-validate: 22.4.4
      json-stable-stringify: 1.0.1
      micromatch: 2.3.11
      realpath-native: 1.0.2
      slash: 1.0.0
      strip-bom: 3.0.0
      write-file-atomic: 2.3.0
      yargs: 10.1.2
    dev: false
    hasBin: true
    resolution:
      integrity: sha512-WRTj9m///npte1YjuphCYX7GRY/c2YvJImU9t7qOwFcqHr4YMzmX6evP/3Sehz5DKW2Vi8ONYPCFWe36JVXxfw==
  /jest-runtime/23.6.0:
    dependencies:
      babel-core: 6.26.3
      babel-plugin-istanbul: 4.1.6
      chalk: 2.4.1
      convert-source-map: 1.6.0
      exit: 0.1.2
      fast-json-stable-stringify: 2.0.0
      graceful-fs: 4.1.15
      jest-config: 23.6.0
      jest-haste-map: 23.6.0
      jest-message-util: 23.4.0
      jest-regex-util: 23.3.0
      jest-resolve: 23.6.0
      jest-snapshot: 23.6.0
      jest-util: 23.4.0
      jest-validate: 23.6.0
      micromatch: 2.3.11
      realpath-native: 1.0.2
      slash: 1.0.0
      strip-bom: 3.0.0
      write-file-atomic: 2.3.0
      yargs: 11.1.0
    dev: false
    hasBin: true
    resolution:
      integrity: sha512-ycnLTNPT2Gv+TRhnAYAQ0B3SryEXhhRj1kA6hBPSeZaNQkJ7GbZsxOLUkwg6YmvWGdX3BB3PYKFLDQCAE1zNOw==
  /jest-serializer/22.4.3:
    dev: false
    resolution:
      integrity: sha512-uPaUAppx4VUfJ0QDerpNdF43F68eqKWCzzhUlKNDsUPhjOon7ZehR4C809GCqh765FoMRtTVUVnGvIoskkYHiw==
  /jest-serializer/23.0.1:
    dev: false
    resolution:
      integrity: sha1-o3dq6zEekP6D+rnlM+hRAr0WQWU=
  /jest-snapshot/22.4.3:
    dependencies:
      chalk: 2.4.1
      jest-diff: 22.4.3
      jest-matcher-utils: 22.4.3
      mkdirp: 0.5.1
      natural-compare: 1.4.0
      pretty-format: 22.4.3
    dev: false
    resolution:
      integrity: sha512-JXA0gVs5YL0HtLDCGa9YxcmmV2LZbwJ+0MfyXBBc5qpgkEYITQFJP7XNhcHFbUvRiniRpRbGVfJrOoYhhGE0RQ==
  /jest-snapshot/23.6.0:
    dependencies:
      babel-types: 6.26.0
      chalk: 2.4.1
      jest-diff: 23.6.0
      jest-matcher-utils: 23.6.0
      jest-message-util: 23.4.0
      jest-resolve: 23.6.0
      mkdirp: 0.5.1
      natural-compare: 1.4.0
      pretty-format: 23.6.0
      semver: 5.6.0
    dev: false
    resolution:
      integrity: sha512-tM7/Bprftun6Cvj2Awh/ikS7zV3pVwjRYU2qNYS51VZHgaAMBs5l4o/69AiDHhQrj5+LA2Lq4VIvK7zYk/bswg==
  /jest-util/22.4.3:
    dependencies:
      callsites: 2.0.0
      chalk: 2.4.1
      graceful-fs: 4.1.15
      is-ci: 1.2.1
      jest-message-util: 22.4.3
      mkdirp: 0.5.1
      source-map: 0.6.1
    dev: false
    resolution:
      integrity: sha512-rfDfG8wyC5pDPNdcnAlZgwKnzHvZDu8Td2NJI/jAGKEGxJPYiE4F0ss/gSAkG4778Y23Hvbz+0GMrDJTeo7RjQ==
  /jest-util/23.4.0:
    dependencies:
      callsites: 2.0.0
      chalk: 2.4.1
      graceful-fs: 4.1.15
      is-ci: 1.2.1
      jest-message-util: 23.4.0
      mkdirp: 0.5.1
      slash: 1.0.0
      source-map: 0.6.1
    dev: false
    resolution:
      integrity: sha1-TQY8uSe68KI4Mf9hvsLLv0l5NWE=
  /jest-validate/22.4.4:
    dependencies:
      chalk: 2.4.1
      jest-config: 22.4.4
      jest-get-type: 22.4.3
      leven: 2.1.0
      pretty-format: 22.4.3
    dev: false
    resolution:
      integrity: sha512-dmlf4CIZRGvkaVg3fa0uetepcua44DHtktHm6rcoNVtYlpwe6fEJRkMFsaUVcFHLzbuBJ2cPw9Gl9TKfnzMVwg==
  /jest-validate/23.6.0:
    dependencies:
      chalk: 2.4.1
      jest-get-type: 22.4.3
      leven: 2.1.0
      pretty-format: 23.6.0
    dev: false
    resolution:
      integrity: sha512-OFKapYxe72yz7agrDAWi8v2WL8GIfVqcbKRCLbRG9PAxtzF9b1SEDdTpytNDN12z2fJynoBwpMpvj2R39plI2A==
  /jest-watcher/23.4.0:
    dependencies:
      ansi-escapes: 3.1.0
      chalk: 2.4.1
      string-length: 2.0.0
    dev: false
    resolution:
      integrity: sha1-0uKM50+NrWxq/JIrksq+9u0FyRw=
  /jest-worker/22.4.3:
    dependencies:
      merge-stream: 1.0.1
    dev: false
    resolution:
      integrity: sha512-B1ucW4fI8qVAuZmicFxI1R3kr2fNeYJyvIQ1rKcuLYnenFV5K5aMbxFj6J0i00Ju83S8jP2d7Dz14+AvbIHRYQ==
  /jest-worker/23.2.0:
    dependencies:
      merge-stream: 1.0.1
    dev: false
    resolution:
      integrity: sha1-+vcGqNo2+uYOsmlXJX+ntdjqArk=
  /jest/22.4.4:
    dependencies:
      import-local: 1.0.0
      jest-cli: 22.4.4
    dev: false
    engines:
      node: '>= 6'
    hasBin: true
    resolution:
      integrity: sha512-eBhhW8OS/UuX3HxgzNBSVEVhSuRDh39Z1kdYkQVWna+scpgsrD7vSeBI7tmEvsguPDMnfJodW28YBnhv/BzSew==
  /jest/23.6.0:
    dependencies:
      import-local: 1.0.0
      jest-cli: 23.6.0
    dev: false
    engines:
      node: '>= 6'
    hasBin: true
    resolution:
      integrity: sha512-lWzcd+HSiqeuxyhG+EnZds6iO3Y3ZEnMrfZq/OTGvF/C+Z4fPMCdhWTGSAiO2Oym9rbEXfwddHhh6jqrTF3+Lw==
  /jju/1.3.0:
    dev: false
    resolution:
      integrity: sha1-2t2e8BkkvHKLA/L3l5vb1i96Kqo=
  /jju/1.4.0:
    dev: false
    resolution:
      integrity: sha1-o6vicYryQaKykE+EpiWXDzia4yo=
  /js-base64/2.5.0:
    dev: false
    resolution:
      integrity: sha512-wlEBIZ5LP8usDylWbDNhKPEFVFdI5hCHpnVoT/Ysvoi/PRhJENm/Rlh9TvjYB38HFfKZN7OzEbRjmjvLkFw11g==
  /js-tokens/3.0.2:
    dev: false
    resolution:
      integrity: sha1-mGbfOVECEw449/mWvOtlRDIJwls=
  /js-tokens/4.0.0:
    dev: false
    resolution:
      integrity: sha512-RdJUflcE3cUzKiMqQgsCu06FPu9UdIJO0beYbPhHN4k6apgJtifcoCtT9bcxOpYBtpD2kCM6Sbzg4CausW/PKQ==
  /js-yaml/3.9.1:
    dependencies:
      argparse: 1.0.10
      esprima: 4.0.1
    dev: false
    hasBin: true
    resolution:
      integrity: sha512-CbcG379L1e+mWBnLvHWWeLs8GyV/EMw862uLI3c+GxVyDHWZcjZinwuBd3iW2pgxgIlksW/1vNJa4to+RvDOww==
  /jsbn/0.1.1:
    dev: false
    resolution:
      integrity: sha1-peZUwuWi3rXyAdls77yoDA7y9RM=
  /jsdom/11.11.0:
    dependencies:
      abab: 1.0.4
      acorn: 5.7.3
      acorn-globals: 4.3.0
      array-equal: 1.0.0
      cssom: 0.3.4
      cssstyle: 0.3.1
      data-urls: 1.1.0
      domexception: 1.0.1
      escodegen: 1.11.0
      html-encoding-sniffer: 1.0.2
      left-pad: 1.3.0
      nwsapi: 2.0.9
      parse5: 4.0.0
      pn: 1.1.0
      request: 2.88.0
      request-promise-native: /request-promise-native/1.0.5/request@2.88.0
      sax: 1.2.4
      symbol-tree: 3.2.2
      tough-cookie: 2.5.0
      w3c-hr-time: 1.0.1
      webidl-conversions: 4.0.2
      whatwg-encoding: 1.0.5
      whatwg-mimetype: 2.3.0
      whatwg-url: 6.5.0
      ws: 4.1.0
      xml-name-validator: 3.0.0
    dev: false
    resolution:
      integrity: sha512-ou1VyfjwsSuWkudGxb03FotDajxAto6USAlmMZjE2lc0jCznt7sBWkhfRBRaWwbnmDqdMSTKTLT5d9sBFkkM7A==
  /jsesc/0.5.0:
    dev: false
    hasBin: true
    resolution:
      integrity: sha1-597mbjXW/Bb3EP6R1c9p9w8IkR0=
  /jsesc/1.3.0:
    dev: false
    hasBin: true
    resolution:
      integrity: sha1-RsP+yMGJKxKwgz25vHYiF226s0s=
  /json-loader/0.5.7:
    dev: false
    resolution:
      integrity: sha512-QLPs8Dj7lnf3e3QYS1zkCo+4ZwqOiF9d/nZnYozTISxXWCfNs9yuky5rJw4/W34s7POaNlbZmQGaB5NiXCbP4w==
  /json-parse-better-errors/1.0.2:
    dev: false
    resolution:
      integrity: sha512-mrqyZKfX5EhL7hvqcV6WG1yYjnjeuYDzDhhcAAUrq8Po85NBQBJP+ZDUT75qZQ98IkUoBqdkExkukOU7Ts2wrw==
  /json-schema-traverse/0.3.1:
    dev: false
    resolution:
      integrity: sha1-NJptRMU6Ud6JtAgFxdXlm0F9M0A=
  /json-schema-traverse/0.4.1:
    dev: false
    resolution:
      integrity: sha512-xbbCH5dCYU5T8LcEhhuh7HJ88HXuW3qsI3Y0zOZFKfZEHcpWiHU/Jxzk629Brsab/mMiHQti9wMP+845RPe3Vg==
  /json-schema/0.2.3:
    dev: false
    resolution:
      integrity: sha1-tIDIkuWaLwWVTOcnvT8qTogvnhM=
  /json-stable-stringify/1.0.1:
    dependencies:
      jsonify: 0.0.0
    dev: false
    resolution:
      integrity: sha1-mnWdOcXy/1A/1TAGRu1EX4jE+a8=
  /json-stringify-safe/5.0.1:
    dev: false
    resolution:
      integrity: sha1-Epai1Y/UXxmg9s4B1lcB4sc1tus=
  /json3/3.3.2:
    dev: false
    resolution:
      integrity: sha1-PAQ0dD35Pi9cQq7nsZvLSDV19OE=
  /json5/0.5.1:
    dev: false
    hasBin: true
    resolution:
      integrity: sha1-Hq3nrMASA0rYTiOWdn6tn6VJWCE=
  /jsonfile/2.4.0:
    dev: false
    optionalDependencies:
      graceful-fs: 4.1.15
    resolution:
      integrity: sha1-NzaitCi4e72gzIO1P6PWM6NcKug=
  /jsonfile/4.0.0:
    dev: false
    optionalDependencies:
      graceful-fs: 4.1.15
    resolution:
      integrity: sha1-h3Gq4HmbZAdrdmQPygWPnBDjPss=
  /jsonify/0.0.0:
    dev: false
    resolution:
      integrity: sha1-LHS27kHZPKUbe1qu6PUDYx0lKnM=
  /jsprim/1.4.1:
    dependencies:
      assert-plus: 1.0.0
      extsprintf: 1.3.0
      json-schema: 0.2.3
      verror: 1.10.0
    dev: false
    engines:
      '0': node >=0.6.0
    resolution:
      integrity: sha1-MT5mvB5cwG5Di8G3SZwuXFastqI=
  /karma-coverage/0.5.5:
    dependencies:
      dateformat: 1.0.12
      istanbul: 0.4.5
      minimatch: 3.0.4
      source-map: 0.5.7
    dev: false
    resolution:
      integrity: sha1-sNWLECXVnVxmICYxhvHVj11TSMU=
  /karma-mocha-clean-reporter/0.0.1:
    dependencies:
      chalk: 1.1.3
      karma: 0.13.22
      log-symbols: 1.0.2
      mocha-clean: 0.4.0
    dev: false
    resolution:
      integrity: sha1-6G961LxefGLX8uJC3ydRzPk/Rvo=
  /karma-mocha/1.3.0:
    dependencies:
      minimist: 1.2.0
    dev: false
    resolution:
      integrity: sha1-7qrH/8DiAetjxGdEDStpx883eL8=
  /karma-phantomjs-launcher/1.0.4:
    dependencies:
      lodash: 4.17.11
      phantomjs-prebuilt: 2.1.16
    dev: false
    peerDependencies:
      karma: '>=0.9'
    resolution:
      integrity: sha1-0jyjSAG9qYY60xjju0vUBisTrNI=
  /karma-phantomjs-launcher/1.0.4/karma@0.13.22:
    dependencies:
      karma: 0.13.22
      lodash: 4.17.11
      phantomjs-prebuilt: 2.1.16
    dev: false
    id: registry.npmjs.org/karma-phantomjs-launcher/1.0.4
    peerDependencies:
      karma: '>=0.9'
    resolution:
      integrity: sha1-0jyjSAG9qYY60xjju0vUBisTrNI=
  /karma-sinon-chai/1.2.4:
    dependencies:
      lolex: 1.6.0
    dev: false
    peerDependencies:
      chai: ^3.2.0
      sinon: ^1.17.2
      sinon-chai: ^2.8.0
    resolution:
      integrity: sha1-/qk19ivjNmzwJxyNi+UcDHDkCrw=
  /karma-sinon-chai/1.2.4/5fc1304e1e69a328078cebf8183ed10a:
    dependencies:
      chai: 3.5.0
      lolex: 1.6.0
      sinon: 1.17.7
      sinon-chai: /sinon-chai/2.8.0/chai@3.5.0+sinon@1.17.7
    dev: false
    id: registry.npmjs.org/karma-sinon-chai/1.2.4
    peerDependencies:
      chai: ^3.2.0
      sinon: ^1.17.2
      sinon-chai: ^2.8.0
    resolution:
      integrity: sha1-/qk19ivjNmzwJxyNi+UcDHDkCrw=
  /karma-webpack/2.0.9:
    dependencies:
      async: 0.9.2
      loader-utils: 0.2.17
      lodash: 3.10.1
      source-map: 0.5.7
      webpack-dev-middleware: 1.12.2
    dev: false
    peerDependencies:
      webpack: ^1.0.0 || ^2.0.0 || ^3.0.0
    resolution:
      integrity: sha512-F1j3IG/XhiMzcunAXbWXH95uizjzr3WdTzmVWlta8xqxcCtAu9FByCb4sccIMxaVFAefpgnUW9KlCo0oLvIX6A==
  /karma-webpack/2.0.9/webpack@3.11.0:
    dependencies:
      async: 0.9.2
      loader-utils: 0.2.17
      lodash: 3.10.1
      source-map: 0.5.7
      webpack: 3.11.0
      webpack-dev-middleware: /webpack-dev-middleware/1.12.2/webpack@3.11.0
    dev: false
    id: registry.npmjs.org/karma-webpack/2.0.9
    peerDependencies:
      webpack: ^1.0.0 || ^2.0.0 || ^3.0.0
    resolution:
      integrity: sha512-F1j3IG/XhiMzcunAXbWXH95uizjzr3WdTzmVWlta8xqxcCtAu9FByCb4sccIMxaVFAefpgnUW9KlCo0oLvIX6A==
  /karma/0.13.22:
    dependencies:
      batch: 0.5.3
      bluebird: 2.11.0
      body-parser: 1.18.3
      chokidar: 1.7.0
      colors: 1.2.5
      connect: 3.6.6
      core-js: 2.6.1
      di: 0.0.1
      dom-serialize: 2.2.1
      expand-braces: 0.1.2
      glob: 7.0.6
      graceful-fs: 4.1.15
      http-proxy: 1.17.0
      isbinaryfile: 3.0.3
      lodash: 3.10.1
      log4js: 0.6.38
      mime: 1.6.0
      minimatch: 3.0.4
      optimist: 0.6.1
      rimraf: 2.6.3
      socket.io: 1.7.4
      source-map: 0.5.7
      useragent: 2.3.0
    dev: false
    engines:
      node: 0.10 || 0.12 || 4 || 5
    hasBin: true
    resolution:
      integrity: sha1-B3ULG9Bj1+fnuRvNLmNU2PKqh0Q=
  /kew/0.7.0:
    dev: false
    resolution:
      integrity: sha1-edk9LTM2PW/dKXCzNdkUGtWR15s=
  /kind-of/3.2.2:
    dependencies:
      is-buffer: 1.1.6
    dev: false
    engines:
      node: '>=0.10.0'
    resolution:
      integrity: sha1-MeohpzS6ubuw8yRm2JOupR5KPGQ=
  /kind-of/4.0.0:
    dependencies:
      is-buffer: 1.1.6
    dev: false
    engines:
      node: '>=0.10.0'
    resolution:
      integrity: sha1-IIE989cSkosgc3hpGkUGb65y3Vc=
  /kind-of/5.1.0:
    dev: false
    engines:
      node: '>=0.10.0'
    resolution:
      integrity: sha512-NGEErnH6F2vUuXDh+OlbcKW7/wOcfdRHaZ7VWtqCztfHri/++YKmP51OdWeGPuqCOba6kk2OTe5d02VmTB80Pw==
  /kind-of/6.0.2:
    dev: false
    engines:
      node: '>=0.10.0'
    resolution:
      integrity: sha512-s5kLOcnH0XqDO+FvuaLX8DDjZ18CGFk7VygH40QoKPUQhW4e2rvM0rwUq0t8IQDOwYSeLK01U90OjzBTme2QqA==
  /klaw/1.3.1:
    dev: false
    optionalDependencies:
      graceful-fs: 4.1.15
    resolution:
      integrity: sha1-QIhDO0azsbolnXh4XY6W9zugJDk=
  /kleur/2.0.2:
    deprecated: 'Please upgrade to kleur@3 or migrate to ''ansi-colors'' if you prefer the old syntax. Visit <https://github.com/lukeed/kleur/releases/tag/v3.0.0\> for migration path(s).'
    dev: false
    engines:
      node: '>=6'
    resolution:
      integrity: sha512-77XF9iTllATmG9lSlIv0qdQ2BQ/h9t0bJllHlbvsQ0zUWfU7Yi0S8L5JXzPZgkefIiajLmBJJ4BsMJmqcf7oxQ==
  /lazy-cache/1.0.4:
    dev: false
    engines:
      node: '>=0.10.0'
    resolution:
      integrity: sha1-odePw6UEdMuAhF07O24dpJpEbo4=
  /lcid/1.0.0:
    dependencies:
      invert-kv: 1.0.0
    dev: false
    engines:
      node: '>=0.10.0'
    resolution:
      integrity: sha1-MIrMr6C8SDo4Z7S28rlQYlHRuDU=
  /left-pad/1.3.0:
    dev: false
    resolution:
      integrity: sha512-XI5MPzVNApjAyhQzphX8BkmKsKUxD4LdyK24iZeQGinBN9yTQT3bFlCBy/aVx2HrNcqQGsdot8ghrjyrvMCoEA==
  /leven/2.1.0:
    dev: false
    engines:
      node: '>=0.10.0'
    resolution:
      integrity: sha1-wuep93IJTe6dNCAq6KzORoeHVYA=
  /levn/0.2.5:
    dependencies:
      prelude-ls: 1.1.2
      type-check: 0.3.2
    dev: false
    engines:
      node: '>= 0.8.0'
    resolution:
      integrity: sha1-uo0znQykphDjo/FFucr0iAcVUFQ=
  /levn/0.3.0:
    dependencies:
      prelude-ls: 1.1.2
      type-check: 0.3.2
    dev: false
    engines:
      node: '>= 0.8.0'
    resolution:
      integrity: sha1-OwmSTt+fCDwEkP3UwLxEIeBHZO4=
  /liftoff/2.5.0:
    dependencies:
      extend: 3.0.2
      findup-sync: 2.0.0
      fined: 1.1.1
      flagged-respawn: 1.0.1
      is-plain-object: 2.0.4
      object.map: 1.0.1
      rechoir: 0.6.2
      resolve: 1.8.1
    dev: false
    engines:
      node: '>= 0.8'
    resolution:
      integrity: sha1-IAkpG7Mc6oYbvxCnwVooyvdcMew=
  /livereload-js/2.4.0:
    dev: false
    resolution:
      integrity: sha512-XPQH8Z2GDP/Hwz2PCDrh2mth4yFejwA1OZ/81Ti3LgKyhDcEjsSsqFWZojHG0va/duGd+WyosY7eXLDoOyqcPw==
  /load-json-file/1.1.0:
    dependencies:
      graceful-fs: 4.1.15
      parse-json: 2.2.0
      pify: 2.3.0
      pinkie-promise: 2.0.1
      strip-bom: 2.0.0
    dev: false
    engines:
      node: '>=0.10.0'
    resolution:
      integrity: sha1-lWkFcI1YtLq0wiYbBPWfMcmTdMA=
  /load-json-file/2.0.0:
    dependencies:
      graceful-fs: 4.1.15
      parse-json: 2.2.0
      pify: 2.3.0
      strip-bom: 3.0.0
    dev: false
    engines:
      node: '>=4'
    resolution:
      integrity: sha1-eUfkIUmvgNaWy/eXvKq8/h/inKg=
  /loader-runner/2.3.1:
    dev: false
    engines:
      node: '>=4.3.0 <5.0.0 || >=5.10'
    resolution:
      integrity: sha512-By6ZFY7ETWOc9RFaAIb23IjJVcM4dvJC/N57nmdz9RSkMXvAXGI7SyVlAw3v8vjtDRlqThgVDVmTnr9fqMlxkw==
  /loader-utils/0.2.17:
    dependencies:
      big.js: 3.2.0
      emojis-list: 2.1.0
      json5: 0.5.1
      object-assign: 4.1.1
    dev: false
    resolution:
      integrity: sha1-+G5jdNQyBabmxg6RlvF8Apm/s0g=
  /loader-utils/1.1.0:
    dependencies:
      big.js: 3.2.0
      emojis-list: 2.1.0
      json5: 0.5.1
    dev: false
    engines:
      node: '>=4.0.0'
    resolution:
      integrity: sha1-yYrvSIvM7aL/teLeZG1qdUQp9c0=
  /locate-path/2.0.0:
    dependencies:
      p-locate: 2.0.0
      path-exists: 3.0.0
    dev: false
    engines:
      node: '>=4'
    resolution:
      integrity: sha1-K1aLJl7slExtnA3pw9u7ygNUzY4=
  /lodash._baseclone/4.5.7:
    dev: false
    resolution:
      integrity: sha1-zkKt4IOE711i+nfDD2GkbmhvhDQ=
  /lodash._basecopy/3.0.1:
    dev: false
    resolution:
      integrity: sha1-jaDmqHbPNEwK2KVIghEd08XHyjY=
  /lodash._basetostring/3.0.1:
    dev: false
    resolution:
      integrity: sha1-0YYdh3+CSlL2aYMtyvPuFVZqB9U=
  /lodash._basevalues/3.0.0:
    dev: false
    resolution:
      integrity: sha1-W3dXYoAr3j0yl1A+JjAIIP32Ybc=
  /lodash._escapehtmlchar/2.4.1:
    dependencies:
      lodash._htmlescapes: 2.4.1
    dev: false
    resolution:
      integrity: sha1-32fDu2t+jh6DGrSL+geVuSr+iZ0=
  /lodash._escapestringchar/2.4.1:
    dev: false
    resolution:
      integrity: sha1-7P4iYYoq3lC/7qQ5N+Ud9m8O23I=
  /lodash._getnative/3.9.1:
    dev: false
    resolution:
      integrity: sha1-VwvH3t5G1hzc3mh9ZdPuy6o6r/U=
  /lodash._htmlescapes/2.4.1:
    dev: false
    resolution:
      integrity: sha1-MtFL8IRLbeb4tioFG09nwii2JMs=
  /lodash._isiterateecall/3.0.9:
    dev: false
    resolution:
      integrity: sha1-UgOte6Ql+uhCRg5pbbnPPmqsBXw=
  /lodash._isnative/2.4.1:
    dev: false
    resolution:
      integrity: sha1-PqZAS3hKe+g2x7V1gOHN95sUgyw=
  /lodash._objecttypes/2.4.1:
    dev: false
    resolution:
      integrity: sha1-fAt/admKH3ZSn4kLDNsbTf7BHBE=
  /lodash._reescape/3.0.0:
    dev: false
    resolution:
      integrity: sha1-Kx1vXf4HyKNVdT5fJ/rH8c3hYWo=
  /lodash._reevaluate/3.0.0:
    dev: false
    resolution:
      integrity: sha1-WLx0xAZklTrgsSTYBpltrKQx4u0=
  /lodash._reinterpolate/2.4.1:
    dev: false
    resolution:
      integrity: sha1-TxInqlqHEfxjL1sHofRgequLMiI=
  /lodash._reinterpolate/3.0.0:
    dev: false
    resolution:
      integrity: sha1-DM8tiRZq8Ds2Y8eWU4t1rG4RTZ0=
  /lodash._reunescapedhtml/2.4.1:
    dependencies:
      lodash._htmlescapes: 2.4.1
      lodash.keys: 2.4.1
    dev: false
    resolution:
      integrity: sha1-dHxPxAED6zu4oJduVx96JlnpO6c=
  /lodash._root/3.0.1:
    dev: false
    resolution:
      integrity: sha1-+6HEUkwZ7ppfgTa0YJ8BfPTe1pI=
  /lodash._shimkeys/2.4.1:
    dependencies:
      lodash._objecttypes: 2.4.1
    dev: false
    resolution:
      integrity: sha1-bpzJZm/wgfC1psl4uD4kLmlJ0gM=
  /lodash._stack/4.1.3:
    dev: false
    resolution:
      integrity: sha1-dRqnbBuWSwR+dtFPxyoJP8teLdA=
  /lodash.assign/4.2.0:
    dev: false
    resolution:
      integrity: sha1-DZnzzNem0mHRm9rrkkUAXShYCOc=
  /lodash.camelcase/4.3.0:
    dev: false
    resolution:
      integrity: sha1-soqmKIorn8ZRA1x3EfZathkDMaY=
  /lodash.clonedeep/4.5.0:
    dev: false
    resolution:
      integrity: sha1-4j8/nE+Pvd6HJSnBBxhXoIblzO8=
  /lodash.debounce/4.0.8:
    dev: false
    resolution:
      integrity: sha1-gteb/zCmfEAF/9XiUVMArZyk168=
  /lodash.defaults/2.4.1:
    dependencies:
      lodash._objecttypes: 2.4.1
      lodash.keys: 2.4.1
    dev: false
    resolution:
      integrity: sha1-p+iIXwXmiFEUS24SqPNngCa8TFQ=
  /lodash.escape/2.4.1:
    dependencies:
      lodash._escapehtmlchar: 2.4.1
      lodash._reunescapedhtml: 2.4.1
      lodash.keys: 2.4.1
    dev: false
    resolution:
      integrity: sha1-LOEsXghNsKV92l5dHu659dF1o7Q=
  /lodash.escape/3.2.0:
    dependencies:
      lodash._root: 3.0.1
    dev: false
    resolution:
      integrity: sha1-mV7g3BjBtIzJLv+ucaEKq1tIdpg=
  /lodash.get/4.4.2:
    dev: false
    resolution:
      integrity: sha1-LRd/ZS+jHpObRDjVNBSZ36OCXpk=
  /lodash.isarguments/3.1.0:
    dev: false
    resolution:
      integrity: sha1-L1c9hcaiQon/AGY7SRwdM4/zRYo=
  /lodash.isarray/3.0.4:
    dev: false
    resolution:
      integrity: sha1-eeTriMNqgSKvhvhEqpvNhRtfu1U=
  /lodash.isequal/4.5.0:
    dev: false
    resolution:
      integrity: sha1-QVxEePK8wwEgwizhDtMib30+GOA=
  /lodash.isobject/2.4.1:
    dependencies:
      lodash._objecttypes: 2.4.1
    dev: false
    resolution:
      integrity: sha1-Wi5H/mmVPx7mMafrof5k0tBlWPU=
  /lodash.isplainobject/4.0.6:
    dev: false
    resolution:
      integrity: sha1-fFJqUtibRcRcxpC4gWO+BJf1UMs=
  /lodash.keys/2.4.1:
    dependencies:
      lodash._isnative: 2.4.1
      lodash._shimkeys: 2.4.1
      lodash.isobject: 2.4.1
    dev: false
    resolution:
      integrity: sha1-SN6kbfj/djKxDXBrissmWR4rNyc=
  /lodash.keys/3.1.2:
    dependencies:
      lodash._getnative: 3.9.1
      lodash.isarguments: 3.1.0
      lodash.isarray: 3.0.4
    dev: false
    resolution:
      integrity: sha1-TbwEcrFWvlCgsoaFXRvQsMZWCYo=
  /lodash.keysin/4.2.0:
    dev: false
    resolution:
      integrity: sha1-jMP7NcLZSsxEOhhj4C+kB5nqbyg=
  /lodash.merge/4.3.5:
    dependencies:
      lodash._baseclone: 4.5.7
      lodash._stack: 4.1.3
      lodash.isplainobject: 4.0.6
      lodash.keysin: 4.2.0
      lodash.rest: 4.0.5
    dev: false
    resolution:
      integrity: sha1-VOWMTyCD2f7MsVeaYPdLCT1yrRc=
  /lodash.mergewith/4.6.1:
    dev: false
    resolution:
      integrity: sha512-eWw5r+PYICtEBgrBE5hhlT6aAa75f411bgDz/ZL2KZqYV03USvucsxcHUIlGTDTECs1eunpI7HOV7U+WLDvNdQ==
  /lodash.rest/4.0.5:
    dev: false
    resolution:
      integrity: sha1-lU73UEkmIDjJbR/Jiyj9r58Hcqo=
  /lodash.restparam/3.6.1:
    dev: false
    resolution:
      integrity: sha1-k2pOMJ7zMKdkXtQUWYbIWuWyCAU=
  /lodash.sortby/4.7.0:
    dev: false
    resolution:
      integrity: sha1-7dFMgk4sycHgsKG0K7UhBRakJDg=
  /lodash.template/2.4.1:
    dependencies:
      lodash._escapestringchar: 2.4.1
      lodash._reinterpolate: 2.4.1
      lodash.defaults: 2.4.1
      lodash.escape: 2.4.1
      lodash.keys: 2.4.1
      lodash.templatesettings: 2.4.1
      lodash.values: 2.4.1
    dev: false
    resolution:
      integrity: sha1-nmEQB+32KRKal0qzxIuBez4c8g0=
  /lodash.template/3.6.2:
    dependencies:
      lodash._basecopy: 3.0.1
      lodash._basetostring: 3.0.1
      lodash._basevalues: 3.0.0
      lodash._isiterateecall: 3.0.9
      lodash._reinterpolate: 3.0.0
      lodash.escape: 3.2.0
      lodash.keys: 3.1.2
      lodash.restparam: 3.6.1
      lodash.templatesettings: 3.1.1
    dev: false
    resolution:
      integrity: sha1-+M3sxhaaJVvpCYrosMU9N4kx0U8=
  /lodash.templatesettings/2.4.1:
    dependencies:
      lodash._reinterpolate: 2.4.1
      lodash.escape: 2.4.1
    dev: false
    resolution:
      integrity: sha1-6nbHXRHrhtTb6JqDiTu4YZKaxpk=
  /lodash.templatesettings/3.1.1:
    dependencies:
      lodash._reinterpolate: 3.0.0
      lodash.escape: 3.2.0
    dev: false
    resolution:
      integrity: sha1-+zB4RHU7Zrnxr6VOJix0UwfbqOU=
  /lodash.values/2.4.1:
    dependencies:
      lodash.keys: 2.4.1
    dev: false
    resolution:
      integrity: sha1-q/UUQ2s8twUAFieXjLzzCxKA7qQ=
  /lodash/1.0.2:
    dev: false
    engines:
      '0': node
      '1': rhino
    resolution:
      integrity: sha1-j1dWDIO1n8JwvT1WG2kAQ0MOJVE=
  /lodash/3.10.1:
    dev: false
    resolution:
      integrity: sha1-W/Rejkm6QYnhfUgnid/RW9FAt7Y=
  /lodash/3.6.0:
    dev: false
    resolution:
      integrity: sha1-Umao9J3Zib5Pn2gbbyoMVShdDZo=
  /lodash/4.17.11:
    dev: false
    resolution:
      integrity: sha512-cQKh8igo5QUhZ7lg38DYWAxMvjSAKG0A8wGSVimP07SIUEK2UO+arSRKbRZWtelMtN5V0Hkwh5ryOto/SshYIg==
  /log-symbols/1.0.2:
    dependencies:
      chalk: 1.1.3
    dev: false
    engines:
      node: '>=0.10.0'
    resolution:
      integrity: sha1-N2/3tY6jCGoPCfrMdGF+ylAeGhg=
  /log4js/0.6.38:
    dependencies:
      readable-stream: 1.0.34
      semver: 4.3.6
    dev: false
    engines:
      node: '>=0.8'
    resolution:
      integrity: sha1-LElBFmldb7JUgJQ9P8hy5mKlIv0=
  /lolex/1.3.2:
    dev: false
    resolution:
      integrity: sha1-fD2mL/yzDw9agKJWbKJORdigHzE=
  /lolex/1.4.0:
    dev: false
    resolution:
      integrity: sha1-LycSsbwYDendzF06epbvPAuxYq0=
  /lolex/1.6.0:
    dev: false
    resolution:
      integrity: sha1-OpoCg0UqR9dDnnJzG54H1zhuSfY=
  /longest/1.0.1:
    dev: false
    engines:
      node: '>=0.10.0'
    resolution:
      integrity: sha1-MKCy2jj3N3DoKUoNIuZiXtd9AJc=
  /loose-envify/1.4.0:
    dependencies:
      js-tokens: 4.0.0
    dev: false
    hasBin: true
    resolution:
      integrity: sha512-lyuxPGr/Wfhrlem2CL/UcnUc1zcqKAImBDzukY7Y5F/yQiNdko6+fRLevlw1HgMySw7f611UIY408EtxRSoK3Q==
  /loud-rejection/1.6.0:
    dependencies:
      currently-unhandled: 0.4.1
      signal-exit: 3.0.2
    dev: false
    engines:
      node: '>=0.10.0'
    resolution:
      integrity: sha1-W0b4AUft7leIcPCG0Eghz5mOVR8=
  /lru-cache/2.7.3:
    dev: false
    resolution:
      integrity: sha1-bUUk6LlV+V1PW1iFHOId1y+06VI=
  /lru-cache/4.1.5:
    dependencies:
      pseudomap: 1.0.2
      yallist: 2.1.2
    dev: false
    resolution:
      integrity: sha512-sWZlbEP2OsHNkXrMl5GYk/jKk70MBng6UU4YI/qGDYbgf6YbP4EvmqISbXCoJiRKs+1bSpFHVgQxvJ17F2li5g==
  /make-iterator/1.0.1:
    dependencies:
      kind-of: 6.0.2
    dev: false
    engines:
      node: '>=0.10.0'
    resolution:
      integrity: sha512-pxiuXh0iVEq7VM7KMIhs5gxsfxCux2URptUQaXo4iZZJxBAzTPOLE2BumO5dbfVYq/hBJFBR/a1mFDmOx5AGmw==
  /makeerror/1.0.11:
    dependencies:
      tmpl: 1.0.4
    dev: false
    resolution:
      integrity: sha1-4BpckQnyr3lmDk6LlYd5AYT1qWw=
  /map-cache/0.2.2:
    dev: false
    engines:
      node: '>=0.10.0'
    resolution:
      integrity: sha1-wyq9C9ZSXZsFFkW7TyasXcmKDb8=
  /map-obj/1.0.1:
    dev: false
    engines:
      node: '>=0.10.0'
    resolution:
      integrity: sha1-2TPOuSBdgr3PSIb2dCvcK03qFG0=
  /map-stream/0.0.7:
    dev: false
    resolution:
      integrity: sha1-ih8HiW2CsQkmvTdEokIACfiJdKg=
  /map-visit/1.0.0:
    dependencies:
      object-visit: 1.0.1
    dev: false
    engines:
      node: '>=0.10.0'
    resolution:
      integrity: sha1-7Nyo8TFE5mDxtb1B8S80edmN+48=
  /math-random/1.0.1:
    dev: false
    resolution:
      integrity: sha1-izqsWIuKZuSXXjzepn97sylgH6w=
  /md5.js/1.3.5:
    dependencies:
      hash-base: 3.0.4
      inherits: 2.0.3
      safe-buffer: 5.1.2
    dev: false
    resolution:
      integrity: sha512-xitP+WxNPcTTOgnTJcrhM0xvdPepipPSf3I8EIpGKeFLjt3PlJLIDG3u8EX53ZIubkb+5U2+3rELYpEhHhzdkg==
  /media-typer/0.3.0:
    dev: false
    engines:
      node: '>= 0.6'
    resolution:
      integrity: sha1-hxDXrwqmJvj/+hzgAWhUUmMlV0g=
  /mem/1.1.0:
    dependencies:
      mimic-fn: 1.2.0
    dev: false
    engines:
      node: '>=4'
    resolution:
      integrity: sha1-Xt1StIXKHZAP5kiVUFOZoN+kX3Y=
  /memory-fs/0.4.1:
    dependencies:
      errno: 0.1.7
      readable-stream: 2.3.6
    dev: false
    resolution:
      integrity: sha1-OpoguEYlI+RHz7x+i7gO1me/xVI=
  /meow/3.7.0:
    dependencies:
      camelcase-keys: 2.1.0
      decamelize: 1.2.0
      loud-rejection: 1.6.0
      map-obj: 1.0.1
      minimist: 1.2.0
      normalize-package-data: 2.4.0
      object-assign: 4.1.1
      read-pkg-up: 1.0.1
      redent: 1.0.0
      trim-newlines: 1.0.0
    dev: false
    engines:
      node: '>=0.10.0'
    resolution:
      integrity: sha1-cstmi0JSKCkKu/qFaJJYcwioAfs=
  /merge-descriptors/1.0.1:
    dev: false
    resolution:
      integrity: sha1-sAqqVW3YtEVoFQ7J0blT8/kMu2E=
  /merge-stream/1.0.1:
    dependencies:
      readable-stream: 2.3.6
    dev: false
    resolution:
      integrity: sha1-QEEgLVCKNCugAXQAjfDCUbjBNeE=
  /merge/1.2.1:
    dev: false
    resolution:
      integrity: sha512-VjFo4P5Whtj4vsLzsYBu5ayHhoHJ0UqNm7ibvShmbmoz7tGi0vXaoJbGdB+GmDMLUdg8DpQXEIeVDAe8MaABvQ==
  /merge2/1.0.3:
    dev: false
    engines:
      node: '>=0.10'
    resolution:
      integrity: sha1-+kT4siYmFaty8ICKQB1HinDjlNs=
  /methods/1.1.2:
    dev: false
    engines:
      node: '>= 0.6'
    resolution:
      integrity: sha1-VSmk1nZUE07cxSZmVoNbD4Ua/O4=
  /micromatch/2.3.11:
    dependencies:
      arr-diff: 2.0.0
      array-unique: 0.2.1
      braces: 1.8.5
      expand-brackets: 0.1.5
      extglob: 0.3.2
      filename-regex: 2.0.1
      is-extglob: 1.0.0
      is-glob: 2.0.1
      kind-of: 3.2.2
      normalize-path: 2.1.1
      object.omit: 2.0.1
      parse-glob: 3.0.4
      regex-cache: 0.4.4
    dev: false
    engines:
      node: '>=0.10.0'
    resolution:
      integrity: sha1-hmd8l9FyCzY0MdBNDRUpO9OMFWU=
  /micromatch/3.1.10:
    dependencies:
      arr-diff: 4.0.0
      array-unique: 0.3.2
      braces: 2.3.2
      define-property: 2.0.2
      extend-shallow: 3.0.2
      extglob: 2.0.4
      fragment-cache: 0.2.1
      kind-of: 6.0.2
      nanomatch: 1.2.13
      object.pick: 1.3.0
      regex-not: 1.0.2
      snapdragon: 0.8.2
      to-regex: 3.0.2
    dev: false
    engines:
      node: '>=0.10.0'
    resolution:
      integrity: sha512-MWikgl9n9M3w+bpsY3He8L+w9eF9338xRl8IAO5viDizwSzziFEyUzo2xrrloB64ADbTf8uA8vRqqttDTOmccg==
  /miller-rabin/4.0.1:
    dependencies:
      bn.js: 4.11.8
      brorand: 1.1.0
    dev: false
    hasBin: true
    resolution:
      integrity: sha512-115fLhvZVqWwHPbClyntxEVfVDfl9DLLTuJvq3g2O/Oxi8AiNouAHvDSzHS0viUJc+V5vm3eq91Xwqn9dp4jRA==
  /mime-db/1.37.0:
    dev: false
    engines:
      node: '>= 0.6'
    resolution:
      integrity: sha512-R3C4db6bgQhlIhPU48fUtdVmKnflq+hRdad7IyKhtFj06VPNVdk2RhiYL3UjQIlso8L+YxAtFkobT0VK+S/ybg==
  /mime-types/2.1.21:
    dependencies:
      mime-db: 1.37.0
    dev: false
    engines:
      node: '>= 0.6'
    resolution:
      integrity: sha512-3iL6DbwpyLzjR3xHSFNFeb9Nz/M8WDkX33t1GFQnFOllWk8pOrh/LSrB5OXlnlW5P9LH73X6loW/eogc+F5lJg==
  /mime/1.3.4:
    dev: false
    hasBin: true
    resolution:
      integrity: sha1-EV+eO2s9rylZmDyzjxSaLUDrXVM=
  /mime/1.4.1:
    dev: false
    hasBin: true
    resolution:
      integrity: sha512-KI1+qOZu5DcW6wayYHSzR/tXKCDC5Om4s1z2QJjDULzLcmf3DvzS7oluY4HCTrc+9FiKmWUgeNLg7W3uIQvxtQ==
  /mime/1.6.0:
    dev: false
    engines:
      node: '>=4'
    hasBin: true
    resolution:
      integrity: sha512-x0Vn8spI+wuJ1O6S7gnbaQg8Pxh4NNHb7KSINmEWKiPE4RKOplvijn+NkmYmmRgP68mc70j2EbeTFRsrswaQeg==
  /mimic-fn/1.2.0:
    dev: false
    engines:
      node: '>=4'
    resolution:
      integrity: sha512-jf84uxzwiuiIVKiOLpfYk7N46TSy8ubTonmneY9vrpHNAnp0QBt2BxWV9dO3/j+BoVAb+a5G6YDPW3M5HOdMWQ==
  /minimalistic-assert/1.0.1:
    dev: false
    resolution:
      integrity: sha512-UtJcAD4yEaGtjPezWuO9wC4nwUnVH/8/Im3yEHQP4b67cXlD/Qr9hdITCU1xDbSEXg2XKNaP8jsReV7vQd00/A==
  /minimalistic-crypto-utils/1.0.1:
    dev: false
    resolution:
      integrity: sha1-9sAMHAsIIkblxNmd+4x8CDsrWCo=
  /minimatch/0.2.14:
    dependencies:
      lru-cache: 2.7.3
      sigmund: 1.0.1
    deprecated: Please update to minimatch 3.0.2 or higher to avoid a RegExp DoS issue
    dev: false
    resolution:
      integrity: sha1-x054BXT2PG+aCQ6Q775u9TpqdWo=
  /minimatch/2.0.10:
    dependencies:
      brace-expansion: 1.1.11
    deprecated: Please update to minimatch 3.0.2 or higher to avoid a RegExp DoS issue
    dev: false
    resolution:
      integrity: sha1-jQh8OcazjAAbl/ynzm0OHoCvusc=
  /minimatch/3.0.4:
    dependencies:
      brace-expansion: 1.1.11
    dev: false
    resolution:
      integrity: sha512-yJHVQEhyqPLUTgt9B83PXu6W3rx4MvvHvSUvToogpwoGDOUQ+yDrR0HRot+yOCdCO7u4hX3pWft6kWBBcqh0UA==
  /minimist/0.0.10:
    dev: false
    resolution:
      integrity: sha1-3j+YVD2/lggr5IrRoMfNqDYwHc8=
  /minimist/0.0.8:
    dev: false
    resolution:
      integrity: sha1-hX/Kv8M5fSYluCKCYuhqp6ARsF0=
  /minimist/0.2.0:
    dev: false
    resolution:
      integrity: sha1-Tf/lJdriuGTGbC4jxicdev3s784=
  /minimist/1.2.0:
    dev: false
    resolution:
      integrity: sha1-o1AIsg9BOD7sH7kU9M1d95omQoQ=
  /minipass/2.3.5:
    dependencies:
      safe-buffer: 5.1.2
      yallist: 3.0.3
    dev: false
    resolution:
      integrity: sha512-Gi1W4k059gyRbyVUZQ4mEqLm0YIUiGYfvxhF6SIlk3ui1WVxMTGfGdQ2SInh3PDrRTVvPKgULkpJtT4RH10+VA==
  /minizlib/1.2.1:
    dependencies:
      minipass: 2.3.5
    dev: false
    resolution:
      integrity: sha512-7+4oTUOWKg7AuL3vloEWekXY2/D20cevzsrNT2kGWm+39J9hGTCBv8VI5Pm5lXZ/o3/mdR4f8rflAPhnQb8mPA==
  /mixin-deep/1.3.1:
    dependencies:
      for-in: 1.0.2
      is-extendable: 1.0.1
    dev: false
    engines:
      node: '>=0.10.0'
    resolution:
      integrity: sha512-8ZItLHeEgaqEvd5lYBXfm4EZSFCX29Jb9K+lAHhDKzReKBQKj3R+7NOF6tjqYi9t4oI8VUfaWITJQm86wnXGNQ==
  /mkdirp-promise/5.0.1:
    dependencies:
      mkdirp: 0.5.1
    dev: false
    engines:
      node: '>=4'
    resolution:
      integrity: sha1-6bj2jlUsaKnBcTuEiD96HdA5uKE=
  /mkdirp/0.5.1:
    dependencies:
      minimist: 0.0.8
    dev: false
    hasBin: true
    resolution:
      integrity: sha1-MAV0OOrGz3+MR2fzhkjWaX11yQM=
  /mocha-clean/0.4.0:
    dev: false
    resolution:
      integrity: sha1-CbaYXDIYFhQDIeED593ktIdgkhw=
  /mocha/5.2.0:
    dependencies:
      browser-stdout: 1.3.1
      commander: 2.15.1
      debug: 3.1.0
      diff: 3.5.0
      escape-string-regexp: 1.0.5
      glob: 7.1.2
      growl: 1.10.5
      he: 1.1.1
      minimatch: 3.0.4
      mkdirp: 0.5.1
      supports-color: 5.4.0
    dev: false
    engines:
      node: '>= 4.0.0'
    hasBin: true
    resolution:
      integrity: sha512-2IUgKDhc3J7Uug+FxMXuqIyYzH7gJjXECKe/w43IGgQHTSj3InJi+yAA7T24L9bQMRKiUEHxEX37G5JpVUGLcQ==
  /ms/0.7.1:
    dev: false
    resolution:
      integrity: sha1-nNE8A62/8ltl7/3nzoZO6VIBcJg=
  /ms/0.7.2:
    dev: false
    resolution:
      integrity: sha1-riXPJRKziFodldfwN4aNhDESR2U=
  /ms/2.0.0:
    dev: false
    resolution:
      integrity: sha1-VgiurfwAvmwpAd9fmGF4jeDVl8g=
  /ms/2.1.1:
    dev: false
    resolution:
      integrity: sha512-tgp+dl5cGk28utYktBsrFqA7HKgrhgPsg6Z/EfhWI4gl1Hwq8B/GmY/0oXZ6nF8hDVesS/FpnYaD/kOWhYQvyg==
  /multipipe/0.1.2:
    dependencies:
      duplexer2: 0.0.2
    dev: false
    resolution:
      integrity: sha1-Ko8t33Du1WTf8tV/HhoTfZ8FB4s=
  /mute-stream/0.0.7:
    dev: false
    resolution:
      integrity: sha1-MHXOk7whuPq0PhvE2n6BFe0ee6s=
  /mute-stream/0.0.8:
    dev: false
    resolution:
      integrity: sha512-nnbWWOkoWyUsTjKrhgD0dcz22mdkSnpYqbEjIm2nhwhuxlSkpywJmBo8h0ZqJdkp73mb90SssHkN4rsRaBAfAA==
  /mz/2.7.0:
    dependencies:
      any-promise: 1.3.0
      object-assign: 4.1.1
      thenify-all: 1.6.0
    dev: false
    resolution:
      integrity: sha512-z81GNO7nnYMEhrGh9LeymoE4+Yr0Wn5McHIZMK5cfQCl+NDX08sCZgUc9/6MHni9IWuFLm1Z3HTCXu2z9fN62Q==
  /nan/2.12.1:
    dev: false
    resolution:
      integrity: sha512-JY7V6lRkStKcKTvHO5NVSQRv+RV+FIL5pvDoLiAtSL9pKlC5x9PKQcZDsq7m4FO4d57mkhC6Z+QhAh3Jdk5JFw==
  /nanomatch/1.2.13:
    dependencies:
      arr-diff: 4.0.0
      array-unique: 0.3.2
      define-property: 2.0.2
      extend-shallow: 3.0.2
      fragment-cache: 0.2.1
      is-windows: 1.0.2
      kind-of: 6.0.2
      object.pick: 1.3.0
      regex-not: 1.0.2
      snapdragon: 0.8.2
      to-regex: 3.0.2
    dev: false
    engines:
      node: '>=0.10.0'
    resolution:
      integrity: sha512-fpoe2T0RbHwBTBUOftAfBPaDEi06ufaUai0mE6Yn1kacc3SnTErfb/h+X94VXzI64rKFHYImXSvdwGGCmwOqCA==
  /natives/1.1.6:
    dev: false
    resolution:
      integrity: sha512-6+TDFewD4yxY14ptjKaS63GVdtKiES1pTPyxn9Jb0rBqPMZ7VcCiooEhPNsr+mqHtMGxa/5c/HhcC4uPEUw/nA==
  /natural-compare/1.4.0:
    dev: false
    resolution:
      integrity: sha1-Sr6/7tdUHywnrPspvbvRXI1bpPc=
  /ndjson/1.5.0:
    dependencies:
      json-stringify-safe: 5.0.1
      minimist: 1.2.0
      split2: 2.2.0
      through2: 2.0.5
    dev: false
    hasBin: true
    resolution:
      integrity: sha1-rmA7NrE0vOw0e0UkIrC/mNWDLsg=
  /negotiator/0.6.1:
    dev: false
    engines:
      node: '>= 0.6'
    resolution:
      integrity: sha1-KzJxhOiZIQEXeyhWP7XnECrNDKk=
  /neo-async/2.6.0:
    dev: false
    resolution:
      integrity: sha512-MFh0d/Wa7vkKO3Y3LlacqAEeHK0mckVqzDieUKTT+KGxi+zIpeVsFxymkIiRpbpDziHc290Xr9A1O4Om7otoRA==
  /next-tick/1.0.0:
    dev: false
    resolution:
      integrity: sha1-yobR/ogoFpsBICCOPchCS524NCw=
  /nice-try/1.0.5:
    dev: false
    resolution:
      integrity: sha512-1nh45deeb5olNY7eX82BkPO7SSxR5SSYJiPTrTdFUVYwAl8CKMA5N9PjTYkHiRjisVcxcQ1HXdLhx2qxxJzLNQ==
  /node-addon-api/1.6.2:
    dev: false
    resolution:
      integrity: sha512-479Bjw9nTE5DdBSZZWprFryHGjUaQC31y1wHo19We/k0BZlrmhqQitWoUL0cD8+scljCbIUL+E58oRDEakdGGA==
  /node-fetch/2.1.2:
    dev: false
    engines:
      node: 4.x || >=6.0.0
    resolution:
      integrity: sha1-q4hOjn5X44qUR1POxwb3iNF2i7U=
  /node-forge/0.7.6:
    dev: false
    resolution:
      integrity: sha512-sol30LUpz1jQFBjOKwbjxijiE3b6pjd74YwfD0fJOKPjF+fONKb2Yg8rYgS6+bK6VDl+/wfr4IYpC7jDzLUIfw==
  /node-gyp/3.8.0:
    dependencies:
      fstream: 1.0.11
      glob: 7.0.6
      graceful-fs: 4.1.15
      mkdirp: 0.5.1
      nopt: 3.0.6
      npmlog: 4.1.2
      osenv: 0.1.5
      request: 2.88.0
      rimraf: 2.6.3
      semver: 5.3.0
      tar: 2.2.1
      which: 1.3.1
    dev: false
    engines:
      node: '>= 0.8.0'
    hasBin: true
    resolution:
      integrity: sha512-3g8lYefrRRzvGeSowdJKAKyks8oUpLEd/DyPV4eMhVlhJ0aNaZqIrNUIPuEWWTAoPqyFkfGrM67MC69baqn6vA==
  /node-int64/0.4.0:
    dev: false
    resolution:
      integrity: sha1-h6kGXNs1XTGC2PlM4RGIuCXGijs=
  /node-libs-browser/2.1.0:
    dependencies:
      assert: 1.4.1
      browserify-zlib: 0.2.0
      buffer: 4.9.1
      console-browserify: 1.1.0
      constants-browserify: 1.0.0
      crypto-browserify: 3.12.0
      domain-browser: 1.2.0
      events: 1.1.1
      https-browserify: 1.0.0
      os-browserify: 0.3.0
      path-browserify: 0.0.0
      process: 0.11.10
      punycode: 1.4.1
      querystring-es3: 0.2.1
      readable-stream: 2.3.6
      stream-browserify: 2.0.1
      stream-http: 2.8.3
      string_decoder: 1.2.0
      timers-browserify: 2.0.10
      tty-browserify: 0.0.0
      url: 0.11.0
      util: 0.10.4
      vm-browserify: 0.0.4
    dev: false
    resolution:
      integrity: sha512-5AzFzdoIMb89hBGMZglEegffzgRg+ZFoUmisQ8HI4j1KDdpx13J0taNp2y9xPbur6W61gepGDDotGBVQ7mfUCg==
  /node-notifier/5.0.2:
    dependencies:
      growly: 1.3.0
      semver: 5.3.0
      shellwords: 0.1.1
      which: 1.3.1
    dev: false
    resolution:
      integrity: sha1-RDhEn+aeMh+UHO+UOYaweXAycBs=
  /node-notifier/5.3.0:
    dependencies:
      growly: 1.3.0
      semver: 5.6.0
      shellwords: 0.1.1
      which: 1.3.1
    dev: false
    resolution:
      integrity: sha512-AhENzCSGZnZJgBARsUjnQ7DnZbzyP+HxlVXuD0xqAnvL8q+OqtSX7lGg9e8nHzwXkMMXNdVeqq4E2M3EUAqX6Q==
  /node-releases/1.1.3:
    dependencies:
      semver: 5.3.0
    dev: false
    resolution:
      integrity: sha512-6VrvH7z6jqqNFY200kdB6HdzkgM96Oaj9v3dqGfgp6mF+cHmU4wyQKZ2/WPDRVoR0Jz9KqbamaBN0ZhdUaysUQ==
  /node-sass/4.9.3:
    dependencies:
      async-foreach: 0.1.3
      chalk: 1.1.3
      cross-spawn: 3.0.1
      gaze: 1.1.3
      get-stdin: 4.0.1
      glob: 7.0.6
      in-publish: 2.0.0
      lodash.assign: 4.2.0
      lodash.clonedeep: 4.5.0
      lodash.mergewith: 4.6.1
      meow: 3.7.0
      mkdirp: 0.5.1
      nan: 2.12.1
      node-gyp: 3.8.0
      npmlog: 4.1.2
      request: 2.87.0
      sass-graph: 2.2.4
      stdout-stream: 1.4.1
      true-case-path: 1.0.3
    dev: false
    engines:
      node: '>=0.10.0'
    hasBin: true
    requiresBuild: true
    resolution:
      integrity: sha512-XzXyGjO+84wxyH7fV6IwBOTrEBe2f0a6SBze9QWWYR/cL74AcQUks2AsqcCZenl/Fp/JVbuEaLpgrLtocwBUww==
  /nopt/3.0.6:
    dependencies:
      abbrev: 1.1.1
    dev: false
    hasBin: true
    resolution:
      integrity: sha1-xkZdvwirzU2zWTF/eaxopkayj/k=
  /normalize-package-data/2.4.0:
    dependencies:
      hosted-git-info: 2.7.1
      is-builtin-module: 1.0.0
      semver: 5.3.0
      validate-npm-package-license: 3.0.4
    dev: false
    resolution:
      integrity: sha512-9jjUFbTPfEy3R/ad/2oNbKtW9Hgovl5O1FvFWKkKblNXoN/Oou6+9+KKohPK13Yc3/TyunyWhJp6gvRNR/PPAw==
  /normalize-path/2.1.1:
    dependencies:
      remove-trailing-separator: 1.1.0
    dev: false
    engines:
      node: '>=0.10.0'
    resolution:
      integrity: sha1-GrKLVW4Zg2Oowab35vogE3/mrtk=
  /normalize-path/3.0.0:
    dev: false
    engines:
      node: '>=0.10.0'
    resolution:
      integrity: sha512-6eZs5Ls3WtCisHWp9S2GUy8dqkpGi4BVSz3GaqiE6ezub0512ESztXUwUB6C6IKbQkY2Pnb/mD4WYojCRwcwLA==
  /normalize-range/0.1.2:
    dev: false
    engines:
      node: '>=0.10.0'
    resolution:
      integrity: sha1-LRDAa9/TEuqXd2laTShDlFa3WUI=
  /npm-package-arg/5.1.2:
    dependencies:
      hosted-git-info: 2.7.1
      osenv: 0.1.5
      semver: 5.3.0
      validate-npm-package-name: 3.0.0
    dev: false
    resolution:
      integrity: sha512-wJBsrf0qpypPT7A0LART18hCdyhpCMxeTtcb0X4IZO2jsP6Om7EHN1d9KSKiqD+KVH030RVNpWS9thk+pb7wzA==
  /npm-run-path/2.0.2:
    dependencies:
      path-key: 2.0.1
    dev: false
    engines:
      node: '>=4'
    resolution:
      integrity: sha1-NakjLfo11wZ7TLLd8jV7GHFTbF8=
  /npmlog/4.1.2:
    dependencies:
      are-we-there-yet: 1.1.5
      console-control-strings: 1.1.0
      gauge: 2.7.4
      set-blocking: 2.0.0
    dev: false
    resolution:
      integrity: sha512-2uUqazuKlTaSI/dC8AzicUck7+IrEaOnN/e0jd3Xtt1KcGpwx30v50mL7oPyr/h9bL3E4aZccVwpwP+5W9Vjkg==
  /num2fraction/1.2.2:
    dev: false
    resolution:
      integrity: sha1-b2gragJ6Tp3fpFZM0lidHU5mnt4=
  /number-is-nan/1.0.1:
    dev: false
    engines:
      node: '>=0.10.0'
    resolution:
      integrity: sha1-CXtgK1NCKlIsGvuHkDGDNpQaAR0=
  /nwsapi/2.0.9:
    dev: false
    resolution:
      integrity: sha512-nlWFSCTYQcHk/6A9FFnfhKc14c3aFhfdNBXgo8Qgi9QTBu/qg3Ww+Uiz9wMzXd1T8GFxPc2QIHB6Qtf2XFryFQ==
  /oauth-sign/0.8.2:
    dev: false
    resolution:
      integrity: sha1-Rqarfwrq2N6unsBWV4C31O/rnUM=
  /oauth-sign/0.9.0:
    dev: false
    resolution:
      integrity: sha512-fexhUFFPTGV8ybAtSIGbV6gOkSv8UtRbDBnAyLQw4QPKkgNlsH2ByPGtMUqdWkos6YCRmAqViwgZrJc/mRDzZQ==
  /object-assign/3.0.0:
    dev: false
    engines:
      node: '>=0.10.0'
    resolution:
      integrity: sha1-m+3VygiXlJvKR+f/QIBi1Un1h/I=
  /object-assign/4.1.0:
    dev: false
    engines:
      node: '>=0.10.0'
    resolution:
      integrity: sha1-ejs9DpgGPUP0wD8uiubNUahog6A=
  /object-assign/4.1.1:
    dev: false
    engines:
      node: '>=0.10.0'
    resolution:
      integrity: sha1-IQmtx5ZYh8/AXLvUQsrIv7s2CGM=
  /object-component/0.0.3:
    dev: false
    resolution:
      integrity: sha1-8MaapQ78lbhmwYb0AKM3acsvEpE=
  /object-copy/0.1.0:
    dependencies:
      copy-descriptor: 0.1.1
      define-property: 0.2.5
      kind-of: 3.2.2
    dev: false
    engines:
      node: '>=0.10.0'
    resolution:
      integrity: sha1-fn2Fi3gb18mRpBupde04EnVOmYw=
  /object-keys/0.4.0:
    dev: false
    resolution:
      integrity: sha1-KKaq50KN0sOpLz2V8hM13SBOAzY=
  /object-keys/1.0.12:
    dev: false
    engines:
      node: '>= 0.4'
    resolution:
      integrity: sha512-FTMyFUm2wBcGHnH2eXmz7tC6IwlqQZ6mVZ+6dm6vZ4IQIHjs6FdNsQBuKGPuUUUY6NfJw2PshC08Tn6LzLDOag==
  /object-visit/1.0.1:
    dependencies:
      isobject: 3.0.1
    dev: false
    engines:
      node: '>=0.10.0'
    resolution:
      integrity: sha1-95xEk68MU3e1n+OdOV5BBC3QRbs=
  /object.defaults/1.1.0:
    dependencies:
      array-each: 1.0.1
      array-slice: 1.1.0
      for-own: 1.0.0
      isobject: 3.0.1
    dev: false
    engines:
      node: '>=0.10.0'
    resolution:
      integrity: sha1-On+GgzS0B96gbaFtiNXNKeQ1/s8=
  /object.getownpropertydescriptors/2.0.3:
    dependencies:
      define-properties: 1.1.3
      es-abstract: 1.13.0
    dev: false
    engines:
      node: '>= 0.8'
    resolution:
      integrity: sha1-h1jIRvW0B62rDyNuCYbxSwUcqhY=
  /object.map/1.0.1:
    dependencies:
      for-own: 1.0.0
      make-iterator: 1.0.1
    dev: false
    engines:
      node: '>=0.10.0'
    resolution:
      integrity: sha1-z4Plncj8wK1fQlDh94s7gb2AHTc=
  /object.omit/2.0.1:
    dependencies:
      for-own: 0.1.5
      is-extendable: 0.1.1
    dev: false
    engines:
      node: '>=0.10.0'
    resolution:
      integrity: sha1-Gpx0SCnznbuFjHbKNXmuKlTr0fo=
  /object.pick/1.3.0:
    dependencies:
      isobject: 3.0.1
    dev: false
    engines:
      node: '>=0.10.0'
    resolution:
      integrity: sha1-h6EKxMFpS9Lhy/U1kaZhQftd10c=
  /on-finished/2.3.0:
    dependencies:
      ee-first: 1.1.1
    dev: false
    engines:
      node: '>= 0.8'
    resolution:
      integrity: sha1-IPEzZIGwg811M3mSoWlxqi2QaUc=
  /once/1.3.3:
    dependencies:
      wrappy: 1.0.2
    dev: false
    resolution:
      integrity: sha1-suJhVXzkwxTsgwTz+oJmPkKXyiA=
  /once/1.4.0:
    dependencies:
      wrappy: 1.0.2
    dev: false
    resolution:
      integrity: sha1-WDsap3WWHUsROsF9nFC6753Xa9E=
  /onetime/2.0.1:
    dependencies:
      mimic-fn: 1.2.0
    dev: false
    engines:
      node: '>=4'
    resolution:
      integrity: sha1-BnQoIw/WdEOyeUsiu6UotoZ5YtQ=
  /opn/5.2.0:
    dependencies:
      is-wsl: 1.1.0
    dev: false
    engines:
      node: '>=4'
    resolution:
      integrity: sha512-Jd/GpzPyHF4P2/aNOVmS3lfMSWV9J7cOhCG1s08XCEAsPkB7lp6ddiU0J7XzyQRDUh8BqJ7PchfINjR8jyofRQ==
  /optimist/0.6.1:
    dependencies:
      minimist: 0.0.10
      wordwrap: 0.0.3
    dev: false
    resolution:
      integrity: sha1-2j6nRob6IaGaERwybpDrFaAZZoY=
  /optionator/0.5.0:
    dependencies:
      deep-is: 0.1.3
      fast-levenshtein: 1.0.7
      levn: 0.2.5
      prelude-ls: 1.1.2
      type-check: 0.3.2
      wordwrap: 0.0.3
    dev: false
    engines:
      node: '>= 0.8.0'
    resolution:
      integrity: sha1-t1qJlaLUF98ltuTjhi9QqohlE2g=
  /optionator/0.8.2:
    dependencies:
      deep-is: 0.1.3
      fast-levenshtein: 2.0.6
      levn: 0.3.0
      prelude-ls: 1.1.2
      type-check: 0.3.2
      wordwrap: 1.0.0
    dev: false
    engines:
      node: '>= 0.8.0'
    resolution:
      integrity: sha1-NkxeQJ0/TWMB1sC0wFu6UBgK62Q=
  /options/0.0.6:
    dev: false
    engines:
      node: '>=0.4.0'
    resolution:
      integrity: sha1-7CLTEoBrtT5zF3Pnza788cZDEo8=
  /orchestrator/0.3.8:
    dependencies:
      end-of-stream: 0.1.5
      sequencify: 0.0.7
      stream-consume: 0.1.1
    dev: false
    resolution:
      integrity: sha1-FOfp4nZPcxX7rBhOUGx6pt+UrX4=
  /ordered-read-streams/0.1.0:
    dev: false
    resolution:
      integrity: sha1-/VZamvjrRHO6abbtijQ1LLVS8SY=
  /os-browserify/0.3.0:
    dev: false
    resolution:
      integrity: sha1-hUNzx/XCMVkU/Jv8a9gjj92h7Cc=
  /os-homedir/1.0.2:
    dev: false
    engines:
      node: '>=0.10.0'
    resolution:
      integrity: sha1-/7xJiDNuDoM94MFox+8VISGqf7M=
  /os-locale/1.4.0:
    dependencies:
      lcid: 1.0.0
    dev: false
    engines:
      node: '>=0.10.0'
    resolution:
      integrity: sha1-IPnxeuKe00XoveWDsT0gCYA8FNk=
  /os-locale/2.1.0:
    dependencies:
      execa: 0.7.0
      lcid: 1.0.0
      mem: 1.1.0
    dev: false
    engines:
      node: '>=4'
    resolution:
      integrity: sha512-3sslG3zJbEYcaC4YVAvDorjGxc7tv6KVATnLPZONiljsUncvihe9BQoVCEs0RZ1kmf4Hk9OBqlZfJZWI4GanKA==
  /os-tmpdir/1.0.2:
    dev: false
    engines:
      node: '>=0.10.0'
    resolution:
      integrity: sha1-u+Z0BseaqFxc/sdm/lc0VV36EnQ=
  /osenv/0.1.5:
    dependencies:
      os-homedir: 1.0.2
      os-tmpdir: 1.0.2
    dev: false
    resolution:
      integrity: sha512-0CWcCECdMVc2Rw3U5w9ZjqX6ga6ubk1xDVKxtBQPK7wis/0F2r9T6k4ydGYhecl7YUBxBVxhL5oisPsNxAPe2g==
  /p-filter/1.0.0:
    dependencies:
      p-map: 1.2.0
    dev: false
    engines:
      node: '>=4'
    resolution:
      integrity: sha1-Yp0xcVAgnI/VCLoTdxPvS7kg6ds=
  /p-finally/1.0.0:
    dev: false
    engines:
      node: '>=4'
    resolution:
      integrity: sha1-P7z7FbiZpEEjs0ttzBi3JDNqLK4=
  /p-limit/1.3.0:
    dependencies:
      p-try: 1.0.0
    dev: false
    engines:
      node: '>=4'
    resolution:
      integrity: sha512-vvcXsLAJ9Dr5rQOPk7toZQZJApBl2K4J6dANSsEuh6QI41JYcsS/qhTGa9ErIUUgK3WNQoJYvylxvjqmiqEA9Q==
  /p-locate/2.0.0:
    dependencies:
      p-limit: 1.3.0
    dev: false
    engines:
      node: '>=4'
    resolution:
      integrity: sha1-IKAQOyIqcMj9OcwuWAaA893l7EM=
  /p-map/1.2.0:
    dev: false
    engines:
      node: '>=4'
    resolution:
      integrity: sha512-r6zKACMNhjPJMTl8KcFH4li//gkrXWfbD6feV8l6doRHlzljFWGJ2AP6iKaCJXyZmAUMOPtvbW7EXkbWO/pLEA==
  /p-try/1.0.0:
    dev: false
    engines:
      node: '>=4'
    resolution:
      integrity: sha1-y8ec26+P1CKOE/Yh8rGiN8GyB7M=
  /pako/1.0.7:
    dev: false
    resolution:
      integrity: sha512-3HNK5tW4x8o5mO8RuHZp3Ydw9icZXx0RANAOMzlMzx7LVXhMJ4mo3MOBpzyd7r/+RUu8BmndP47LXT+vzjtWcQ==
  /parse-asn1/5.1.1:
    dependencies:
      asn1.js: 4.10.1
      browserify-aes: 1.2.0
      create-hash: 1.2.0
      evp_bytestokey: 1.0.3
      pbkdf2: 3.0.17
    dev: false
    resolution:
      integrity: sha512-KPx7flKXg775zZpnp9SxJlz00gTd4BmJ2yJufSc44gMCRrRQ7NSzAcSJQfifuOLgW6bEi+ftrALtsgALeB2Adw==
  /parse-filepath/1.0.2:
    dependencies:
      is-absolute: 1.0.0
      map-cache: 0.2.2
      path-root: 0.1.1
    dev: false
    engines:
      node: '>=0.8'
    resolution:
      integrity: sha1-pjISf1Oq89FYdvWHLz/6x2PWyJE=
  /parse-glob/3.0.4:
    dependencies:
      glob-base: 0.3.0
      is-dotfile: 1.0.3
      is-extglob: 1.0.0
      is-glob: 2.0.1
    dev: false
    engines:
      node: '>=0.10.0'
    resolution:
      integrity: sha1-ssN2z7EfNVE7rdFz7wu246OIORw=
  /parse-json/2.2.0:
    dependencies:
      error-ex: 1.3.2
    dev: false
    engines:
      node: '>=0.10.0'
    resolution:
      integrity: sha1-9ID0BDTvgHQfhGkJn43qGPVaTck=
  /parse-node-version/1.0.0:
    dev: false
    engines:
      node: '>= 0.10'
    resolution:
      integrity: sha512-02GTVHD1u0nWc20n2G7WX/PgdhNFG04j5fi1OkaJzPWLTcf6vh6229Lta1wTmXG/7Dg42tCssgkccVt7qvd8Kg==
  /parse-passwd/1.0.0:
    dev: false
    engines:
      node: '>=0.10.0'
    resolution:
      integrity: sha1-bVuTSkVpk7I9N/QKOC1vFmao5cY=
  /parse5/4.0.0:
    dev: false
    resolution:
      integrity: sha512-VrZ7eOd3T1Fk4XWNXMgiGBK/z0MG48BWG2uQNU4I72fkQuKUTZpl+u9k+CxEG0twMVzSmXEEz12z5Fnw1jIQFA==
  /parsejson/0.0.3:
    dependencies:
      better-assert: 1.0.2
    dev: false
    resolution:
      integrity: sha1-q343WfIJ7OmUN5c/fQ8fZK4OZKs=
  /parseqs/0.0.5:
    dependencies:
      better-assert: 1.0.2
    dev: false
    resolution:
      integrity: sha1-1SCKNzjkZ2bikbouoXNoSSGouJ0=
  /parseuri/0.0.5:
    dependencies:
      better-assert: 1.0.2
    dev: false
    resolution:
      integrity: sha1-gCBKUNTbt3m/3G6+J3jZDkvOMgo=
  /parseurl/1.3.2:
    dev: false
    engines:
      node: '>= 0.8'
    resolution:
      integrity: sha1-/CidTtiZMRlGDBViUyYs3I3mW/M=
  /pascalcase/0.1.1:
    dev: false
    engines:
      node: '>=0.10.0'
    resolution:
      integrity: sha1-s2PlXoAGym/iF4TS2yK9FdeRfxQ=
  /path-browserify/0.0.0:
    dev: false
    resolution:
      integrity: sha1-oLhwcpquIUAFt9UDLsLLuw+0RRo=
  /path-dirname/1.0.2:
    dev: false
    resolution:
      integrity: sha1-zDPSTVJeCZpTiMAzbG4yuRYGCeA=
  /path-exists/2.1.0:
    dependencies:
      pinkie-promise: 2.0.1
    dev: false
    engines:
      node: '>=0.10.0'
    resolution:
      integrity: sha1-D+tsZPD8UY2adU3V77YscCJ2H0s=
  /path-exists/3.0.0:
    dev: false
    engines:
      node: '>=4'
    resolution:
      integrity: sha1-zg6+ql94yxiSXqfYENe1mwEP1RU=
  /path-is-absolute/1.0.1:
    dev: false
    engines:
      node: '>=0.10.0'
    resolution:
      integrity: sha1-F0uSaHNVNP+8es5r9TpanhtcX18=
  /path-is-inside/1.0.2:
    dev: false
    resolution:
      integrity: sha1-NlQX3t5EQw0cEa9hAn+s8HS9/FM=
  /path-key/2.0.1:
    dev: false
    engines:
      node: '>=4'
    resolution:
      integrity: sha1-QRyttXTFoUDTpLGRDUDYDMn0C0A=
  /path-parse/1.0.6:
    dev: false
    resolution:
      integrity: sha512-GSmOT2EbHrINBf9SR7CDELwlJ8AENk3Qn7OikK4nFYAu3Ote2+JYNVvkpAEQm3/TLNEJFD/xZJjzyxg3KBWOzw==
  /path-root-regex/0.1.2:
    dev: false
    engines:
      node: '>=0.10.0'
    resolution:
      integrity: sha1-v8zcjfWxLcUsi0PsONGNcsBLqW0=
  /path-root/0.1.1:
    dependencies:
      path-root-regex: 0.1.2
    dev: false
    engines:
      node: '>=0.10.0'
    resolution:
      integrity: sha1-mkpoFMrBwM1zNgqV8yCDyOpHRbc=
  /path-to-regexp/0.1.7:
    dev: false
    resolution:
      integrity: sha1-32BBeABfUi8V60SQ5yR6G/qmf4w=
  /path-type/1.1.0:
    dependencies:
      graceful-fs: 4.1.15
      pify: 2.3.0
      pinkie-promise: 2.0.1
    dev: false
    engines:
      node: '>=0.10.0'
    resolution:
      integrity: sha1-WcRPfuSR2nBNpBXaWkBwuk+P5EE=
  /path-type/2.0.0:
    dependencies:
      pify: 2.3.0
    dev: false
    engines:
      node: '>=4'
    resolution:
      integrity: sha1-8BLMuEFbcJb8LaoQVMPXI4lZTHM=
  /pause-stream/0.0.11:
    dependencies:
      through: 2.3.8
    dev: false
    resolution:
      integrity: sha1-/lo0sMvOErWqaitAPuLnO2AvFEU=
  /pbkdf2/3.0.17:
    dependencies:
      create-hash: 1.2.0
      create-hmac: 1.1.7
      ripemd160: 2.0.2
      safe-buffer: 5.1.2
      sha.js: 2.4.11
    dev: false
    engines:
      node: '>=0.12'
    resolution:
      integrity: sha512-U/il5MsrZp7mGg3mSQfn742na2T+1/vHDCG5/iTI3X9MKUuYUZVLQhyRsg06mCgDBTd57TxzgZt7P+fYfjRLtA==
  /pend/1.2.0:
    dev: false
    resolution:
      integrity: sha1-elfrVQpng/kRUzH89GY9XI4AelA=
  /performance-now/2.1.0:
    dev: false
    resolution:
      integrity: sha1-Ywn04OX6kT7BxpMHrjZLSzd8nns=
  /phantomjs-polyfill/0.0.2:
    dev: false
    resolution:
      integrity: sha1-jGpxY+m8j9n/2+fWBctTUvn7iR4=
  /phantomjs-prebuilt/2.1.16:
    dependencies:
      es6-promise: 4.2.5
      extract-zip: 1.6.7
      fs-extra: 1.0.0
      hasha: 2.2.0
      kew: 0.7.0
      progress: 1.1.8
      request: 2.88.0
      request-progress: 2.0.1
      which: 1.3.1
    dev: false
    hasBin: true
    requiresBuild: true
    resolution:
      integrity: sha1-79ISpKOWbTZHaE6ouniFSb4q7+8=
  /pidof/1.0.2:
    dev: false
    resolution:
      integrity: sha1-+6Dq4cgzWhHrgJn10PPvvEXLTpA=
  /pify/2.3.0:
    dev: false
    engines:
      node: '>=0.10.0'
    resolution:
      integrity: sha1-7RQaasBDqEnqWISY59yosVMw6Qw=
  /pinkie-promise/2.0.1:
    dependencies:
      pinkie: 2.0.4
    dev: false
    engines:
      node: '>=0.10.0'
    resolution:
      integrity: sha1-ITXW36ejWMBprJsXh3YogihFD/o=
  /pinkie/2.0.4:
    dev: false
    engines:
      node: '>=0.10.0'
    resolution:
      integrity: sha1-clVrgM+g1IqXToDnckjoDtT3+HA=
  /pkg-conf/1.1.3:
    dependencies:
      find-up: 1.1.2
      load-json-file: 1.1.0
      object-assign: 4.1.1
      symbol: 0.2.3
    dev: false
    engines:
      node: '>=0.10.0'
    resolution:
      integrity: sha1-N45W1v0T6Iv7b0ol33qD+qvduls=
  /pkg-dir/2.0.0:
    dependencies:
      find-up: 2.1.0
    dev: false
    engines:
      node: '>=4'
    resolution:
      integrity: sha1-9tXREJ4Z1j7fQo4L1X4Sd3YVM0s=
  /plugin-error/1.0.1:
    dependencies:
      ansi-colors: 1.1.0
      arr-diff: 4.0.0
      arr-union: 3.1.0
      extend-shallow: 3.0.2
    dev: false
    engines:
      node: '>= 0.10'
    resolution:
      integrity: sha512-L1zP0dk7vGweZME2i+EeakvUNqSrdiI3F91TwEoYiGrAfUXmVv6fJIq4g82PAXxNsWOp0J7ZqQy/3Szz0ajTxA==
  /plugin-log/0.1.0:
    dependencies:
      chalk: 1.1.3
      dateformat: 1.0.12
    dev: false
    engines:
      node: '>= 0.9.0'
    resolution:
      integrity: sha1-hgSc9qsQgzOYqTHzaJy67nteEzM=
  /pn/1.1.0:
    dev: false
    resolution:
      integrity: sha512-2qHaIQr2VLRFoxe2nASzsV6ef4yOOH+Fi9FBOVH6cqeSgUnoyySPZkxzLuzd+RYOQTRpROA0ztTMqxROKSb/nA==
  /posix-character-classes/0.1.1:
    dev: false
    engines:
      node: '>=0.10.0'
    resolution:
      integrity: sha1-AerA/jta9xoqbAL+q7jB/vfgDqs=
  /postcss-modules-extract-imports/1.1.0:
    dependencies:
      postcss: 6.0.23
    dev: false
    resolution:
      integrity: sha1-thTJcgvmgW6u41+zpfqh26agXds=
  /postcss-modules-local-by-default/1.2.0:
    dependencies:
      css-selector-tokenizer: 0.7.1
      postcss: 6.0.23
    dev: false
    resolution:
      integrity: sha1-99gMOYxaOT+nlkRmvRlQCn1hwGk=
  /postcss-modules-scope/1.1.0:
    dependencies:
      css-selector-tokenizer: 0.7.1
      postcss: 6.0.23
    dev: false
    resolution:
      integrity: sha1-1upkmUx5+XtipytCb75gVqGUu5A=
  /postcss-modules-values/1.3.0:
    dependencies:
      icss-replace-symbols: 1.1.0
      postcss: 6.0.23
    dev: false
    resolution:
      integrity: sha1-7P+p1+GSUYOJ9CrQ6D9yrsRW6iA=
  /postcss-modules/1.3.2:
    dependencies:
      css-modules-loader-core: 1.1.0
      generic-names: 1.0.3
      lodash.camelcase: 4.3.0
      postcss: 7.0.5
      string-hash: 1.1.3
    dev: false
    resolution:
      integrity: sha512-QujH5ZpPtr1fBWTKDa43Hx45gm7p19aEtHaAtkMCBZZiB/D5za2wXSMtAf94tDUZHF3F5KZcTXISUNqgEQRiDw==
  /postcss-value-parser/3.3.1:
    dev: false
    resolution:
      integrity: sha512-pISE66AbVkp4fDQ7VHBwRNXzAAKJjw4Vw7nWI/+Q3vuly7SNfgYXvm6i5IgFylHGK5sP/xHAbB7N49OS4gWNyQ==
  /postcss/6.0.1:
    dependencies:
      chalk: 1.1.3
      source-map: 0.5.7
      supports-color: 3.2.3
    dev: false
    engines:
      node: '>=4.0.0'
    resolution:
      integrity: sha1-AA29H47vIXqjaLmiEsX8QLKo8/I=
  /postcss/6.0.23:
    dependencies:
      chalk: 2.4.1
      source-map: 0.6.1
      supports-color: 5.5.0
    dev: false
    engines:
      node: '>=4.0.0'
    resolution:
      integrity: sha512-soOk1h6J3VMTZtVeVpv15/Hpdl2cBLX3CAw4TAbkpTJiNPk9YP/zWcD1ND+xEtvyuuvKzbxliTOIyvkSeSJ6ag==
  /postcss/7.0.5:
    dependencies:
      chalk: 2.4.1
      source-map: 0.6.1
      supports-color: 5.5.0
    dev: false
    engines:
      node: '>=6.0.0'
    resolution:
      integrity: sha512-HBNpviAUFCKvEh7NZhw1e8MBPivRszIiUnhrJ+sBFVSYSqubrzwX3KG51mYgcRHX8j/cAgZJedONZcm5jTBdgQ==
  /prelude-ls/1.1.2:
    dev: false
    engines:
      node: '>= 0.8.0'
    resolution:
      integrity: sha1-IZMqVJ9eUv/ZqCf1cOBL5iqX2lQ=
  /preserve/0.2.0:
    dev: false
    engines:
      node: '>=0.10.0'
    resolution:
      integrity: sha1-gV7R9uvGWSb4ZbMQwHE7yzMVzks=
  /pretty-format/22.4.3:
    dependencies:
      ansi-regex: 3.0.0
      ansi-styles: 3.2.1
    dev: false
    resolution:
      integrity: sha512-S4oT9/sT6MN7/3COoOy+ZJeA92VmOnveLHgrwBE3Z1W5N9S2A1QGNYiE1z75DAENbJrXXUb+OWXhpJcg05QKQQ==
  /pretty-format/23.6.0:
    dependencies:
      ansi-regex: 3.0.0
      ansi-styles: 3.2.1
    dev: false
    resolution:
      integrity: sha512-zf9NV1NSlDLDjycnwm6hpFATCGl/K1lt0R/GdkAK2O5LN/rwJoB+Mh93gGJjut4YbmecbfgLWVGSTCr0Ewvvbw==
  /pretty-hrtime/1.0.3:
    dev: false
    engines:
      node: '>= 0.8'
    resolution:
      integrity: sha1-t+PqQkNaTJsnWdmeDyAesZWALuE=
  /private/0.1.8:
    dev: false
    engines:
      node: '>= 0.6'
    resolution:
      integrity: sha512-VvivMrbvd2nKkiG38qjULzlc+4Vx4wm/whI9pQD35YrARNnhxeiRktSOhSukRLFNlzg6Br/cJPet5J/u19r/mg==
  /process-nextick-args/2.0.0:
    dev: false
    resolution:
      integrity: sha512-MtEC1TqN0EU5nephaJ4rAtThHtC86dNN9qCuEhtshvpVBkAW5ZO7BASN9REnF9eoXGcRub+pFuKEpOHE+HbEMw==
  /process/0.11.10:
    dev: false
    engines:
      node: '>= 0.6.0'
    resolution:
      integrity: sha1-czIwDoQBYb2j5podHZGn1LwW8YI=
  /progress/1.1.8:
    dev: false
    engines:
      node: '>=0.4.0'
    resolution:
      integrity: sha1-4mDHj2Fhzdmw5WzD4Khd4Xx6V74=
  /prompts/0.1.14:
    dependencies:
      kleur: 2.0.2
      sisteransi: 0.1.1
    dev: false
    engines:
      node: '>= 6'
    resolution:
      integrity: sha512-rxkyiE9YH6zAz/rZpywySLKkpaj0NMVyNw1qhsubdbjjSgcayjTShDreZGlFMcGSu5sab3bAKPfFk78PB90+8w==
  /proxy-addr/2.0.4:
    dependencies:
      forwarded: 0.1.2
      ipaddr.js: 1.8.0
    dev: false
    engines:
      node: '>= 0.10'
    resolution:
      integrity: sha512-5erio2h9jp5CHGwcybmxmVqHmnCBZeewlfJ0pex+UW7Qny7OOZXTtH56TGNyBizkgiOwhJtMKrVzDTeKcySZwA==
  /prr/1.0.1:
    dev: false
    resolution:
      integrity: sha1-0/wRS6BplaRexok/SEzrHXj19HY=
  /pseudomap/1.0.2:
    dev: false
    resolution:
      integrity: sha1-8FKijacOYYkX7wqKw0wa5aaChrM=
  /psl/1.1.31:
    dev: false
    resolution:
      integrity: sha512-/6pt4+C+T+wZUieKR620OpzN/LlnNKuWjy1iFLQ/UG35JqHlR/89MP1d96dUfkf6Dne3TuLQzOYEYshJ+Hx8mw==
  /public-encrypt/4.0.3:
    dependencies:
      bn.js: 4.11.8
      browserify-rsa: 4.0.1
      create-hash: 1.2.0
      parse-asn1: 5.1.1
      randombytes: 2.0.6
      safe-buffer: 5.1.2
    dev: false
    resolution:
      integrity: sha512-zVpa8oKZSz5bTMTFClc1fQOnyyEzpl5ozpi1B5YcvBrdohMjH2rfsBtyXcuNuwjsDIXmBYlF2N5FlJYhR29t8Q==
  /punycode/1.3.2:
    dev: false
    resolution:
      integrity: sha1-llOgNvt8HuQjQvIyXM7v6jkmxI0=
  /punycode/1.4.1:
    dev: false
    resolution:
      integrity: sha1-wNWmOycYgArY4esPpSachN1BhF4=
  /punycode/2.1.1:
    dev: false
    engines:
      node: '>=6'
    resolution:
      integrity: sha512-XRsRjdf+j5ml+y/6GKHPZbrF/8p2Yga0JPtdqTIY2Xe5ohJPD9saDJJLPvp9+NSBprVvevdXZybnj2cv8OEd0A==
  /qs/5.1.0:
    dev: false
    resolution:
      integrity: sha1-TZMuXH6kEcynajEtOaYGIA/VDNk=
  /qs/5.2.0:
    dev: false
    resolution:
      integrity: sha1-qfMRQq9GjLcrJbMBNrokVoNJFr4=
  /qs/6.5.2:
    dev: false
    engines:
      node: '>=0.6'
    resolution:
      integrity: sha512-N5ZAX4/LxJmF+7wN74pUD6qAh9/wnvdQcjq9TZjevvXzSUo7bfmw91saqMjzGS2xq91/odN2dW/WOl7qQHNDGA==
  /querystring-es3/0.2.1:
    dev: false
    engines:
      node: '>=0.4.x'
    resolution:
      integrity: sha1-nsYfeQSYdXB9aUFFlv2Qek1xHnM=
  /querystring/0.2.0:
    dev: false
    engines:
      node: '>=0.4.x'
    resolution:
      integrity: sha1-sgmEkgO7Jd+CDadW50cAWHhSFiA=
  /ramda/0.25.0:
    dev: false
    resolution:
      integrity: sha512-GXpfrYVPwx3K7RQ6aYT8KPS8XViSXUVJT1ONhoKPE9VAleW42YE+U+8VEyGWt41EnEQW7gwecYJriTI0pKoecQ==
  /randomatic/3.1.1:
    dependencies:
      is-number: 4.0.0
      kind-of: 6.0.2
      math-random: 1.0.1
    dev: false
    engines:
      node: '>= 0.10.0'
    resolution:
      integrity: sha512-TuDE5KxZ0J461RVjrJZCJc+J+zCkTb1MbH9AQUq68sMhOMcy9jLcb3BrZKgp9q9Ncltdg4QVqWrH02W2EFFVYw==
  /randombytes/2.0.6:
    dependencies:
      safe-buffer: 5.1.2
    dev: false
    resolution:
      integrity: sha512-CIQ5OFxf4Jou6uOKe9t1AOgqpeU5fd70A8NPdHSGeYXqXsPe6peOwI0cUl88RWZ6sP1vPMV3avd/R6cZ5/sP1A==
  /randomfill/1.0.4:
    dependencies:
      randombytes: 2.0.6
      safe-buffer: 5.1.2
    dev: false
    resolution:
      integrity: sha512-87lcbR8+MhcWcUiQ+9e+Rwx8MyR2P7qnt15ynUlbm3TU/fjbgz4GsvfSUDTemtCCtVCqb4ZcEFlyPNTh9bBTLw==
  /range-parser/1.0.3:
    dev: false
    engines:
      node: '>= 0.6'
    resolution:
      integrity: sha1-aHKCNTXGkuLCoBA4Jq/YLC4P8XU=
  /range-parser/1.2.0:
    dev: false
    engines:
      node: '>= 0.6'
    resolution:
      integrity: sha1-9JvmtIeJTdxA3MlKMi9hEJLgDV4=
  /raw-body/2.1.7:
    dependencies:
      bytes: 2.4.0
      iconv-lite: 0.4.13
      unpipe: 1.0.0
    dev: false
    engines:
      node: '>= 0.8'
    resolution:
      integrity: sha1-rf6s4uT7MJgFgBTQjActzFl1h3Q=
  /raw-body/2.3.3:
    dependencies:
      bytes: 3.0.0
      http-errors: 1.6.3
      iconv-lite: 0.4.23
      unpipe: 1.0.0
    dev: false
    engines:
      node: '>= 0.8'
    resolution:
      integrity: sha512-9esiElv1BrZoI3rCDuOuKCBRbuApGGaDPQfjSflGxdy4oyzqghxu6klEkkVIvBje+FF0BX9coEv8KqW6X/7njw==
  /read-package-json/2.0.13:
    dependencies:
      glob: 7.1.3
      json-parse-better-errors: 1.0.2
      normalize-package-data: 2.4.0
      slash: 1.0.0
    dev: false
    optionalDependencies:
      graceful-fs: 4.1.15
    resolution:
      integrity: sha512-/1dZ7TRZvGrYqE0UAfN6qQb5GYBsNcqS1C0tNK601CFOJmtHI7NIGXwetEPU/OtoFHZL3hDxm4rolFFVE9Bnmg==
  /read-package-tree/5.1.6:
    dependencies:
      debuglog: 1.0.1
      dezalgo: 1.0.3
      once: 1.4.0
      read-package-json: 2.0.13
      readdir-scoped-modules: 1.0.2
    dev: false
    resolution:
      integrity: sha512-FCX1aT3GWyY658wzDICef4p+n0dB+ENRct8E/Qyvppj6xVpOYerBHfUu7OP5Rt1/393Tdglguf5ju5DEX4wZNg==
  /read-pkg-up/1.0.1:
    dependencies:
      find-up: 1.1.2
      read-pkg: 1.1.0
    dev: false
    engines:
      node: '>=0.10.0'
    resolution:
      integrity: sha1-nWPBMnbAZZGNV/ACpX9AobZD+wI=
  /read-pkg-up/2.0.0:
    dependencies:
      find-up: 2.1.0
      read-pkg: 2.0.0
    dev: false
    engines:
      node: '>=4'
    resolution:
      integrity: sha1-a3KoBImE4MQeeVEP1en6mbO1Sb4=
  /read-pkg/1.1.0:
    dependencies:
      load-json-file: 1.1.0
      normalize-package-data: 2.4.0
      path-type: 1.1.0
    dev: false
    engines:
      node: '>=0.10.0'
    resolution:
      integrity: sha1-9f+qXs0pyzHAR0vKfXVra7KePyg=
  /read-pkg/2.0.0:
    dependencies:
      load-json-file: 2.0.0
      normalize-package-data: 2.4.0
      path-type: 2.0.0
    dev: false
    engines:
      node: '>=4'
    resolution:
      integrity: sha1-jvHAYjxqbbDcZxPEv6xGMysjaPg=
  /read/1.0.7:
    dependencies:
      mute-stream: 0.0.8
    dev: false
    engines:
      node: '>=0.8'
    resolution:
      integrity: sha1-s9oZvQUkMal2cdRKQmNK33ELQMQ=
  /readable-stream/1.0.34:
    dependencies:
      core-util-is: 1.0.2
      inherits: 2.0.3
      isarray: 0.0.1
      string_decoder: 0.10.31
    dev: false
    resolution:
      integrity: sha1-Elgg40vIQtLyqq+v5MKRbuMsFXw=
  /readable-stream/1.1.14:
    dependencies:
      core-util-is: 1.0.2
      inherits: 2.0.3
      isarray: 0.0.1
      string_decoder: 0.10.31
    dev: false
    resolution:
      integrity: sha1-fPTFTvZI44EwhMY23SB54WbAgdk=
  /readable-stream/2.3.6:
    dependencies:
      core-util-is: 1.0.2
      inherits: 2.0.3
      isarray: 1.0.0
      process-nextick-args: 2.0.0
      safe-buffer: 5.1.2
      string_decoder: 1.1.1
      util-deprecate: 1.0.2
    dev: false
    resolution:
      integrity: sha512-tQtKA9WIAhBF3+VLAseyMqZeBjW0AHJoxOtYqSUZNJxauErmLbVm2FW1y+J/YA9dUrAC39ITejlZWhVIwawkKw==
  /readdir-scoped-modules/1.0.2:
    dependencies:
      debuglog: 1.0.1
      dezalgo: 1.0.3
      graceful-fs: 4.1.15
      once: 1.4.0
    dev: false
    resolution:
      integrity: sha1-n6+jfShr5dksuuve4DDcm19AZ0c=
  /readdirp/2.2.1:
    dependencies:
      graceful-fs: 4.1.15
      micromatch: 3.1.10
      readable-stream: 2.3.6
    dev: false
    engines:
      node: '>=0.10'
    resolution:
      integrity: sha512-1JU/8q+VgFZyxwrJ+SVIOsh+KywWGpds3NTqikiKpDMZWScmAYyKIgqkO+ARvNWJfXeXR1zxz7aHF4u4CyH6vQ==
  /realpath-native/1.0.2:
    dependencies:
      util.promisify: 1.0.0
    dev: false
    engines:
      node: '>=4'
    resolution:
      integrity: sha512-+S3zTvVt9yTntFrBpm7TQmQ3tzpCrnA1a/y+3cUHAc9ZR6aIjG0WNLR+Rj79QpJktY+VeW/TQtFlQ1bzsehI8g==
  /rechoir/0.6.2:
    dependencies:
      resolve: 1.8.1
    dev: false
    engines:
      node: '>= 0.10'
    resolution:
      integrity: sha1-hSBLVNuoLVdC4oyWdW70OvUOM4Q=
  /redent/1.0.0:
    dependencies:
      indent-string: 2.1.0
      strip-indent: 1.0.1
    dev: false
    engines:
      node: '>=0.10.0'
    resolution:
      integrity: sha1-z5Fqsf1fHxbfsggi3W7H9zDCr94=
  /regenerate/1.4.0:
    dev: false
    resolution:
      integrity: sha512-1G6jJVDWrt0rK99kBjvEtziZNCICAuvIPkSiUFIQxVP06RCVpq3dmDo2oi6ABpYaDYaTRr67BEhL8r1wgEZZKg==
  /regenerator-runtime/0.11.1:
    dev: false
    resolution:
      integrity: sha512-MguG95oij0fC3QV3URf4V2SDYGJhJnJGqvIIgdECeODCT98wSWDAJ94SSuVpYQUoTcGUIL6L4yNB7j1DFFHSBg==
  /regex-cache/0.4.4:
    dependencies:
      is-equal-shallow: 0.1.3
    dev: false
    engines:
      node: '>=0.10.0'
    resolution:
      integrity: sha512-nVIZwtCjkC9YgvWkpM55B5rBhBYRZhAaJbgcFYXXsHnbZ9UZI9nnVWYZpBlCqv9ho2eZryPnWrZGsOdPwVWXWQ==
  /regex-not/1.0.2:
    dependencies:
      extend-shallow: 3.0.2
      safe-regex: 1.1.0
    dev: false
    engines:
      node: '>=0.10.0'
    resolution:
      integrity: sha512-J6SDjUgDxQj5NusnOtdFxDwN/+HWykR8GELwctJ7mdqhcyy1xEc4SRFHUXvxTp661YaVKAjfRLZ9cCqS6tn32A==
  /regexpu-core/1.0.0:
    dependencies:
      regenerate: 1.4.0
      regjsgen: 0.2.0
      regjsparser: 0.1.5
    dev: false
    resolution:
      integrity: sha1-hqdj9Y7k18L2sQLkdkBQ3n7ZDGs=
  /regjsgen/0.2.0:
    dev: false
    resolution:
      integrity: sha1-bAFq3qxVT3WCP+N6wFuS1aTtsfc=
  /regjsparser/0.1.5:
    dependencies:
      jsesc: 0.5.0
    dev: false
    hasBin: true
    resolution:
      integrity: sha1-fuj4Tcb6eS0/0K4ijSS9lJ6tIFw=
  /remove-trailing-separator/1.1.0:
    dev: false
    resolution:
      integrity: sha1-wkvOKig62tW8P1jg1IJJuSN52O8=
  /repeat-element/1.1.3:
    dev: false
    engines:
      node: '>=0.10.0'
    resolution:
      integrity: sha512-ahGq0ZnV5m5XtZLMb+vP76kcAM5nkLqk0lpqAuojSKGgQtn4eRi4ZZGm2olo2zKFH+sMsWaqOCW1dqAnOru72g==
  /repeat-string/0.2.2:
    dev: false
    engines:
      node: '>=0.10'
    resolution:
      integrity: sha1-x6jTI2BoNiBZp+RlH8aITosftK4=
  /repeat-string/1.6.1:
    dev: false
    engines:
      node: '>=0.10'
    resolution:
      integrity: sha1-jcrkcOHIirwtYA//Sndihtp15jc=
  /repeating/2.0.1:
    dependencies:
      is-finite: 1.0.2
    dev: false
    engines:
      node: '>=0.10.0'
    resolution:
      integrity: sha1-UhTFOpJtNVJwdSf7q0FdvAjQbdo=
  /replace-ext/0.0.1:
    dev: false
    engines:
      node: '>= 0.4'
    resolution:
      integrity: sha1-KbvZIHinOfC8zitO5B6DeVNSKSQ=
  /replace-ext/1.0.0:
    dev: false
    engines:
      node: '>= 0.10'
    resolution:
      integrity: sha1-3mMSg3P8v3w8z6TeWkgMRaZ5WOs=
  /replacestream/4.0.3:
    dependencies:
      escape-string-regexp: 1.0.5
      object-assign: 4.1.1
      readable-stream: 2.3.6
    dev: false
    resolution:
      integrity: sha512-AC0FiLS352pBBiZhd4VXB1Ab/lh0lEgpP+GGvZqbQh8a5cmXVoTe5EX/YeTFArnp4SRGTHh1qCHu9lGs1qG8sA==
  /request-progress/2.0.1:
    dependencies:
      throttleit: 1.0.0
    dev: false
    resolution:
      integrity: sha1-XTa7V5YcZzqlt4jbyBQf3yO0Tgg=
  /request-promise-core/1.1.1/request@2.88.0:
    dependencies:
      lodash: 4.17.11
      request: 2.88.0
    dev: false
    engines:
      node: '>=0.10.0'
    id: registry.npmjs.org/request-promise-core/1.1.1
    peerDependencies:
      request: ^2.34
    resolution:
      integrity: sha1-Pu4AssWqgyOc+wTFcA2jb4HNCLY=
  /request-promise-native/1.0.5/request@2.88.0:
    dependencies:
      request: 2.88.0
      request-promise-core: /request-promise-core/1.1.1/request@2.88.0
      stealthy-require: 1.1.1
      tough-cookie: 2.5.0
    dev: false
    engines:
      node: '>=0.12.0'
    id: registry.npmjs.org/request-promise-native/1.0.5
    peerDependencies:
      request: ^2.34
    resolution:
      integrity: sha1-UoF3D2jgyXGeUWP9P6tIIhX0/aU=
  /request/2.87.0:
    dependencies:
      aws-sign2: 0.7.0
      aws4: 1.8.0
      caseless: 0.12.0
      combined-stream: 1.0.7
      extend: 3.0.2
      forever-agent: 0.6.1
      form-data: 2.3.3
      har-validator: 5.0.3
      http-signature: 1.2.0
      is-typedarray: 1.0.0
      isstream: 0.1.2
      json-stringify-safe: 5.0.1
      mime-types: 2.1.21
      oauth-sign: 0.8.2
      performance-now: 2.1.0
      qs: 6.5.2
      safe-buffer: 5.1.2
      tough-cookie: 2.3.4
      tunnel-agent: 0.6.0
      uuid: 3.3.2
    dev: false
    engines:
      node: '>= 4'
    resolution:
      integrity: sha512-fcogkm7Az5bsS6Sl0sibkbhcKsnyon/jV1kF3ajGmF0c8HrttdKTPRT9hieOaQHA5HEq6r8OyWOo/o781C1tNw==
  /request/2.88.0:
    dependencies:
      aws-sign2: 0.7.0
      aws4: 1.8.0
      caseless: 0.12.0
      combined-stream: 1.0.7
      extend: 3.0.2
      forever-agent: 0.6.1
      form-data: 2.3.3
      har-validator: 5.1.3
      http-signature: 1.2.0
      is-typedarray: 1.0.0
      isstream: 0.1.2
      json-stringify-safe: 5.0.1
      mime-types: 2.1.21
      oauth-sign: 0.9.0
      performance-now: 2.1.0
      qs: 6.5.2
      safe-buffer: 5.1.2
      tough-cookie: 2.4.3
      tunnel-agent: 0.6.0
      uuid: 3.3.2
    dev: false
    engines:
      node: '>= 4'
    resolution:
      integrity: sha512-NAqBSrijGLZdM0WZNsInLJpkJokL72XYjUpnB0iwsRgxh7dB6COrHnTBNwN0E+lHDAJzu7kLAkDeY08z2/A0hg==
  /require-directory/2.1.1:
    dev: false
    engines:
      node: '>=0.10.0'
    resolution:
      integrity: sha1-jGStX9MNqxyXbiNE/+f3kqam30I=
  /require-main-filename/1.0.1:
    dev: false
    resolution:
      integrity: sha1-l/cXtp1IeE9fUmpsWqj/3aBVpNE=
  /requires-port/1.0.0:
    dev: false
    resolution:
      integrity: sha1-kl0mAdOaxIXgkc8NpcbmlNw9yv8=
  /resolve-cwd/2.0.0:
    dependencies:
      resolve-from: 3.0.0
    dev: false
    engines:
      node: '>=4'
    resolution:
      integrity: sha1-AKn3OHVW4nA46uIyyqNypqWbZlo=
  /resolve-dir/1.0.1:
    dependencies:
      expand-tilde: 2.0.2
      global-modules: 1.0.0
    dev: false
    engines:
      node: '>=0.10.0'
    resolution:
      integrity: sha1-eaQGRMNivoLybv/nOcm7U4IEb0M=
  /resolve-from/3.0.0:
    dev: false
    engines:
      node: '>=4'
    resolution:
      integrity: sha1-six699nWiBvItuZTM17rywoYh0g=
  /resolve-url/0.2.1:
    dev: false
    resolution:
      integrity: sha1-LGN/53yJOv0qZj/iGqkIAGjiBSo=
  /resolve/1.1.7:
    dev: false
    resolution:
      integrity: sha1-IDEU2CrSxe2ejgQRs5ModeiJ6Xs=
  /resolve/1.8.1:
    dependencies:
      path-parse: 1.0.6
    dev: false
    resolution:
      integrity: sha512-AicPrAC7Qu1JxPCZ9ZgCZlY35QgFnNqc+0LtbRNxnVw4TXvjQ72wnuL9JQcEBgXkI9JM8MsT9kaQoHcpCRJOYA==
  /restore-cursor/2.0.0:
    dependencies:
      onetime: 2.0.1
      signal-exit: 3.0.2
    dev: false
    engines:
      node: '>=4'
    resolution:
      integrity: sha1-n37ih/gv0ybU/RYpI9YhKe7g368=
  /ret/0.1.15:
    dev: false
    engines:
      node: '>=0.12'
    resolution:
      integrity: sha512-TTlYpa+OL+vMMNG24xSlQGEJ3B/RzEfUlLct7b5G/ytav+wPrplCpVMFuwzXbkecJrb6IYo1iFb0S9v37754mg==
  /right-align/0.1.3:
    dependencies:
      align-text: 0.1.4
    dev: false
    engines:
      node: '>=0.10.0'
    resolution:
      integrity: sha1-YTObci/mo1FWiSENJOFMlhSGE+8=
  /rimraf/2.6.3:
    dependencies:
      glob: 7.1.3
    dev: false
    hasBin: true
    resolution:
      integrity: sha512-mwqeW5XsA2qAejG46gYdENaxXjx9onRNCfn7L0duuP4hCuTIi/QO7PDK07KJfp1d+izWPrzEJDcSqBa0OZQriA==
  /ripemd160/2.0.2:
    dependencies:
      hash-base: 3.0.4
      inherits: 2.0.3
    dev: false
    resolution:
      integrity: sha512-ii4iagi25WusVoiC4B4lq7pbXfAp3D9v5CwfkY33vffw2+pkDjY1D8GaN7spsxvCSx8dkPqOZCEZyfxcmJG2IA==
  /rsvp/3.6.2:
    dev: false
    engines:
      node: 0.12.* || 4.* || 6.* || >= 7.*
    resolution:
      integrity: sha512-OfWGQTb9vnwRjwtA2QwpG2ICclHC3pgXZO5xt8H2EfgDquO0qVdSb5T88L4qJVAEugbS56pAuV4XZM58UX8ulw==
  /run-async/2.3.0:
    dependencies:
      is-promise: 2.1.0
    dev: false
    engines:
      node: '>=0.12.0'
    resolution:
      integrity: sha1-A3GrSuC91yDUFm19/aZP96RFpsA=
  /rxjs/6.3.3:
    dependencies:
      tslib: 1.9.3
    dev: false
    engines:
      npm: '>=2.0.0'
    resolution:
      integrity: sha512-JTWmoY9tWCs7zvIk/CvRjhjGaOd+OVBM987mxFo+OW66cGpdKjZcpmc74ES1sB//7Kl/PAe8+wEakuhG4pcgOw==
  /safe-buffer/5.1.2:
    dev: false
    resolution:
      integrity: sha512-Gd2UZBJDkXlY7GbJxfsE8/nvKkUEU1G38c1siN6QP6a9PT9MmHB8GnpscSmMJSoF8LOIrt8ud/wPtojys4G6+g==
  /safe-regex/1.1.0:
    dependencies:
      ret: 0.1.15
    dev: false
    resolution:
      integrity: sha1-QKNmnzsHfR6UPURinhV91IAjvy4=
  /safer-buffer/2.1.2:
    dev: false
    resolution:
      integrity: sha512-YZo3K82SD7Riyi0E1EQPojLz7kpepnSQI9IyPbHHg1XXXevb5dJI7tpyN2ADxGcQbHG7vcyRHk0cbwqcQriUtg==
  /samsam/1.1.2:
    deprecated: This package has been deprecated in favour of @sinonjs/samsam
    dev: false
    resolution:
      integrity: sha1-vsEf3IOp/aBjQBIQ5AF2wwJNFWc=
  /samsam/1.1.3:
    deprecated: This package has been deprecated in favour of @sinonjs/samsam
    dev: false
    resolution:
      integrity: sha1-n1CHQZtNCR8jJXHn+lLpCw9VJiE=
  /sane/2.5.2:
    dependencies:
      anymatch: 2.0.0
      capture-exit: 1.2.0
      exec-sh: 0.2.2
      fb-watchman: 2.0.0
      micromatch: 3.1.10
      minimist: 1.2.0
      walker: 1.0.7
      watch: 0.18.0
    dev: false
    engines:
      node: '>=0.6.0'
    hasBin: true
    optionalDependencies:
      fsevents: 1.2.4
    resolution:
      integrity: sha1-tNwYYcIbQn6SlQej51HiosuKs/o=
  /sass-graph/2.2.4:
    dependencies:
      glob: 7.0.6
      lodash: 4.17.11
      scss-tokenizer: 0.2.3
      yargs: 7.1.0
    dev: false
    hasBin: true
    resolution:
      integrity: sha1-E/vWPNHK8JCLn9k0dq1DpR0eC0k=
  /sax/1.2.4:
    dev: false
    resolution:
      integrity: sha512-NqVDv9TpANUjFm0N8uM5GxL36UgKi9/atZw+x7YFnQ8ckwFGKrl4xX4yWtrey3UJm5nP1kUbnYgLopqWNSRhWw==
  /schema-utils/0.3.0:
    dependencies:
      ajv: 5.5.2
    dev: false
    engines:
      node: '>= 4.3 < 5.0.0 || >= 5.10'
    resolution:
      integrity: sha1-9YdyIs4+kx7a4DnxfrNxbnE3+M8=
  /scss-tokenizer/0.2.3:
    dependencies:
      js-base64: 2.5.0
      source-map: 0.4.4
    dev: false
    resolution:
      integrity: sha1-jrBtualyMzOCTT9VMGQRSYR85dE=
  /semver/4.3.6:
    dev: false
    hasBin: true
    resolution:
      integrity: sha1-MAvG4OhjdPe6YQaLWx7NV/xlMto=
  /semver/5.3.0:
    dev: false
    hasBin: true
    resolution:
      integrity: sha1-myzl094C0XxgEq0yaqa00M9U+U8=
  /semver/5.6.0:
    dev: false
    hasBin: true
    resolution:
      integrity: sha512-RS9R6R35NYgQn++fkDWaOmqGoj4Ek9gGs+DPxNUZKuwE183xjJroKvyo1IzVFeXvUrvmALy6FWD5xrdJT25gMg==
  /send/0.13.2:
    dependencies:
      debug: 2.2.0
      depd: 1.1.2
      destroy: 1.0.4
      escape-html: 1.0.3
      etag: 1.7.0
      fresh: 0.3.0
      http-errors: 1.3.1
      mime: 1.3.4
      ms: 0.7.1
      on-finished: 2.3.0
      range-parser: 1.0.3
      statuses: 1.2.1
    dev: false
    engines:
      node: '>= 0.8.0'
    resolution:
      integrity: sha1-dl52B8gFVFK7pvCwUllTUJhgNt4=
  /send/0.16.2:
    dependencies:
      debug: 2.6.9
      depd: 1.1.2
      destroy: 1.0.4
      encodeurl: 1.0.2
      escape-html: 1.0.3
      etag: 1.8.1
      fresh: 0.5.2
      http-errors: 1.6.3
      mime: 1.4.1
      ms: 2.0.0
      on-finished: 2.3.0
      range-parser: 1.2.0
      statuses: 1.4.0
    dev: false
    engines:
      node: '>= 0.8.0'
    resolution:
      integrity: sha512-E64YFPUssFHEFBvpbbjr44NCLtI1AohxQ8ZSiJjQLskAdKuriYEP6VyGEsRDH8ScozGpkaX1BGvhanqCwkcEZw==
  /sequencify/0.0.7:
    dev: false
    engines:
      node: '>= 0.4'
    resolution:
      integrity: sha1-kM/xnQLgcCf9dn9erT57ldHnOAw=
  /serve-index/1.9.1:
    dependencies:
      accepts: 1.3.5
      batch: 0.6.1
      debug: 2.6.9
      escape-html: 1.0.3
      http-errors: 1.6.3
      mime-types: 2.1.21
      parseurl: 1.3.2
    dev: false
    engines:
      node: '>= 0.8.0'
    resolution:
      integrity: sha1-03aNabHn2C5c4FD/9bRTvqEqkjk=
  /serve-static/1.13.2:
    dependencies:
      encodeurl: 1.0.2
      escape-html: 1.0.3
      parseurl: 1.3.2
      send: 0.16.2
    dev: false
    engines:
      node: '>= 0.8.0'
    resolution:
      integrity: sha512-p/tdJrO4U387R9oMjb1oj7qSMaMfmOyd4j9hOFoxZe2baQszgHcSWjuya/CiT5kgZZKRudHNOA0pYXOl8rQ5nw==
  /set-blocking/2.0.0:
    dev: false
    resolution:
      integrity: sha1-BF+XgtARrppoA93TgrJDkrPYkPc=
  /set-value/0.4.3:
    dependencies:
      extend-shallow: 2.0.1
      is-extendable: 0.1.1
      is-plain-object: 2.0.4
      to-object-path: 0.3.0
    dev: false
    engines:
      node: '>=0.10.0'
    resolution:
      integrity: sha1-fbCPnT0i3H945Trzw79GZuzfzPE=
  /set-value/2.0.0:
    dependencies:
      extend-shallow: 2.0.1
      is-extendable: 0.1.1
      is-plain-object: 2.0.4
      split-string: 3.1.0
    dev: false
    engines:
      node: '>=0.10.0'
    resolution:
      integrity: sha512-hw0yxk9GT/Hr5yJEYnHNKYXkIA8mVJgd9ditYZCe16ZczcaELYYcfvaXesNACk2O8O0nTiPQcQhGUQj8JLzeeg==
  /setimmediate/1.0.5:
    dev: false
    resolution:
      integrity: sha1-KQy7Iy4waULX1+qbg3Mqt4VvgoU=
  /setprototypeof/1.1.0:
    dev: false
    resolution:
      integrity: sha512-BvE/TwpZX4FXExxOxZyRGQQv651MSwmWKZGqvmPcRIjDqWub67kTKuIMx43cZZrS/cBBzwBcNDWoFxt2XEFIpQ==
  /sha.js/2.4.11:
    dependencies:
      inherits: 2.0.3
      safe-buffer: 5.1.2
    dev: false
    hasBin: true
    resolution:
      integrity: sha512-QMEp5B7cftE7APOjk5Y6xgrbWu+WkLVQwk8JNjZ8nKRciZaByEW6MubieAiToS7+dwvrjGhH8jRXz3MVd0AYqQ==
  /shebang-command/1.2.0:
    dependencies:
      shebang-regex: 1.0.0
    dev: false
    engines:
      node: '>=0.10.0'
    resolution:
      integrity: sha1-RKrGW2lbAzmJaMOfNj/uXer98eo=
  /shebang-regex/1.0.0:
    dev: false
    engines:
      node: '>=0.10.0'
    resolution:
      integrity: sha1-2kL0l0DAtC2yypcoVxyxkMmO/qM=
  /shell-quote/1.6.1:
    dependencies:
      array-filter: 0.0.1
      array-map: 0.0.0
      array-reduce: 0.0.0
      jsonify: 0.0.0
    dev: false
    resolution:
      integrity: sha1-9HgZSczkAmlxJ0MOo7PFR29IF2c=
  /shellwords/0.1.1:
    dev: false
    resolution:
      integrity: sha512-vFwSUfQvqybiICwZY5+DAWIPLKsWO31Q91JSKl3UYv+K5c2QRPzn0qzec6QPu1Qc9eHYItiP3NdJqNVqetYAww==
  /sigmund/1.0.1:
    dev: false
    resolution:
      integrity: sha1-P/IfGYytIXX587eBhT/ZTQ0ZtZA=
  /signal-exit/3.0.2:
    dev: false
    resolution:
      integrity: sha1-tf3AjxKH6hF4Yo5BXiUTK3NkbG0=
  /sinon-chai/2.8.0:
    dev: false
    peerDependencies:
      chai: '>=1.9.2 <4'
      sinon: '>=1.4.0 <2'
    resolution:
      integrity: sha1-Qyqbv9Uab8AHmPTSUmqCnAYGh6w=
  /sinon-chai/2.8.0/chai@3.5.0+sinon@1.17.7:
    dependencies:
      chai: 3.5.0
      sinon: 1.17.7
    dev: false
    id: registry.npmjs.org/sinon-chai/2.8.0
    peerDependencies:
      chai: '>=1.9.2 <4'
      sinon: '>=1.4.0 <2'
    resolution:
      integrity: sha1-Qyqbv9Uab8AHmPTSUmqCnAYGh6w=
  /sinon/1.17.7:
    dependencies:
      formatio: 1.1.1
      lolex: 1.3.2
      samsam: 1.1.2
      util: 0.11.1
    dev: false
    engines:
      node: '>=0.1.103'
    resolution:
      integrity: sha1-RUKk9JugxFwF6y6d2dID4rjv4L8=
  /sisteransi/0.1.1:
    dev: false
    resolution:
      integrity: sha512-PmGOd02bM9YO5ifxpw36nrNMBTptEtfRl4qUYl9SndkolplkrZZOW7PGHjrZL53QvMVj9nQ+TKqUnRsw4tJa4g==
  /slash/1.0.0:
    dev: false
    engines:
      node: '>=0.10.0'
    resolution:
      integrity: sha1-xB8vbDn8FtHNF61LXYlhFK5HDVU=
  /snapdragon-node/2.1.1:
    dependencies:
      define-property: 1.0.0
      isobject: 3.0.1
      snapdragon-util: 3.0.1
    dev: false
    engines:
      node: '>=0.10.0'
    resolution:
      integrity: sha512-O27l4xaMYt/RSQ5TR3vpWCAB5Kb/czIcqUFOM/C4fYcLnbZUc1PkjTAMjof2pBWaSTwOUd6qUHcFGVGj7aIwnw==
  /snapdragon-util/3.0.1:
    dependencies:
      kind-of: 3.2.2
    dev: false
    engines:
      node: '>=0.10.0'
    resolution:
      integrity: sha512-mbKkMdQKsjX4BAL4bRYTj21edOf8cN7XHdYUJEe+Zn99hVEYcMvKPct1IqNe7+AZPirn8BCDOQBHQZknqmKlZQ==
  /snapdragon/0.8.2:
    dependencies:
      base: 0.11.2
      debug: 2.6.9
      define-property: 0.2.5
      extend-shallow: 2.0.1
      map-cache: 0.2.2
      source-map: 0.5.7
      source-map-resolve: 0.5.2
      use: 3.1.1
    dev: false
    engines:
      node: '>=0.10.0'
    resolution:
      integrity: sha512-FtyOnWN/wCHTVXOMwvSv26d+ko5vWlIDD6zoUJ7LW8vh+ZBC8QdljveRP+crNrtBwioEUWy/4dMtbBjA4ioNlg==
  /socket.io-adapter/0.5.0:
    dependencies:
      debug: 2.3.3
      socket.io-parser: 2.3.1
    dev: false
    resolution:
      integrity: sha1-y21LuL7IHhB4uZZ3+c7QBGBmu4s=
  /socket.io-client/1.7.4:
    dependencies:
      backo2: 1.0.2
      component-bind: 1.0.0
      component-emitter: 1.2.1
      debug: 2.3.3
      engine.io-client: 1.8.5
      has-binary: 0.1.7
      indexof: 0.0.1
      object-component: 0.0.3
      parseuri: 0.0.5
      socket.io-parser: 2.3.1
      to-array: 0.1.4
    dev: false
    resolution:
      integrity: sha1-7J+CA1btme9tNX8HVtZIcXvdQoE=
  /socket.io-parser/2.3.1:
    dependencies:
      component-emitter: 1.1.2
      debug: 2.2.0
      isarray: 0.0.1
      json3: 3.3.2
    dev: false
    resolution:
      integrity: sha1-3VMgJRA85Clpcya+/WQAX8/ltKA=
  /socket.io/1.7.4:
    dependencies:
      debug: 2.3.3
      engine.io: 1.8.5
      has-binary: 0.1.7
      object-assign: 4.1.0
      socket.io-adapter: 0.5.0
      socket.io-client: 1.7.4
      socket.io-parser: 2.3.1
    dev: false
    resolution:
      integrity: sha1-L37O3DORvy1cc+KR/iM+bjTU3QA=
  /source-list-map/2.0.1:
    dev: false
    resolution:
      integrity: sha512-qnQ7gVMxGNxsiL4lEuJwe/To8UnK7fAnmbGEEH8RpLouuKbeEm0lhbQVFIrNSuB+G7tVrAlVsZgETT5nljf+Iw==
  /source-map-resolve/0.5.2:
    dependencies:
      atob: 2.1.2
      decode-uri-component: 0.2.0
      resolve-url: 0.2.1
      source-map-url: 0.4.0
      urix: 0.1.0
    dev: false
    resolution:
      integrity: sha512-MjqsvNwyz1s0k81Goz/9vRBe9SZdB09Bdw+/zYyO+3CuPk6fouTaxscHkgtE8jKvf01kVfl8riHzERQ/kefaSA==
  /source-map-support/0.4.18:
    dependencies:
      source-map: 0.5.7
    dev: false
    resolution:
      integrity: sha512-try0/JqxPLF9nOjvSta7tVondkP5dwgyLDjVoyMDlmjugT2lRZ1OfsrYTkCd2hkDnJTKRbO/Rl3orm8vlsUzbA==
  /source-map-support/0.5.9:
    dependencies:
      buffer-from: 1.1.1
      source-map: 0.6.1
    dev: false
    resolution:
      integrity: sha512-gR6Rw4MvUlYy83vP0vxoVNzM6t8MUXqNuRsuBmBHQDu1Fh6X015FrLdgoDKcNdkwGubozq0P4N0Q37UyFVr1EA==
  /source-map-url/0.4.0:
    dev: false
    resolution:
      integrity: sha1-PpNdfd1zYxuXZZlW1VEo6HtQhKM=
  /source-map/0.2.0:
    dependencies:
      amdefine: 1.0.1
    dev: false
    engines:
      node: '>=0.8.0'
    optional: true
    resolution:
      integrity: sha1-2rc/vPwrqBm03gO9b26qSBZLP50=
  /source-map/0.4.4:
    dependencies:
      amdefine: 1.0.1
    dev: false
    engines:
      node: '>=0.8.0'
    resolution:
      integrity: sha1-66T12pwNyZneaAMti092FzZSA2s=
  /source-map/0.5.7:
    dev: false
    engines:
      node: '>=0.10.0'
    resolution:
      integrity: sha1-igOdLRAh0i0eoUyA2OpGi6LvP8w=
  /source-map/0.6.1:
    dev: false
    engines:
      node: '>=0.10.0'
    resolution:
      integrity: sha512-UjgapumWlbMhkBgzT7Ykc5YXUT46F0iKu8SGXq0bcwP5dz/h0Plj6enJqjz1Zbq2l5WaqYnrVbwWOWMyF3F47g==
  /sparkles/1.0.1:
    dev: false
    engines:
      node: '>= 0.10'
    resolution:
      integrity: sha512-dSO0DDYUahUt/0/pD/Is3VIm5TGJjludZ0HVymmhYF6eNA53PVLhnUk0znSYbH8IYBuJdCE+1luR22jNLMaQdw==
  /spdx-correct/3.1.0:
    dependencies:
      spdx-expression-parse: 3.0.0
      spdx-license-ids: 3.0.3
    dev: false
    resolution:
      integrity: sha512-lr2EZCctC2BNR7j7WzJ2FpDznxky1sjfxvvYEyzxNyb6lZXHODmEoJeFu4JupYlkfha1KZpJyoqiJ7pgA1qq8Q==
  /spdx-exceptions/2.2.0:
    dev: false
    resolution:
      integrity: sha512-2XQACfElKi9SlVb1CYadKDXvoajPgBVPn/gOQLrTvHdElaVhr7ZEbqJaRnJLVNeaI4cMEAgVCeBMKF6MWRDCRA==
  /spdx-expression-parse/3.0.0:
    dependencies:
      spdx-exceptions: 2.2.0
      spdx-license-ids: 3.0.3
    dev: false
    resolution:
      integrity: sha512-Yg6D3XpRD4kkOmTpdgbUiEJFKghJH03fiC1OPll5h/0sO6neh2jqRDVHOQ4o/LMea0tgCkbMgea5ip/e+MkWyg==
  /spdx-license-ids/3.0.3:
    dev: false
    resolution:
      integrity: sha512-uBIcIl3Ih6Phe3XHK1NqboJLdGfwr1UN3k6wSD1dZpmPsIkb8AGNbZYJ1fOBk834+Gxy8rpfDxrS6XLEMZMY2g==
  /split-string/3.1.0:
    dependencies:
      extend-shallow: 3.0.2
    dev: false
    engines:
      node: '>=0.10.0'
    resolution:
      integrity: sha512-NzNVhJDYpwceVVii8/Hu6DKfD2G+NrQHlS/V/qgv763EYudVwEcMQNxd2lh+0VrUByXN/oJkl5grOhYWvQUYiw==
  /split/0.2.10:
    dependencies:
      through: 2.3.8
    dev: false
    resolution:
      integrity: sha1-Zwl8YB1pfOE2j0GPBs0gHPBSGlc=
  /split/1.0.1:
    dependencies:
      through: 2.3.8
    dev: false
    resolution:
      integrity: sha512-mTyOoPbrivtXnwnIxZRFYRrPNtEFKlpB2fvjSnCQUiAA6qAZzqwna5envK4uk6OIeP17CsdF3rSBGYVBsU0Tkg==
  /split2/2.2.0:
    dependencies:
      through2: 2.0.5
    dev: false
    resolution:
      integrity: sha512-RAb22TG39LhI31MbreBgIuKiIKhVsawfTgEGqKHTK87aG+ul/PB8Sqoi3I7kVdRWiCfrKxK3uo4/YUkpNvhPbw==
  /sprintf-js/1.0.3:
    dev: false
    resolution:
      integrity: sha1-BOaSb2YolTVPPdAVIDYzuFcpfiw=
  /sshpk/1.16.0:
    dependencies:
      asn1: 0.2.4
      assert-plus: 1.0.0
      bcrypt-pbkdf: 1.0.2
      dashdash: 1.14.1
      ecc-jsbn: 0.1.2
      getpass: 0.1.7
      jsbn: 0.1.1
      safer-buffer: 2.1.2
      tweetnacl: 0.14.5
    dev: false
    engines:
      node: '>=0.10.0'
    hasBin: true
    resolution:
      integrity: sha512-Zhev35/y7hRMcID/upReIvRse+I9SVhyVre/KTJSJQWMz3C3+G+HpO7m1wK/yckEtujKZ7dS4hkVxAnmHaIGVQ==
  /stack-utils/1.0.2:
    dev: false
    engines:
      node: '>=0.10.0'
    resolution:
      integrity: sha512-MTX+MeG5U994cazkjd/9KNAapsHnibjMLnfXodlkXw76JEea0UiNzrqidzo1emMwk7w5Qhc9jd4Bn9TBb1MFwA==
  /static-extend/0.1.2:
    dependencies:
      define-property: 0.2.5
      object-copy: 0.1.0
    dev: false
    engines:
      node: '>=0.10.0'
    resolution:
      integrity: sha1-YICcOcv/VTNyJv1eC1IPNB8ftcY=
  /statuses/1.2.1:
    dev: false
    resolution:
      integrity: sha1-3e1FzBglbVHtQK7BQkidXGECbSg=
  /statuses/1.3.1:
    dev: false
    engines:
      node: '>= 0.6'
    resolution:
      integrity: sha1-+vUbnrdKrvOzrPStX2Gr8ky3uT4=
  /statuses/1.4.0:
    dev: false
    engines:
      node: '>= 0.6'
    resolution:
      integrity: sha512-zhSCtt8v2NDrRlPQpCNtw/heZLtfUDqxBM1udqikb/Hbk52LK4nQSwr10u77iopCW5LsyHpuXS0GnEc48mLeew==
  /statuses/1.5.0:
    dev: false
    engines:
      node: '>= 0.6'
    resolution:
      integrity: sha1-Fhx9rBd2Wf2YEfQ3cfqZOBR4Yow=
  /stdout-stream/1.4.1:
    dependencies:
      readable-stream: 2.3.6
    dev: false
    resolution:
      integrity: sha512-j4emi03KXqJWcIeF8eIXkjMFN1Cmb8gUlDYGeBALLPo5qdyTfA9bOtl8m33lRoC+vFMkP3gl0WsDr6+gzxbbTA==
  /stealthy-require/1.1.1:
    dev: false
    engines:
      node: '>=0.10.0'
    resolution:
      integrity: sha1-NbCYdbT/SfJqd35QmzCQoyJr8ks=
  /stream-browserify/2.0.1:
    dependencies:
      inherits: 2.0.3
      readable-stream: 2.3.6
    dev: false
    resolution:
      integrity: sha1-ZiZu5fm9uZQKTkUUyvtDu3Hlyds=
  /stream-combiner/0.0.4:
    dependencies:
      duplexer: 0.1.1
    dev: false
    resolution:
      integrity: sha1-TV5DPBhSYd3mI8o/RMWGvPXErRQ=
  /stream-combiner/0.2.2:
    dependencies:
      duplexer: 0.1.1
      through: 2.3.8
    dev: false
    resolution:
      integrity: sha1-rsjLrBd7Vrb0+kec7YwZEs7lKFg=
  /stream-consume/0.1.1:
    dev: false
    resolution:
      integrity: sha512-tNa3hzgkjEP7XbCkbRXe1jpg+ievoa0O4SCFlMOYEscGSS4JJsckGL8swUyAa/ApGU3Ae4t6Honor4HhL+tRyg==
  /stream-http/2.8.3:
    dependencies:
      builtin-status-codes: 3.0.0
      inherits: 2.0.3
      readable-stream: 2.3.6
      to-arraybuffer: 1.0.1
      xtend: 4.0.1
    dev: false
    resolution:
      integrity: sha512-+TSkfINHDo4J+ZobQLWiMouQYB+UVYFttRA94FpEzzJ7ZdqcL4uUUQ7WkdkI4DSozGmgBUE/a47L+38PenXhUw==
  /stream-shift/1.0.0:
    dev: false
    resolution:
      integrity: sha1-1cdSgl5TZ+eG944Y5EXqIjoVWVI=
  /strict-uri-encode/2.0.0:
    dev: false
    engines:
      node: '>=4'
    resolution:
      integrity: sha1-ucczDHBChi9rFC3CdLvMWGbONUY=
  /string-hash/1.1.3:
    dev: false
    resolution:
      integrity: sha1-6Kr8CsGFW0Zmkp7X3RJ1311sgRs=
  /string-length/2.0.0:
    dependencies:
      astral-regex: 1.0.0
      strip-ansi: 4.0.0
    dev: false
    engines:
      node: '>=4'
    resolution:
      integrity: sha1-1A27aGo6zpYMHP/KVivyxF+DY+0=
  /string-width/1.0.2:
    dependencies:
      code-point-at: 1.1.0
      is-fullwidth-code-point: 1.0.0
      strip-ansi: 3.0.1
    dev: false
    engines:
      node: '>=0.10.0'
    resolution:
      integrity: sha1-EYvfW4zcUaKn5w0hHgfisLmxB9M=
  /string-width/2.1.1:
    dependencies:
      is-fullwidth-code-point: 2.0.0
      strip-ansi: 4.0.0
    dev: false
    engines:
      node: '>=4'
    resolution:
      integrity: sha512-nOqH59deCq9SRHlxq1Aw85Jnt4w6KvLKqWVik6oA9ZklXLNIOlqg4F2yrT1MVaTjAqvVwdfeZ7w7aCvJD7ugkw==
  /string_decoder/0.10.31:
    dev: false
    resolution:
      integrity: sha1-YuIDvEF2bGwoyfyEMB2rHFMQ+pQ=
  /string_decoder/1.1.1:
    dependencies:
      safe-buffer: 5.1.2
    dev: false
    resolution:
      integrity: sha512-n/ShnvDi6FHbbVfviro+WojiFzv+s8MPMHBczVePfUpDJLwoLT0ht1l4YwBCbi8pJAveEEdnkHyPyTP/mzRfwg==
  /string_decoder/1.2.0:
    dependencies:
      safe-buffer: 5.1.2
    dev: false
    resolution:
      integrity: sha512-6YqyX6ZWEYguAxgZzHGL7SsCeGx3V2TtOTqZz1xSTSWnqsbWwbptafNyvf/ACquZUXV3DANr5BDIwNYe1mN42w==
  /strip-ansi/0.3.0:
    dependencies:
      ansi-regex: 0.2.1
    dev: false
    engines:
      node: '>=0.10.0'
    hasBin: true
    resolution:
      integrity: sha1-JfSOoiynkYfzF0pNuHWTR7sSYiA=
  /strip-ansi/3.0.1:
    dependencies:
      ansi-regex: 2.1.1
    dev: false
    engines:
      node: '>=0.10.0'
    resolution:
      integrity: sha1-ajhfuIU9lS1f8F0Oiq+UJ43GPc8=
  /strip-ansi/4.0.0:
    dependencies:
      ansi-regex: 3.0.0
    dev: false
    engines:
      node: '>=4'
    resolution:
      integrity: sha1-qEeQIusaw2iocTibY1JixQXuNo8=
  /strip-ansi/5.0.0:
    dependencies:
      ansi-regex: 4.0.0
    dev: false
    engines:
      node: '>=6'
    resolution:
      integrity: sha512-Uu7gQyZI7J7gn5qLn1Np3G9vcYGTVqB+lFTytnDJv83dd8T22aGH451P3jueT2/QemInJDfxHB5Tde5OzgG1Ow==
  /strip-bom/1.0.0:
    dependencies:
      first-chunk-stream: 1.0.0
      is-utf8: 0.2.1
    dev: false
    engines:
      node: '>=0.10.0'
    hasBin: true
    resolution:
      integrity: sha1-hbiGLzhEtabV7IRnqTWYFzo295Q=
  /strip-bom/2.0.0:
    dependencies:
      is-utf8: 0.2.1
    dev: false
    engines:
      node: '>=0.10.0'
    resolution:
      integrity: sha1-YhmoVhZSBJHzV4i9vxRHqZx+aw4=
  /strip-bom/3.0.0:
    dev: false
    engines:
      node: '>=4'
    resolution:
      integrity: sha1-IzTBjpx1n3vdVv3vfprj1YjmjtM=
  /strip-eof/1.0.0:
    dev: false
    engines:
      node: '>=0.10.0'
    resolution:
      integrity: sha1-u0P/VZim6wXYm1n80SnJgzE2Br8=
  /strip-indent/1.0.1:
    dependencies:
      get-stdin: 4.0.1
    dev: false
    engines:
      node: '>=0.10.0'
    hasBin: true
    resolution:
      integrity: sha1-DHlipq3vp7vUrDZkYKY4VSrhoKI=
  /subarg/1.0.0:
    dependencies:
      minimist: 1.2.0
    dev: false
    resolution:
      integrity: sha1-9izxdYHplrSPyWVpn1TAauJouNI=
  /sudo/1.0.3:
    dependencies:
      inpath: 1.0.2
      pidof: 1.0.2
      read: 1.0.7
    dev: false
    engines:
      node: '>=0.8'
    resolution:
      integrity: sha1-zPKGaRIPi3T4K4Rt/38clRIO/yA=
  /supports-color/0.2.0:
    dev: false
    engines:
      node: '>=0.10.0'
    hasBin: true
    resolution:
      integrity: sha1-2S3iaU6z9nMjlz1649i1W0wiGQo=
  /supports-color/2.0.0:
    dev: false
    engines:
      node: '>=0.8.0'
    resolution:
      integrity: sha1-U10EXOa2Nj+kARcIRimZXp3zJMc=
  /supports-color/3.2.3:
    dependencies:
      has-flag: 1.0.0
    dev: false
    engines:
      node: '>=0.8.0'
    resolution:
      integrity: sha1-ZawFBLOVQXHYpklGsq48u4pfVPY=
  /supports-color/4.5.0:
    dependencies:
      has-flag: 2.0.0
    dev: false
    engines:
      node: '>=4'
    resolution:
      integrity: sha1-vnoN5ITexcXN34s9WRJQRJEvY1s=
  /supports-color/5.4.0:
    dependencies:
      has-flag: 3.0.0
    dev: false
    engines:
      node: '>=4'
    resolution:
      integrity: sha512-zjaXglF5nnWpsq470jSv6P9DwPvgLkuapYmfDm3JWOm0vkNTVF2tI4UrN2r6jH1qM/uc/WtxYY1hYoA2dOKj5w==
  /supports-color/5.5.0:
    dependencies:
      has-flag: 3.0.0
    dev: false
    engines:
      node: '>=4'
    resolution:
      integrity: sha512-QjVjwdXIt408MIiAqCX4oUKsgU2EqAGzs2Ppkm4aQYbjm+ZEWEcW4SfFNTr4uMNZma0ey4f5lgLrkB0aX0QMow==
  /symbol-tree/3.2.2:
    dev: false
    resolution:
      integrity: sha1-rifbOPZgp64uHDt9G8KQgZuFGeY=
  /symbol/0.2.3:
    dev: false
    resolution:
      integrity: sha1-O5hzuKkB5Hxu/iFSajrDcu8ou8c=
  /tapable/0.2.9:
    dev: false
    engines:
      node: '>=0.6'
    resolution:
      integrity: sha512-2wsvQ+4GwBvLPLWsNfLCDYGsW6xb7aeC6utq2Qh0PFwgEy7K7dsma9Jsmb2zSQj7GvYAyUGSntLtsv++GmgL1A==
  /tar/2.2.1:
    dependencies:
      block-stream: 0.0.9
      fstream: 1.0.11
      inherits: 2.0.3
    dev: false
    resolution:
      integrity: sha1-jk0qJWwOIYXGsYrWlK7JaLg8sdE=
  /tar/4.4.8:
    dependencies:
      chownr: 1.1.1
      fs-minipass: 1.2.5
      minipass: 2.3.5
      minizlib: 1.2.1
      mkdirp: 0.5.1
      safe-buffer: 5.1.2
      yallist: 3.0.3
    dev: false
    engines:
      node: '>=4.5'
    resolution:
      integrity: sha512-LzHF64s5chPQQS0IYBn9IN5h3i98c12bo4NCO7e0sGM2llXQ3p2FGC5sdENN4cTW48O915Sh+x+EXx7XW96xYQ==
  /ternary-stream/2.0.1:
    dependencies:
      duplexify: 3.6.1
      fork-stream: 0.0.4
      merge-stream: 1.0.1
      through2: 2.0.5
    dev: false
    engines:
      node: '>= 0.10.0'
    resolution:
      integrity: sha1-Bk5Im0tb9gumpre8fy9cJ07Pgmk=
  /test-exclude/4.2.3:
    dependencies:
      arrify: 1.0.1
      micromatch: 2.3.11
      object-assign: 4.1.1
      read-pkg-up: 1.0.1
      require-main-filename: 1.0.1
    dev: false
    resolution:
      integrity: sha512-SYbXgY64PT+4GAL2ocI3HwPa4Q4TBKm0cwAVeKOt/Aoc0gSpNRjJX8w0pA1LMKZ3LBmd8pYBqApFNQLII9kavA==
  /textextensions/1.0.2:
    dev: false
    resolution:
      integrity: sha1-ZUhjk+4fK7A5pgy7oFsLaL2VAdI=
  /thenify-all/1.6.0:
    dependencies:
      thenify: 3.3.0
    dev: false
    engines:
      node: '>=0.8'
    resolution:
      integrity: sha1-GhkY1ALY/D+Y+/I02wvMjMEOlyY=
  /thenify/3.3.0:
    dependencies:
      any-promise: 1.3.0
    dev: false
    resolution:
      integrity: sha1-5p44obq+lpsBCCB5eLn2K4hgSDk=
  /throat/4.1.0:
    dev: false
    resolution:
      integrity: sha1-iQN8vJLFarGJJua6TLsgDhVnKmo=
  /throttleit/1.0.0:
    dev: false
    resolution:
      integrity: sha1-nnhYNtr0Z0MUWlmEtiaNgoUorGw=
  /through/2.3.8:
    dev: false
    resolution:
      integrity: sha1-DdTJ/6q8NXlgsbckEV1+Doai4fU=
  /through2/0.5.1:
    dependencies:
      readable-stream: 1.0.34
      xtend: 3.0.0
    dev: false
    resolution:
      integrity: sha1-390BLrnHAOIyP9M084rGIqs3Lac=
  /through2/0.6.5:
    dependencies:
      readable-stream: 1.0.34
      xtend: 4.0.1
    dev: false
    resolution:
      integrity: sha1-QaucZ7KdVyCQcUEOHXp6lozTrUg=
  /through2/2.0.5:
    dependencies:
      readable-stream: 2.3.6
      xtend: 4.0.1
    dev: false
    resolution:
      integrity: sha512-/mrRod8xqpA+IHSLyGCQ2s8SPHiCDEeQJSep1jqLYeEUClOFG2Qsh+4FU6G9VeqpZnGW/Su8LQGc4YKni5rYSQ==
  /tildify/1.2.0:
    dependencies:
      os-homedir: 1.0.2
    dev: false
    engines:
      node: '>=0.10.0'
    resolution:
      integrity: sha1-3OwD9V3Km3qj5bBPIYF+tW5jWIo=
  /time-stamp/1.1.0:
    dev: false
    engines:
      node: '>=0.10.0'
    resolution:
      integrity: sha1-dkpaEa9QVhkhsTPztE5hhofg9cM=
  /time-stamp/2.2.0:
    dev: false
    engines:
      node: '>=0.10.0'
    resolution:
      integrity: sha512-zxke8goJQpBeEgD82CXABeMh0LSJcj7CXEd0OHOg45HgcofF7pxNwZm9+RknpxpDhwN4gFpySkApKfFYfRQnUA==
  /timers-browserify/2.0.10:
    dependencies:
      setimmediate: 1.0.5
    dev: false
    engines:
      node: '>=0.6.0'
    resolution:
      integrity: sha512-YvC1SV1XdOUaL6gx5CoGroT3Gu49pK9+TZ38ErPldOWW4j49GI1HKs9DV+KGq/w6y+LZ72W1c8cKz2vzY+qpzg==
  /tiny-lr/0.2.1:
    dependencies:
      body-parser: 1.14.2
      debug: 2.2.0
      faye-websocket: 0.10.0
      livereload-js: 2.4.0
      parseurl: 1.3.2
      qs: 5.1.0
    dev: false
    resolution:
      integrity: sha1-s/26gC5dVqM8L28QeUsy5Hescp0=
  /tmp/0.0.33:
    dependencies:
      os-tmpdir: 1.0.2
    dev: false
    engines:
      node: '>=0.6.0'
    resolution:
      integrity: sha512-jRCJlojKnZ3addtTOjdIqoRuPEKBvNXcGYqzO6zWZX8KfKEpnGY5jfggJQ3EjKuu8D4bJRr0y+cYJFmYbImXGw==
  /tmpl/1.0.4:
    dev: false
    resolution:
      integrity: sha1-I2QN17QtAEM5ERQIIOXPRA5SHdE=
  /to-array/0.1.4:
    dev: false
    resolution:
      integrity: sha1-F+bBH3PdTz10zaek/zI46a2b+JA=
  /to-arraybuffer/1.0.1:
    dev: false
    resolution:
      integrity: sha1-fSKbH8xjfkZsoIEYCDanqr/4P0M=
  /to-fast-properties/1.0.3:
    dev: false
    engines:
      node: '>=0.10.0'
    resolution:
      integrity: sha1-uDVx+k2MJbguIxsG46MFXeTKGkc=
  /to-object-path/0.3.0:
    dependencies:
      kind-of: 3.2.2
    dev: false
    engines:
      node: '>=0.10.0'
    resolution:
      integrity: sha1-KXWIt7Dn4KwI4E5nL4XB9JmeF68=
  /to-regex-range/2.1.1:
    dependencies:
      is-number: 3.0.0
      repeat-string: 1.6.1
    dev: false
    engines:
      node: '>=0.10.0'
    resolution:
      integrity: sha1-fIDBe53+vlmeJzZ+DU3VWQFB2zg=
  /to-regex/3.0.2:
    dependencies:
      define-property: 2.0.2
      extend-shallow: 3.0.2
      regex-not: 1.0.2
      safe-regex: 1.1.0
    dev: false
    engines:
      node: '>=0.10.0'
    resolution:
      integrity: sha512-FWtleNAtZ/Ki2qtqej2CXTOayOH9bHDQF+Q48VpWyDXjbYxA4Yz8iDB31zXOBUlOHHKidDbqGVrTUvQMPmBGBw==
  /tough-cookie/2.3.4:
    dependencies:
      punycode: 1.4.1
    dev: false
    engines:
      node: '>=0.8'
    resolution:
      integrity: sha512-TZ6TTfI5NtZnuyy/Kecv+CnoROnyXn2DN97LontgQpCwsX2XyLYCC0ENhYkehSOwAp8rTQKc/NUIF7BkQ5rKLA==
  /tough-cookie/2.4.3:
    dependencies:
      psl: 1.1.31
      punycode: 1.4.1
    dev: false
    engines:
      node: '>=0.8'
    resolution:
      integrity: sha512-Q5srk/4vDM54WJsJio3XNn6K2sCG+CQ8G5Wz6bZhRZoAe/+TxjWB/GlFAnYEbkYVlON9FMk/fE3h2RLpPXo4lQ==
  /tough-cookie/2.5.0:
    dependencies:
      psl: 1.1.31
      punycode: 2.1.1
    dev: false
    engines:
      node: '>=0.8'
    resolution:
      integrity: sha512-nlLsUzgm1kfLXSXfRZMc1KLAugd4hqJHDTvc2hDIwS3mZAfMEuMbc03SujMF+GEcpaX/qboeycw6iO8JwVv2+g==
  /tr46/1.0.1:
    dependencies:
      punycode: 2.1.1
    dev: false
    resolution:
      integrity: sha1-qLE/1r/SSJUZZ0zN5VujaTtwbQk=
  /trim-newlines/1.0.0:
    dev: false
    engines:
      node: '>=0.10.0'
    resolution:
      integrity: sha1-WIeWa7WCpFA6QetST301ARgVphM=
  /trim-right/1.0.1:
    dev: false
    engines:
      node: '>=0.10.0'
    resolution:
      integrity: sha1-yy4SAwZ+DI3h9hQJS5/kVwTqYAM=
  /true-case-path/1.0.3:
    dependencies:
      glob: 7.1.3
    dev: false
    resolution:
      integrity: sha512-m6s2OdQe5wgpFMC+pAJ+q9djG82O2jcHPOI6RNg1yy9rCYR+WD6Nbpl32fDpfC56nirdRy+opFa/Vk7HYhqaew==
  /ts-jest/22.4.6:
    dependencies:
      babel-core: 6.26.3
      babel-plugin-istanbul: 4.1.6
      babel-plugin-transform-es2015-modules-commonjs: 6.26.2
      babel-preset-jest: 22.4.4
      cpx: 1.5.0
      fs-extra: 6.0.0
      jest-config: 22.4.4
      lodash: 4.17.11
      pkg-dir: 2.0.0
      source-map-support: 0.5.9
      typescript: 3.0.3
      yargs: 11.1.0
    dev: false
    peerDependencies:
      jest: ^22.4.0 || ^22.5.0-alpha.1 || ^23.0.0-alpha.1
    resolution:
      integrity: sha512-kYQ6g1G1AU+bOO9rv+SSQXg4WTcni6Wx3AM48iHni0nP1vIuhdNRjKTE9Cxx36Ix/IOV7L85iKu07dgXJzH2pQ==
  /ts-jest/22.4.6/jest@23.6.0:
    dependencies:
      babel-core: 6.26.3
      babel-plugin-istanbul: 4.1.6
      babel-plugin-transform-es2015-modules-commonjs: 6.26.2
      babel-preset-jest: 22.4.4
      cpx: 1.5.0
      fs-extra: 6.0.0
      jest: 23.6.0
      jest-config: 22.4.4
      lodash: 4.17.11
      pkg-dir: 2.0.0
      source-map-support: 0.5.9
      typescript: 3.0.3
      yargs: 11.1.0
    dev: false
    id: registry.npmjs.org/ts-jest/22.4.6
    peerDependencies:
      jest: ^22.4.0 || ^22.5.0-alpha.1 || ^23.0.0-alpha.1
    resolution:
      integrity: sha512-kYQ6g1G1AU+bOO9rv+SSQXg4WTcni6Wx3AM48iHni0nP1vIuhdNRjKTE9Cxx36Ix/IOV7L85iKu07dgXJzH2pQ==
  /tslib/1.9.3:
    dev: false
    resolution:
      integrity: sha512-4krF8scpejhaOgqzBEcGM7yDIEfi0/8+8zDRZhNZZ2kjmHJ4hv3zCbQWxoJGz1iw5U0Jl0nma13xzHXcncMavQ==
  /tslint-microsoft-contrib/5.2.1:
    dependencies:
      tsutils: /tsutils/2.28.0/typescript@3.0.3
      typescript: 3.0.3
    dev: false
    peerDependencies:
      tslint: ^5.1.0
    resolution:
      integrity: sha512-PDYjvpo0gN9IfMULwKk0KpVOPMhU6cNoT9VwCOLeDl/QS8v8W2yspRpFFuUS7/c5EIH/n8ApMi8TxJAz1tfFUA==
  /tslint-microsoft-contrib/5.2.1/tslint@5.11.0:
    dependencies:
      tslint: 5.11.0
      tsutils: /tsutils/2.28.0/typescript@3.0.3
      typescript: 3.0.3
    dev: false
    id: registry.npmjs.org/tslint-microsoft-contrib/5.2.1
    peerDependencies:
      tslint: ^5.1.0
    resolution:
      integrity: sha512-PDYjvpo0gN9IfMULwKk0KpVOPMhU6cNoT9VwCOLeDl/QS8v8W2yspRpFFuUS7/c5EIH/n8ApMi8TxJAz1tfFUA==
  /tslint/5.11.0:
    dependencies:
      babel-code-frame: 6.26.0
      builtin-modules: 1.1.1
      chalk: 2.4.1
      commander: 2.19.0
      diff: 3.5.0
      glob: 7.1.3
      js-yaml: 3.9.1
      minimatch: 3.0.4
      resolve: 1.8.1
      semver: 5.3.0
      tslib: 1.9.3
      tsutils: /tsutils/2.29.0/typescript@3.0.3
      typescript: 3.0.3
    dev: false
    engines:
      node: '>=4.8.0'
    hasBin: true
    resolution:
      integrity: sha1-mPMMAurjzecAYgHkwzywi0hYHu0=
  /tsutils/2.28.0/typescript@3.0.3:
    dependencies:
      tslib: 1.9.3
      typescript: 3.0.3
    dev: false
    id: registry.npmjs.org/tsutils/2.28.0
    peerDependencies:
      typescript: '>=2.1.0 || >=2.1.0-dev || >=2.2.0-dev || >=2.3.0-dev || >=2.4.0-dev || >=2.5.0-dev || >=2.6.0-dev || >=2.7.0-dev || >=2.8.0-dev || >=2.9.0-dev || >= 3.0.0-dev || >= 3.1.0-dev'
    resolution:
      integrity: sha512-bh5nAtW0tuhvOJnx1GLRn5ScraRLICGyJV5wJhtRWOLsxW70Kk5tZtpK3O/hW6LDnqKS9mlUMPZj9fEMJ0gxqA==
  /tsutils/2.29.0/typescript@3.0.3:
    dependencies:
      tslib: 1.9.3
      typescript: 3.0.3
    dev: false
    id: registry.npmjs.org/tsutils/2.29.0
    peerDependencies:
      typescript: '>=2.1.0 || >=2.1.0-dev || >=2.2.0-dev || >=2.3.0-dev || >=2.4.0-dev || >=2.5.0-dev || >=2.6.0-dev || >=2.7.0-dev || >=2.8.0-dev || >=2.9.0-dev || >= 3.0.0-dev || >= 3.1.0-dev'
    resolution:
      integrity: sha512-g5JVHCIJwzfISaXpXE1qvNalca5Jwob6FjI4AoPlqMusJ6ftFE7IkkFoMhVLRgK+4Kx3gkzb8UZK5t5yTTvEmA==
  /tty-browserify/0.0.0:
    dev: false
    resolution:
      integrity: sha1-oVe6QC2iTpv5V/mqadUk7tQpAaY=
  /tunnel-agent/0.6.0:
    dependencies:
      safe-buffer: 5.1.2
    dev: false
    resolution:
      integrity: sha1-J6XeoGs2sEoKmWZ3SykIaPD8QP0=
  /tweetnacl/0.14.5:
    dev: false
    resolution:
      integrity: sha1-WuaBd/GS1EViadEIr6k/+HQ/T2Q=
  /type-check/0.3.2:
    dependencies:
      prelude-ls: 1.1.2
    dev: false
    engines:
      node: '>= 0.8.0'
    resolution:
      integrity: sha1-WITKtRLPHTVeP7eE8wgEsrUg23I=
  /type-detect/0.1.1:
    dev: false
    resolution:
      integrity: sha1-C6XsKohWQORw6k6FBZcZANrFiCI=
  /type-detect/1.0.0:
    dev: false
    resolution:
      integrity: sha1-diIXzAbbJY7EiQihKY6LlRIejqI=
  /type-is/1.6.16:
    dependencies:
      media-typer: 0.3.0
      mime-types: 2.1.21
    dev: false
    engines:
      node: '>= 0.6'
    resolution:
      integrity: sha512-HRkVv/5qY2G6I8iab9cI7v1bOIdhm94dVjQCPFElW9W+3GeDOSHmy2EBYe4VTApuzolPcmgFTN3ftVJRKR2J9Q==
  /typedarray/0.0.6:
    dev: false
    resolution:
      integrity: sha1-hnrHTjhkGHsdPUfZlqeOxciDB3c=
  /typescript/2.4.2:
    dev: false
    engines:
      node: '>=4.2.0'
    hasBin: true
    resolution:
      integrity: sha1-+DlfhdRZJ2BnyYiqQYN6j4KHCEQ=
  /typescript/2.7.2:
    dev: false
    engines:
      node: '>=4.2.0'
    hasBin: true
    resolution:
      integrity: sha512-p5TCYZDAO0m4G344hD+wx/LATebLWZNkkh2asWUFqSsD2OrDNhbAHuSjobrmsUmdzjJjEeZVU9g1h3O6vpstnw==
  /typescript/2.9.2:
    dev: false
    engines:
      node: '>=4.2.0'
    hasBin: true
    resolution:
      integrity: sha512-Gr4p6nFNaoufRIY4NMdpQRNmgxVIGMs4Fcu/ujdYk3nAZqk7supzBE9idmvfZIlH/Cuj//dvi+019qEue9lV0w==
  /typescript/3.0.3:
    dev: false
    engines:
      node: '>=4.2.0'
    hasBin: true
    resolution:
      integrity: sha512-kk80vLW9iGtjMnIv11qyxLqZm20UklzuR2tL0QAnDIygIUIemcZMxlMWudl9OOt76H3ntVzcTiddQ1/pAAJMYg==
  /typescript/3.1.6:
    dev: false
    engines:
      node: '>=4.2.0'
    hasBin: true
    resolution:
      integrity: sha512-tDMYfVtvpb96msS1lDX9MEdHrW4yOuZ4Kdc4Him9oU796XldPYF/t2+uKoX0BBa0hXXwDlqYQbXY5Rzjzc5hBA==
  /uglify-js/2.8.29:
    dependencies:
      source-map: 0.5.7
      yargs: 3.10.0
    dev: false
    engines:
      node: '>=0.8.0'
    hasBin: true
    optionalDependencies:
      uglify-to-browserify: 1.0.2
    resolution:
      integrity: sha1-KcVzMUgFe7Th913zW3qcty5qWd0=
  /uglify-js/3.0.28:
    dependencies:
      commander: 2.11.0
      source-map: 0.5.7
    dev: false
    engines:
      node: '>=0.8.0'
    hasBin: true
    resolution:
      integrity: sha512-0h/qGay016GG2lVav3Kz174F3T2Vjlz2v6HCt+WDQpoXfco0hWwF5gHK9yh88mUYvIC+N7Z8NT8WpjSp1yoqGA==
  /uglify-js/3.4.9:
    dependencies:
      commander: 2.17.1
      source-map: 0.6.1
    dev: false
    engines:
      node: '>=0.8.0'
    hasBin: true
    optional: true
    resolution:
      integrity: sha512-8CJsbKOtEbnJsTyv6LE6m6ZKniqMiFWmm9sRbopbkGs3gMPPfd3Fh8iIA4Ykv5MgaTbqHr4BaoGLJLZNhsrW1Q==
  /uglify-to-browserify/1.0.2:
    dev: false
    optional: true
    resolution:
      integrity: sha1-bgkk1r2mta/jSeOabWMoUKD4grc=
  /uglifyjs-webpack-plugin/0.4.6:
    dependencies:
      source-map: 0.5.7
      uglify-js: 2.8.29
      webpack-sources: 1.3.0
    dev: false
    engines:
      node: '>=4.3.0 <5.0.0 || >=5.10'
    peerDependencies:
      webpack: ^1.9 || ^2 || ^2.1.0-beta || ^2.2.0-rc || ^3.0.0
    requiresBuild: true
    resolution:
      integrity: sha1-uVH0q7a9YX5m9j64kUmOORdj4wk=
  /ultron/1.0.2:
    dev: false
    resolution:
      integrity: sha1-rOEWq1V80Zc4ak6I9GhTeMiy5Po=
  /unc-path-regex/0.1.2:
    dev: false
    engines:
      node: '>=0.10.0'
    resolution:
      integrity: sha1-5z3T17DXxe2G+6xrCufYxqadUPo=
  /union-value/1.0.0:
    dependencies:
      arr-union: 3.1.0
      get-value: 2.0.6
      is-extendable: 0.1.1
      set-value: 0.4.3
    dev: false
    engines:
      node: '>=0.10.0'
    resolution:
      integrity: sha1-XHHDTLW61dzr4+oM0IIHulqhrqQ=
  /unique-stream/1.0.0:
    dev: false
    resolution:
      integrity: sha1-1ZpKdUJ0R9mqbJHnAmP40mpLEEs=
  /universalify/0.1.2:
    dev: false
    engines:
      node: '>= 4.0.0'
    resolution:
      integrity: sha512-rBJeI5CXAlmy1pV+617WB9J63U6XcazHHF2f2dbJix4XzpUF0RS3Zbj0FGIOCAva5P/d/GBOYaACQ1w+0azUkg==
  /unpipe/1.0.0:
    dev: false
    engines:
      node: '>= 0.8'
    resolution:
      integrity: sha1-sr9O6FFKrmFltIF4KdIbLvSZBOw=
  /unset-value/1.0.0:
    dependencies:
      has-value: 0.3.1
      isobject: 3.0.1
    dev: false
    engines:
      node: '>=0.10.0'
    resolution:
      integrity: sha1-g3aHP30jNRef+x5vw6jtDfyKtVk=
  /upath/1.1.0:
    dev: false
    engines:
      node: '>=4'
    resolution:
      integrity: sha512-bzpH/oBhoS/QI/YtbkqCg6VEiPYjSZtrHQM6/QnJS6OL9pKUFLqb3aFh4Scvwm45+7iAgiMkLhSbaZxUqmrprw==
  /uri-js/4.2.2:
    dependencies:
      punycode: 2.1.1
    dev: false
    resolution:
      integrity: sha512-KY9Frmirql91X2Qgjry0Wd4Y+YTdrdZheS8TFwvkbLWf/G5KNJDCh6pKL5OZctEW4+0Baa5idK2ZQuELRwPznQ==
  /urix/0.1.0:
    dev: false
    resolution:
      integrity: sha1-2pN/emLiH+wf0Y1Js1wpNQZ6bHI=
  /url/0.11.0:
    dependencies:
      punycode: 1.3.2
      querystring: 0.2.0
    dev: false
    resolution:
      integrity: sha1-ODjpfPxgUh63PFJajlW/3Z4uKPE=
  /use/3.1.1:
    dev: false
    engines:
      node: '>=0.10.0'
    resolution:
      integrity: sha512-cwESVXlO3url9YWlFW/TA9cshCEhtu7IKJ/p5soJ/gGpj7vbvFrAY/eIioQ6Dw23KjZhYgiIo8HOs1nQ2vr/oQ==
  /user-home/1.1.1:
    dev: false
    engines:
      node: '>=0.10.0'
    hasBin: true
    resolution:
      integrity: sha1-K1viOjK2Onyd640PKNSFcko98ZA=
  /useragent/2.3.0:
    dependencies:
      lru-cache: 4.1.5
      tmp: 0.0.33
    dev: false
    resolution:
      integrity: sha512-4AoH4pxuSvHCjqLO04sU6U/uE65BYza8l/KKBS0b0hnUPWi+cQ2BpeTEwejCSx9SPV5/U03nniDTrWx5NrmKdw==
  /util-deprecate/1.0.2:
    dev: false
    resolution:
      integrity: sha1-RQ1Nyfpw3nMnYvvS1KKJgUGaDM8=
  /util.promisify/1.0.0:
    dependencies:
      define-properties: 1.1.3
      object.getownpropertydescriptors: 2.0.3
    dev: false
    resolution:
      integrity: sha512-i+6qA2MPhvoKLuxnJNpXAGhg7HphQOSUq2LKMZD0m15EiskXUkMvKdF4Uui0WYeCUGea+o2cw/ZuwehtfsrNkA==
  /util/0.10.3:
    dependencies:
      inherits: 2.0.1
    dev: false
    resolution:
      integrity: sha1-evsa/lCAUkZInj23/g7TeTNqwPk=
  /util/0.10.4:
    dependencies:
      inherits: 2.0.3
    dev: false
    resolution:
      integrity: sha512-0Pm9hTQ3se5ll1XihRic3FDIku70C+iHUdT/W926rSgHV5QgXsYbKZN8MSC3tJtSkhuROzvsQjAaFENRXr+19A==
  /util/0.11.1:
    dependencies:
      inherits: 2.0.3
    dev: false
    resolution:
      integrity: sha512-HShAsny+zS2TZfaXxD9tYj4HQGlBezXZMZuM/S5PKLLoZkShZiGk9o5CzukI1LVHZvjdvZ2Sj1aW/Ndn2NB/HQ==
  /utils-merge/1.0.1:
    dev: false
    engines:
      node: '>= 0.4.0'
    resolution:
      integrity: sha1-n5VxD1CiZ5R7LMwSR0HBAoQn5xM=
  /uuid/3.3.2:
    dev: false
    hasBin: true
    resolution:
      integrity: sha512-yXJmeNaw3DnnKAOKJE51sL/ZaYfWJRl1pK9dr19YFCu0ObS231AB1/LbqTKRAQ5kw8A90rA6fr4riOUpTZvQZA==
  /v8flags/2.1.1:
    dependencies:
      user-home: 1.1.1
    dev: false
    engines:
      node: '>= 0.10.0'
    resolution:
      integrity: sha1-qrGh+jDUX4jdMhFIh1rALAtV5bQ=
  /validate-npm-package-license/3.0.4:
    dependencies:
      spdx-correct: 3.1.0
      spdx-expression-parse: 3.0.0
    dev: false
    resolution:
      integrity: sha512-DpKm2Ui/xN7/HQKCtpZxoRWBhZ9Z0kqtygG8XCgNQ8ZlDnxuQmWhj566j8fN4Cu3/JmbhsDo7fcAJq4s9h27Ew==
  /validate-npm-package-name/3.0.0:
    dependencies:
      builtins: 1.0.3
    dev: false
    resolution:
      integrity: sha1-X6kS2B630MdK/BQN5zF/DKffQ34=
  /validator/8.2.0:
    dev: false
    engines:
      node: '>= 0.10'
    resolution:
      integrity: sha512-Yw5wW34fSv5spzTXNkokD6S6/Oq92d8q/t14TqsS3fAiA1RYnxSFSIZ+CY3n6PGGRCq5HhJTSepQvFUS2QUDxA==
  /vary/1.1.2:
    dev: false
    engines:
      node: '>= 0.8'
    resolution:
      integrity: sha1-IpnwLG3tMNSllhsLn3RSShj2NPw=
  /verror/1.10.0:
    dependencies:
      assert-plus: 1.0.0
      core-util-is: 1.0.2
      extsprintf: 1.4.0
    dev: false
    engines:
      '0': node >=0.6.0
    resolution:
      integrity: sha1-OhBcoXBTr1XW4nDB+CiGguGNpAA=
  /vinyl-fs/0.3.14:
    dependencies:
      defaults: 1.0.3
      glob-stream: 3.1.18
      glob-watcher: 0.0.6
      graceful-fs: 3.0.11
      mkdirp: 0.5.1
      strip-bom: 1.0.0
      through2: 0.6.5
      vinyl: 0.4.6
    dev: false
    engines:
      node: '>= 0.10'
    resolution:
      integrity: sha1-mmhRzhysHBzqX+hsCTHWIMLPqeY=
  /vinyl/0.2.3:
    dependencies:
      clone-stats: 0.0.1
    dev: false
    engines:
      node: '>= 0.9'
    resolution:
      integrity: sha1-vKk4IJWC7FpJrVOKAPofEl5RMlI=
  /vinyl/0.4.6:
    dependencies:
      clone: 0.2.0
      clone-stats: 0.0.1
    dev: false
    engines:
      node: '>= 0.9'
    resolution:
      integrity: sha1-LzVsh6VQolVGHza76ypbqL94SEc=
  /vinyl/0.5.3:
    dependencies:
      clone: 1.0.4
      clone-stats: 0.0.1
      replace-ext: 0.0.1
    dev: false
    engines:
      node: '>= 0.9'
    resolution:
      integrity: sha1-sEVbOPxeDPMNQyUTLkYZcMIJHN4=
  /vinyl/2.2.0:
    dependencies:
      clone: 2.1.2
      clone-buffer: 1.0.0
      clone-stats: 1.0.0
      cloneable-readable: 1.1.2
      remove-trailing-separator: 1.1.0
      replace-ext: 1.0.0
    dev: false
    engines:
      node: '>= 0.10'
    resolution:
      integrity: sha512-MBH+yP0kC/GQ5GwBqrTPTzEfiiLjta7hTtvQtbxBgTeSXsmKQRQecjibMbxIXzVT3Y9KJK+drOz1/k+vsu8Nkg==
  /vm-browserify/0.0.4:
    dependencies:
      indexof: 0.0.1
    dev: false
    resolution:
      integrity: sha1-XX6kW7755Kb/ZflUOOCofDV9WnM=
  /void-elements/2.0.1:
    dev: false
    engines:
      node: '>=0.10.0'
    resolution:
      integrity: sha1-wGavtYK7HLQSjWDqkjkulNXp2+w=
  /w3c-hr-time/1.0.1:
    dependencies:
      browser-process-hrtime: 0.1.3
    dev: false
    resolution:
      integrity: sha1-gqwr/2PZUOqeMYmlimViX+3xkEU=
  /walker/1.0.7:
    dependencies:
      makeerror: 1.0.11
    dev: false
    resolution:
      integrity: sha1-L3+bj9ENZ3JisYqITijRlhjgKPs=
  /watch/0.18.0:
    dependencies:
      exec-sh: 0.2.2
      minimist: 1.2.0
    dev: false
    engines:
      node: '>=0.1.95'
    hasBin: true
    resolution:
      integrity: sha1-KAlUdsbffJDJYxOJkMClQj60uYY=
  /watchpack/1.6.0:
    dependencies:
      chokidar: 2.0.4
      graceful-fs: 4.1.15
      neo-async: 2.6.0
    dev: false
    resolution:
      integrity: sha512-i6dHe3EyLjMmDlU1/bGQpEw25XSjkJULPuAVKCbNRefQVq48yXKUpwg538F7AZTf9kyr57zj++pQFltUa5H7yA==
  /webidl-conversions/4.0.2:
    dev: false
    resolution:
      integrity: sha512-YQ+BmxuTgd6UXZW3+ICGfyqRyHXVlD5GtQr5+qjiNW7bF0cqrzX500HVXPBOvgXb5YnzDd+h0zqyv61KUD7+Sg==
  /webpack-dev-middleware/1.12.2:
    dependencies:
      memory-fs: 0.4.1
      mime: 1.6.0
      path-is-absolute: 1.0.1
      range-parser: 1.2.0
      time-stamp: 2.2.0
    dev: false
    engines:
      node: '>=0.6'
    peerDependencies:
      webpack: ^1.0.0 || ^2.0.0 || ^3.0.0
    resolution:
      integrity: sha512-FCrqPy1yy/sN6U/SaEZcHKRXGlqU0DUaEBL45jkUYoB8foVb6wCnbIJ1HKIx+qUFTW+3JpVcCJCxZ8VATL4e+A==
  /webpack-dev-middleware/1.12.2/webpack@3.11.0:
    dependencies:
      memory-fs: 0.4.1
      mime: 1.6.0
      path-is-absolute: 1.0.1
      range-parser: 1.2.0
      time-stamp: 2.2.0
      webpack: 3.11.0
    dev: false
    engines:
      node: '>=0.6'
    id: registry.npmjs.org/webpack-dev-middleware/1.12.2
    peerDependencies:
      webpack: ^1.0.0 || ^2.0.0 || ^3.0.0
    resolution:
      integrity: sha512-FCrqPy1yy/sN6U/SaEZcHKRXGlqU0DUaEBL45jkUYoB8foVb6wCnbIJ1HKIx+qUFTW+3JpVcCJCxZ8VATL4e+A==
  /webpack-sources/1.3.0:
    dependencies:
      source-list-map: 2.0.1
      source-map: 0.6.1
    dev: false
    resolution:
      integrity: sha512-OiVgSrbGu7NEnEvQJJgdSFPl2qWKkWq5lHMhgiToIiN9w34EBnjYzSYs+VbL5KoYiLNtFFa7BZIKxRED3I32pA==
  /webpack/3.11.0:
    dependencies:
      acorn: 5.7.3
      acorn-dynamic-import: 2.0.2
      ajv: 6.6.2
      ajv-keywords: /ajv-keywords/3.2.0/ajv@6.6.2
      async: 2.6.1
      enhanced-resolve: 3.4.1
      escope: 3.6.0
      interpret: 1.2.0
      json-loader: 0.5.7
      json5: 0.5.1
      loader-runner: 2.3.1
      loader-utils: 1.1.0
      memory-fs: 0.4.1
      mkdirp: 0.5.1
      node-libs-browser: 2.1.0
      source-map: 0.5.7
      supports-color: 4.5.0
      tapable: 0.2.9
      uglifyjs-webpack-plugin: 0.4.6
      watchpack: 1.6.0
      webpack-sources: 1.3.0
      yargs: 8.0.2
    dev: false
    engines:
      node: '>=4.3.0 <5.0.0 || >=5.10'
    hasBin: true
    resolution:
      integrity: sha512-3kOFejWqj5ISpJk4Qj/V7w98h9Vl52wak3CLiw/cDOfbVTq7FeoZ0SdoHHY9PYlHr50ZS42OfvzE2vB4nncKQg==
  /websocket-driver/0.7.0:
    dependencies:
      http-parser-js: 0.5.0
      websocket-extensions: 0.1.3
    dev: false
    engines:
      node: '>=0.8.0'
    resolution:
      integrity: sha1-DK+dLXVdk67gSdS90NP+LMoqJOs=
  /websocket-extensions/0.1.3:
    dev: false
    engines:
      node: '>=0.8.0'
    resolution:
      integrity: sha512-nqHUnMXmBzT0w570r2JpJxfiSD1IzoI+HGVdd3aZ0yNi3ngvQ4jv1dtHt5VGxfI2yj5yqImPhOK4vmIh2xMbGg==
  /whatwg-encoding/1.0.5:
    dependencies:
      iconv-lite: 0.4.24
    dev: false
    resolution:
      integrity: sha512-b5lim54JOPN9HtzvK9HFXvBma/rnfFeqsic0hSpjtDbVxR3dJKLc+KB4V6GgiGOvl7CY/KNh8rxSo9DKQrnUEw==
  /whatwg-mimetype/2.3.0:
    dev: false
    resolution:
      integrity: sha512-M4yMwr6mAnQz76TbJm914+gPpB/nCwvZbJU28cUD6dR004SAxDLOOSUaB1JDRqLtaOV/vi0IC5lEAGFgrjGv/g==
  /whatwg-url/6.5.0:
    dependencies:
      lodash.sortby: 4.7.0
      tr46: 1.0.1
      webidl-conversions: 4.0.2
    dev: false
    resolution:
      integrity: sha512-rhRZRqx/TLJQWUpQ6bmrt2UV4f0HCQ463yQuONJqC6fO2VoEb1pTYddbe59SkYq87aoM5A3bdhMZiUiVws+fzQ==
  /whatwg-url/7.0.0:
    dependencies:
      lodash.sortby: 4.7.0
      tr46: 1.0.1
      webidl-conversions: 4.0.2
    dev: false
    resolution:
      integrity: sha512-37GeVSIJ3kn1JgKyjiYNmSLP1yzbpb29jdmwBSgkD9h40/hyrR/OifpVUndji3tmwGgD8qpw7iQu3RSbCrBpsQ==
  /which-module/1.0.0:
    dev: false
    resolution:
      integrity: sha1-u6Y8qGGUiZT/MHc2CJ47lgJsKk8=
  /which-module/2.0.0:
    dev: false
    resolution:
      integrity: sha1-2e8H3Od7mQK4o6j6SzHD4/fm6Ho=
  /which/1.3.1:
    dependencies:
      isexe: 2.0.0
    dev: false
    hasBin: true
    resolution:
      integrity: sha512-HxJdYWq1MTIQbJ3nw0cqssHoTNU267KlrDuGZ1WYlxDStUtKUhOaJmh112/TZmHxxUfuJqPXSOm7tDyas0OSIQ==
  /wide-align/1.1.3:
    dependencies:
      string-width: 2.1.1
    dev: false
    resolution:
      integrity: sha512-QGkOQc8XL6Bt5PwnsExKBPuMKBxnGxWWW3fU55Xt4feHozMUhdUMaBCk290qpm/wG5u/RSKzwdAC4i51YigihA==
  /window-size/0.1.0:
    dev: false
    engines:
      node: '>= 0.8.0'
    resolution:
      integrity: sha1-VDjNLqk7IC76Ohn+iIeu58lPnJ0=
  /window-size/0.2.0:
    dev: false
    engines:
      node: '>= 0.10.0'
    hasBin: true
    resolution:
      integrity: sha1-tDFbtCFKPXBY6+7okuE/ok2YsHU=
  /wordwrap/0.0.2:
    dev: false
    engines:
      node: '>=0.4.0'
    resolution:
      integrity: sha1-t5Zpu0LstAn4PVg8rVLKF+qhZD8=
  /wordwrap/0.0.3:
    dev: false
    engines:
      node: '>=0.4.0'
    resolution:
      integrity: sha1-o9XabNXAvAAI03I0u68b7WMFkQc=
  /wordwrap/1.0.0:
    dev: false
    resolution:
      integrity: sha1-J1hIEIkUVqQXHI0CJkQa3pDLyus=
  /wrap-ansi/2.1.0:
    dependencies:
      string-width: 1.0.2
      strip-ansi: 3.0.1
    dev: false
    engines:
      node: '>=0.10.0'
    resolution:
      integrity: sha1-2Pw9KE3QV5T+hJc8rs3Rz4JP3YU=
  /wrappy/1.0.2:
    dev: false
    resolution:
      integrity: sha1-tSQ9jz7BqjXxNkYFvA0QNuMKtp8=
  /write-file-atomic/2.3.0:
    dependencies:
      graceful-fs: 4.1.15
      imurmurhash: 0.1.4
      signal-exit: 3.0.2
    dev: false
    resolution:
      integrity: sha512-xuPeK4OdjWqtfi59ylvVL0Yn35SF3zgcAcv7rBPFHVaEapaDr4GdGgm3j7ckTwH9wHL7fGmgfAnb0+THrHb8tA==
  /ws/1.1.5:
    dependencies:
      options: 0.0.6
      ultron: 1.0.2
    dev: false
    resolution:
      integrity: sha512-o3KqipXNUdS7wpQzBHSe180lBGO60SoK0yVo3CYJgb2MkobuWuBX6dhkYP5ORCLd55y+SaflMOV5fqAB53ux4w==
  /ws/4.1.0:
    dependencies:
      async-limiter: 1.0.0
      safe-buffer: 5.1.2
    dev: false
    resolution:
      integrity: sha512-ZGh/8kF9rrRNffkLFV4AzhvooEclrOH0xaugmqGsIfFgOE/pIz4fMc4Ef+5HSQqTEug2S9JZIWDR47duDSLfaA==
  /wtf-8/1.0.0:
    dev: false
    resolution:
      integrity: sha1-OS2LotDxw00e4tYw8V0O+2jhBIo=
  /xml-name-validator/3.0.0:
    dev: false
    resolution:
      integrity: sha512-A5CUptxDsvxKJEU3yO6DuWBSJz/qizqzJKOMIfUJHETbBw/sFaDxgd6fxm1ewUaM0jZ444Fc5vC5ROYurg/4Pw==
  /xmlhttprequest-ssl/1.5.3:
    dev: false
    engines:
      node: '>=0.4.0'
    resolution:
      integrity: sha1-GFqIjATspGw+QHDZn3tJ3jUomS0=
  /xtend/2.1.2:
    dependencies:
      object-keys: 0.4.0
    dev: false
    engines:
      node: '>=0.4'
    resolution:
      integrity: sha1-bv7MKk2tjmlixJAbM3znuoe10os=
  /xtend/3.0.0:
    dev: false
    engines:
      node: '>=0.4'
    resolution:
      integrity: sha1-XM50B7r2Qsunvs2laBEcST9ZZlo=
  /xtend/4.0.1:
    dev: false
    engines:
      node: '>=0.4'
    resolution:
      integrity: sha1-pcbVMr5lbiPbgg77lDofBJmNY68=
  /y18n/3.2.1:
    dev: false
    resolution:
      integrity: sha1-bRX7qITAhnnA136I53WegR4H+kE=
  /yallist/2.1.2:
    dev: false
    resolution:
      integrity: sha1-HBH5IY8HYImkfdUS+TxmmaaoHVI=
  /yallist/3.0.3:
    dev: false
    resolution:
      integrity: sha512-S+Zk8DEWE6oKpV+vI3qWkaK+jSbIK86pCwe2IF/xwIpQ8jEuxpw9NyaGjmp9+BoJv5FV2piqCDcoCtStppiq2A==
  /yargs-parser/2.4.1:
    dependencies:
      camelcase: 3.0.0
      lodash.assign: 4.2.0
    dev: false
    resolution:
      integrity: sha1-hVaN488VD/SfpRgl8DqMiA3cxcQ=
  /yargs-parser/5.0.0:
    dependencies:
      camelcase: 3.0.0
    dev: false
    resolution:
      integrity: sha1-J17PDX/+Bcd+ZOfIbkzZS/DhIoo=
  /yargs-parser/7.0.0:
    dependencies:
      camelcase: 4.1.0
    dev: false
    resolution:
      integrity: sha1-jQrELxbqVd69MyyvTEA4s+P139k=
  /yargs-parser/8.1.0:
    dependencies:
      camelcase: 4.1.0
    dev: false
    resolution:
      integrity: sha512-yP+6QqN8BmrgW2ggLtTbdrOyBNSI7zBa4IykmiV5R1wl1JWNxQvWhMfMdmzIYtKU7oP3OOInY/tl2ov3BDjnJQ==
  /yargs-parser/9.0.2:
    dependencies:
      camelcase: 4.1.0
    dev: false
    resolution:
      integrity: sha1-nM9qQ0YP5O1Aqbto9I1DuKaMwHc=
  /yargs/10.1.2:
    dependencies:
      cliui: 4.1.0
      decamelize: 1.2.0
      find-up: 2.1.0
      get-caller-file: 1.0.3
      os-locale: 2.1.0
      require-directory: 2.1.1
      require-main-filename: 1.0.1
      set-blocking: 2.0.0
      string-width: 2.1.1
      which-module: 2.0.0
      y18n: 3.2.1
      yargs-parser: 8.1.0
    dev: false
    resolution:
      integrity: sha512-ivSoxqBGYOqQVruxD35+EyCFDYNEFL/Uo6FcOnz+9xZdZzK0Zzw4r4KhbrME1Oo2gOggwJod2MnsdamSG7H9ig==
  /yargs/11.1.0:
    dependencies:
      cliui: 4.1.0
      decamelize: 1.2.0
      find-up: 2.1.0
      get-caller-file: 1.0.3
      os-locale: 2.1.0
      require-directory: 2.1.1
      require-main-filename: 1.0.1
      set-blocking: 2.0.0
      string-width: 2.1.1
      which-module: 2.0.0
      y18n: 3.2.1
      yargs-parser: 9.0.2
    dev: false
    resolution:
      integrity: sha512-NwW69J42EsCSanF8kyn5upxvjp5ds+t3+udGBeTbFnERA+lF541DDpMawzo4z6W/QrzNM18D+BPMiOBibnFV5A==
  /yargs/3.10.0:
    dependencies:
      camelcase: 1.2.1
      cliui: 2.1.0
      decamelize: 1.2.0
      window-size: 0.1.0
    dev: false
    resolution:
      integrity: sha1-9+572FfdfB0tOMDnTvvWgdFDH9E=
  /yargs/4.6.0:
    dependencies:
      camelcase: 2.1.1
      cliui: 3.2.0
      decamelize: 1.2.0
      lodash.assign: 4.2.0
      os-locale: 1.4.0
      pkg-conf: 1.1.3
      read-pkg-up: 1.0.1
      require-main-filename: 1.0.1
      string-width: 1.0.2
      window-size: 0.2.0
      y18n: 3.2.1
      yargs-parser: 2.4.1
    dev: false
    resolution:
      integrity: sha1-y0BQwBWb+2u2ScD0r1UFJqhGGdw=
  /yargs/7.1.0:
    dependencies:
      camelcase: 3.0.0
      cliui: 3.2.0
      decamelize: 1.2.0
      get-caller-file: 1.0.3
      os-locale: 1.4.0
      read-pkg-up: 1.0.1
      require-directory: 2.1.1
      require-main-filename: 1.0.1
      set-blocking: 2.0.0
      string-width: 1.0.2
      which-module: 1.0.0
      y18n: 3.2.1
      yargs-parser: 5.0.0
    dev: false
    resolution:
      integrity: sha1-a6MY6xaWFyf10oT46gA+jWFU0Mg=
  /yargs/8.0.2:
    dependencies:
      camelcase: 4.1.0
      cliui: 3.2.0
      decamelize: 1.2.0
      get-caller-file: 1.0.3
      os-locale: 2.1.0
      read-pkg-up: 2.0.0
      require-directory: 2.1.1
      require-main-filename: 1.0.1
      set-blocking: 2.0.0
      string-width: 2.1.1
      which-module: 2.0.0
      y18n: 3.2.1
      yargs-parser: 7.0.0
    dev: false
    resolution:
      integrity: sha1-YpmpBVsc78lp/355wdkY3Osiw2A=
  /yauzl/2.4.1:
    dependencies:
      fd-slicer: 1.0.1
    dev: false
    resolution:
      integrity: sha1-lSj0QtqxsihOWLQ3m7GU4i4MQAU=
  /yeast/0.1.2:
    dev: false
    resolution:
      integrity: sha1-AI4G2AlDIMNy28L47XagymyKxBk=
  /z-schema/3.18.4:
    dependencies:
      lodash.get: 4.4.2
      lodash.isequal: 4.5.0
      validator: 8.2.0
    dev: false
    hasBin: true
    optionalDependencies:
      commander: 2.19.0
    resolution:
      integrity: sha512-DUOKC/IhbkdLKKiV89gw9DUauTV8U/8yJl1sjf6MtDmzevLKOF2duNJ495S3MFVjqZarr+qNGCPbkg4mu4PpLw==
  'file:projects/api-documenter.tgz':
    dependencies:
      '@microsoft/tsdoc': 0.12.4
      '@types/jest': 23.3.11
      '@types/js-yaml': 3.9.1
      '@types/node': 8.5.8
      colors: 1.2.5
      gulp: 3.9.1
      jest: 23.6.0
      js-yaml: 3.9.1
    dev: false
    name: '@rush-temp/api-documenter'
    resolution:
<<<<<<< HEAD
      integrity: sha512-JLGqMIOrDZBJlCXAWkZG30nyimBq5T4twgr3BCW3Gxbe3TOI7wmd5EcEPOdnvYxJsFkvWdH7fLG3N2nnxnUQ+A==
=======
      integrity: sha512-YbUuQ2LliUTZhcJjp8gLpQwA79RLddHwQ3PzlW7IaDC6zOS8/p5+rMPcUYjuoaRdOLdDKEUYzeT7Iow/gf9Phw==
>>>>>>> 3811585e
      tarball: 'file:projects/api-documenter.tgz'
    version: 0.0.0
  'file:projects/api-extractor-test-01.tgz':
    dependencies:
      '@types/jest': 23.3.11
      '@types/node': 8.5.8
      fs-extra: 7.0.1
      typescript: 3.1.6
    dev: false
    name: '@rush-temp/api-extractor-test-01'
    resolution:
<<<<<<< HEAD
      integrity: sha512-chI1aqPhuYsEz+FRSlYz7D9udpEvamsx8ZuWh/8WIq/pvZm+l7VzVnmjoyd1RHgJTuIcRX+lZJonz4zFkq99Zw==
=======
      integrity: sha512-yvs6miZeMVBcvXX6VE86/0NrASjRgP9imRs2zGR0f5jIK4X2zwicQ1/lhK/Xo8xi4p3cDRGMMU3PWf9V+rP8YA==
>>>>>>> 3811585e
      tarball: 'file:projects/api-extractor-test-01.tgz'
    version: 0.0.0
  'file:projects/api-extractor-test-02.tgz':
    dependencies:
      '@types/node': 8.5.8
      '@types/semver': 5.3.33
      fs-extra: 7.0.1
      semver: 5.3.0
      typescript: 3.0.3
    dev: false
    name: '@rush-temp/api-extractor-test-02'
    resolution:
<<<<<<< HEAD
      integrity: sha512-oEq8by+usHv+n2yUJgPrVth9o4+LObU8OWx5vG9KpD/YKNSMrFGjhe4hFUO5dpzJAAOqvQtXOhw/Dz/g4TJPqw==
=======
      integrity: sha512-amm/1DEchTXtrpSvr0K4e7SMiVselnckESqWF3UU7pMxTj13eu4oz7Q8PR8Zi8LfkckalYZn6OgYWV3AbpB9+w==
>>>>>>> 3811585e
      tarball: 'file:projects/api-extractor-test-02.tgz'
    version: 0.0.0
  'file:projects/api-extractor-test-03.tgz':
    dependencies:
      '@types/jest': 23.3.11
      '@types/node': 8.5.8
      fs-extra: 7.0.1
      typescript: 3.0.3
    dev: false
    name: '@rush-temp/api-extractor-test-03'
    resolution:
<<<<<<< HEAD
      integrity: sha512-y7wAkFBEZHp3ayG7l2/f6i+8t13tcLhDDKj9y6+QEGjgcOwWs7YAvEWVMWCmCU1C4R/YViLy6LziZq4uzrWLyQ==
=======
      integrity: sha512-Z9OkL2tQucrMxhhIc/0kpnUBVmDh7lyFbA3DJ38ZjjkKCElUo/31QQHyNcyOPfrr89UdOdibSjPqNH5fJTpGOg==
>>>>>>> 3811585e
      tarball: 'file:projects/api-extractor-test-03.tgz'
    version: 0.0.0
  'file:projects/api-extractor-test-04.tgz':
    dependencies:
      fs-extra: 7.0.1
      typescript: 3.0.3
    dev: false
    name: '@rush-temp/api-extractor-test-04'
    resolution:
<<<<<<< HEAD
      integrity: sha512-W0wEdmxHQbQp+FJO6HcfMeWJVg8RIin8gbrD9rkmN4I/TfzJd5dvRoKRxki9wZ/sp70O9frstfhbrkcMefppHQ==
=======
      integrity: sha512-HWJiun5oSE9oUwE2M+2+NuQrIyOEpqacNyauFcdjmCfmEULdj9ryM824jcdmdVC6JlghaUEndZPxqcPg7ilXJw==
>>>>>>> 3811585e
      tarball: 'file:projects/api-extractor-test-04.tgz'
    version: 0.0.0
  'file:projects/api-extractor-test-05.tgz':
    dependencies:
      '@types/jest': 23.3.11
      '@types/node': 8.5.8
      fs-extra: 7.0.1
      typescript: 3.0.3
    dev: false
    name: '@rush-temp/api-extractor-test-05'
    resolution:
<<<<<<< HEAD
      integrity: sha512-bUa+5ACx8eobOo21eGLCQXqhBam0GuPztYTbXXm6SzaDJqcDu5vBHRocw/in/yVsutzIlhFpJmqmPH9UQsPRSw==
=======
      integrity: sha512-j1frPLWMoT2sol3pByxo0NB5lChKt0OyGQoMhhvmrVbw/4eOebL+SGTnrKISF0mfLmeUU6mwdCxS9iAb8UXhhA==
>>>>>>> 3811585e
      tarball: 'file:projects/api-extractor-test-05.tgz'
    version: 0.0.0
  'file:projects/api-extractor-test-06.tgz':
    dependencies:
      '@types/jest': 21.1.10
      '@types/node': 8.5.8
      fs-extra: 7.0.1
      typescript: 3.0.3
    dev: false
    name: '@rush-temp/api-extractor-test-06'
    resolution:
      integrity: sha512-r+JP/C3ldrmQ0RvqYcp2QjIA6eEmbWqFzdKr82BYzkT8Cy6ZK/AX6qWEZbz8OW5OBNE4FeG4UK6/kguZiLIZKA==
      tarball: 'file:projects/api-extractor-test-06.tgz'
    version: 0.0.0
  'file:projects/api-extractor.tgz':
    dependencies:
      '@microsoft/node-library-build': 6.0.15
      '@microsoft/rush-stack-compiler-3.0': 0.1.0
      '@microsoft/tsdoc': 0.12.4
      '@types/jest': 23.3.11
      '@types/lodash': 4.14.116
      '@types/node': 8.5.8
      '@types/z-schema': 3.16.31
      colors: 1.2.5
      gulp: 3.9.1
      lodash: 4.17.11
      resolve: 1.8.1
      tslint-microsoft-contrib: 5.2.1
      typescript: 3.1.6
      z-schema: 3.18.4
    dev: false
    name: '@rush-temp/api-extractor'
    resolution:
<<<<<<< HEAD
      integrity: sha512-6It2POZvyK3FLI1D9MD0XMSn1oYAe+t0237+jZrRgQn2c5nN7yv5Rlc3hR6D5TzjT3dpXnQDCQMzwcA2ax65WA==
=======
      integrity: sha512-B3lKjjcdwRqV07Ce5t92W4fG2gQoBSLF/XPkJ58cXNeYm7k7DO/5qz0BcD3RJo6kjeaOHSP3VrueYqWv3KINZQ==
>>>>>>> 3811585e
      tarball: 'file:projects/api-extractor.tgz'
    version: 0.0.0
  'file:projects/gulp-core-build-karma.tgz':
    dependencies:
      '@types/bluebird': 3.5.3
      '@types/gulp': 3.8.32
      '@types/karma': 0.13.33
      '@types/log4js': 0.0.33
      '@types/node': 8.5.8
      chai: 3.5.0
      gulp: 3.9.1
      gulp-karma: /gulp-karma/0.0.5/karma@0.13.22
      istanbul-instrumenter-loader: /istanbul-instrumenter-loader/3.0.1/webpack@3.11.0
      karma: 0.13.22
      karma-coverage: 0.5.5
      karma-mocha: 1.3.0
      karma-mocha-clean-reporter: 0.0.1
      karma-phantomjs-launcher: /karma-phantomjs-launcher/1.0.4/karma@0.13.22
      karma-sinon-chai: /karma-sinon-chai/1.2.4/5fc1304e1e69a328078cebf8183ed10a
      karma-webpack: /karma-webpack/2.0.9/webpack@3.11.0
      lolex: 1.4.0
      mocha: 5.2.0
      phantomjs-polyfill: 0.0.2
      phantomjs-prebuilt: 2.1.16
      sinon: 1.17.7
      sinon-chai: /sinon-chai/2.8.0/chai@3.5.0+sinon@1.17.7
      webpack: 3.11.0
    dev: false
    name: '@rush-temp/gulp-core-build-karma'
    resolution:
<<<<<<< HEAD
      integrity: sha512-yYECd99NUijOFgWI9fH3WBd0Re1gVkLjCgoWCRTFJam8jjF7Ac+DMIqeRWCZpX/VzKcqeyiDbpXqCUhlqIizxg==
=======
      integrity: sha512-4qFPus1Kq5zJsmSLiQLKwoxacjzGxh07/esH1r9zNeVwjCDJ3B2oA+XUvt3K0bZpRDSwCskOJuJU068dciemlg==
>>>>>>> 3811585e
      tarball: 'file:projects/gulp-core-build-karma.tgz'
    version: 0.0.0
  'file:projects/gulp-core-build-mocha.tgz':
    dependencies:
      '@microsoft/node-library-build': 6.0.15
      '@types/glob': 5.0.30
      '@types/gulp': 3.8.32
      '@types/gulp-istanbul': 0.9.30
      '@types/gulp-mocha': 0.0.32
      '@types/mocha': 5.2.5
      '@types/node': 8.5.8
      '@types/orchestrator': 0.0.30
      '@types/q': 0.0.32
      glob: 7.0.6
      gulp: 3.9.1
      gulp-istanbul: 0.10.4
      gulp-mocha: 6.0.0
    dev: false
    name: '@rush-temp/gulp-core-build-mocha'
    resolution:
<<<<<<< HEAD
      integrity: sha512-gii9oXraGRBO9eZB+S1ftvs96wAi1NXFODzqg2VVwwC9hmQn9+QM7bWyz3GYPH7MoiDL/9P9hb81fbVTiKWvcg==
=======
      integrity: sha512-8sWlyZVaaG3Aw7qaFdUfFgtSX+HrLzWTW1WcCEL/UQ8sE0r/3hlASkWVmefdypwHf1SNR/DBYzxZErVfKv6F1g==
>>>>>>> 3811585e
      tarball: 'file:projects/gulp-core-build-mocha.tgz'
    version: 0.0.0
  'file:projects/gulp-core-build-sass.tgz':
    dependencies:
      '@types/clean-css': 3.4.30
      '@types/glob': 5.0.30
      '@types/gulp': 3.8.32
      '@types/node': 8.5.8
      '@types/node-sass': 3.10.32
      autoprefixer: 9.1.5
      clean-css: 4.2.1
      glob: 7.0.6
      gulp: 3.9.1
      node-sass: 4.9.3
      postcss: 7.0.5
      postcss-modules: 1.3.2
    dev: false
    name: '@rush-temp/gulp-core-build-sass'
    resolution:
<<<<<<< HEAD
      integrity: sha512-wXxuroENSIWFKQEpThAOGIO+gU0T2fazGyq1Dd9wC16U174fefdRdDEujoU1MXezLHmja61If6cs62uIAJwxyw==
=======
      integrity: sha512-Rdm0i+033ZTBoPAI4ZehH1YREAMFSm2ksNJBtvPScsNKkPmXZyjpmqqYQbj4JfwBKelZoAOkmjw3OLLQmv0qzA==
>>>>>>> 3811585e
      tarball: 'file:projects/gulp-core-build-sass.tgz'
    version: 0.0.0
  'file:projects/gulp-core-build-serve.tgz':
    dependencies:
      '@types/express': 4.11.0
      '@types/express-serve-static-core': 4.11.0
      '@types/gulp': 3.8.32
      '@types/mime': 0.0.29
      '@types/node': 8.5.8
      '@types/node-forge': 0.6.8
      '@types/orchestrator': 0.0.30
      '@types/q': 0.0.32
      '@types/serve-static': 1.13.1
      '@types/through2': 2.0.32
      '@types/vinyl': 1.2.30
      colors: 1.2.5
      deasync: 0.1.14
      express: 4.16.4
      gulp: 3.9.1
      gulp-connect: 5.5.0
      gulp-open: 3.0.1
      node-forge: 0.7.6
      sudo: 1.0.3
    dev: false
    name: '@rush-temp/gulp-core-build-serve'
    resolution:
<<<<<<< HEAD
      integrity: sha512-N9ydeOdrtMNDoSWy/RcyJpEjElGN7osFrxz0n9DC41dcJ/V7joChpCDskoRDDdyVwmj2BKBondpL3zW/UG95dw==
=======
      integrity: sha512-gUkM7QEqHtxl0+C2YxxXBM6yTHeb1detMagbxoPjnpv4kSuyZaBovTcQQigwvHYSePTViuUjg3LjS+Md0sipFQ==
>>>>>>> 3811585e
      tarball: 'file:projects/gulp-core-build-serve.tgz'
    version: 0.0.0
  'file:projects/gulp-core-build-typescript.tgz':
    dependencies:
      '@microsoft/api-extractor': 6.3.0
      '@microsoft/node-library-build': 6.0.15
      '@types/glob': 5.0.30
      '@types/node': 8.5.8
      '@types/resolve': 0.0.8
      decomment: 0.9.2
      glob: 7.0.6
      glob-escape: 0.0.2
      gulp: 3.9.1
      resolve: 1.8.1
      tslint-microsoft-contrib: 5.2.1
      typescript: 2.7.2
    dev: false
    name: '@rush-temp/gulp-core-build-typescript'
    resolution:
<<<<<<< HEAD
      integrity: sha512-+qs1PegfdmCnFf2TaJyTazhHcG6AEJKX4L9Gw1ttDVRKLHH8FytXueGKqHCWuxDmqbQoYqhi9JbxNxq6TJEceA==
=======
      integrity: sha512-lXcYXOxd7B8bxbnljofUOjSeMIGQmy/LuBhUf59ZoFZMHQNVmUtJ6tn2T0n9XVCBVlYLS+bwu5ut9YHngjMv3A==
>>>>>>> 3811585e
      tarball: 'file:projects/gulp-core-build-typescript.tgz'
    version: 0.0.0
  'file:projects/gulp-core-build-webpack.tgz':
    dependencies:
      '@types/gulp': 3.8.32
      '@types/node': 8.5.8
      '@types/orchestrator': 0.0.30
      '@types/q': 0.0.32
      '@types/source-map': 0.5.0
      '@types/uglify-js': 2.6.29
      '@types/webpack': 4.4.0
      colors: 1.2.5
      gulp: 3.9.1
      webpack: 3.11.0
    dev: false
    name: '@rush-temp/gulp-core-build-webpack'
    resolution:
<<<<<<< HEAD
      integrity: sha512-9yWErJfu3s1tkPJUg39NYO3C1yVfWN8W9W/ZVBHa/5yCu4svJuH5lMChcCQxx/bZOQvUdjg6bqF6xTtcndwJDQ==
=======
      integrity: sha512-CHnTrP4aEdP1NPjv5R2baiGKVlattHGRI5ZjLmkCMlp6ZhCM+zo+65heeVDPEdQPJdoy6Kwm4YMCMp1ekuDhqw==
>>>>>>> 3811585e
      tarball: 'file:projects/gulp-core-build-webpack.tgz'
    version: 0.0.0
  'file:projects/gulp-core-build.tgz':
    dependencies:
      '@microsoft/node-library-build': 6.0.15
      '@types/assertion-error': 1.0.30
      '@types/chai': 3.4.34
      '@types/chalk': 0.4.31
      '@types/gulp': 3.8.32
      '@types/mocha': 5.2.5
      '@types/node': 8.5.8
      '@types/node-notifier': 0.0.28
      '@types/orchestrator': 0.0.30
      '@types/q': 0.0.32
      '@types/semver': 5.3.33
      '@types/through2': 2.0.32
      '@types/vinyl': 1.2.30
      '@types/yargs': 0.0.34
      '@types/z-schema': 3.16.31
      chai: 3.5.0
      colors: 1.2.5
      del: 2.2.2
      end-of-stream: 1.1.0
      glob-escape: 0.0.2
      globby: 5.0.0
      gulp: 3.9.1
      gulp-flatten: 0.2.0
      gulp-if: 2.0.2
      jest: 23.6.0
      jest-cli: 22.4.4
      jest-environment-jsdom: 22.4.3
      jest-resolve: 22.4.3
      jsdom: 11.11.0
      lodash.merge: 4.3.5
      merge2: 1.0.3
      node-notifier: 5.0.2
      object-assign: 4.1.1
      orchestrator: 0.3.8
      pretty-hrtime: 1.0.3
      semver: 5.3.0
      through2: 2.0.5
      vinyl: 2.2.0
      yargs: 4.6.0
      z-schema: 3.18.4
    dev: false
    name: '@rush-temp/gulp-core-build'
    resolution:
<<<<<<< HEAD
      integrity: sha512-vvj2SUy0PMdwvfOLbruP0ZHxwy70fd7QnWmfb1KIzJwK1NZ9TIEOy0J1LiV9fpJZ4QjvmYluET7cOf6U3OnHLw==
=======
      integrity: sha512-MxAXJqdLff5YKMOEFESk5X603mGVS0YBWutKdpDfJE2odG+NcO0lBNA31QnXDECAeBCSbXwUYqnzNOHysqMNyg==
>>>>>>> 3811585e
      tarball: 'file:projects/gulp-core-build.tgz'
    version: 0.0.0
  'file:projects/load-themed-styles.tgz':
    dependencies:
      '@types/chai': 3.4.34
      '@types/mocha': 5.2.5
      '@types/webpack-env': 1.13.0
      chai: 3.5.0
      gulp: 3.9.1
    dev: false
    name: '@rush-temp/load-themed-styles'
    resolution:
<<<<<<< HEAD
      integrity: sha512-RhylRxBinT+X6dPQuI1KDOIFz/jO/sjRbtuOsTG69xE8MJV8SXi0g40LQh1chpG1fMCw8T8cInCUBw9UQG3TuA==
=======
      integrity: sha512-470pDSeI0NzGwAtv8rZ3dbp+7pGu+lYtHnd8rQmBC6YDcGMJ1V7EonpXJm/kzhRWhuwkMY97udyJEWpgAdjc/g==
>>>>>>> 3811585e
      tarball: 'file:projects/load-themed-styles.tgz'
    version: 0.0.0
  'file:projects/loader-load-themed-styles.tgz':
    dependencies:
      '@types/loader-utils': 1.1.3
      '@types/mocha': 5.2.5
      '@types/node': 8.5.8
      '@types/webpack': 4.4.0
      chai: 3.5.0
      gulp: 3.9.1
      loader-utils: 1.1.0
    dev: false
    name: '@rush-temp/loader-load-themed-styles'
    resolution:
<<<<<<< HEAD
      integrity: sha512-xE7xZhSEi+6SR38R4V6ABtUrRN+hBKuMTxOwuROkyFmpRIX0N8l8e5OoyV6CfG3zSBsZB7EKS410w2P41qXNwQ==
=======
      integrity: sha512-bnNbaWJhH/g/GIZ06IrDadJamTly79ts1JHHJGgDPcl2vTvC86PkbGScVHDvxv9UPT4rxO2+IMy6EctDxL/LbQ==
>>>>>>> 3811585e
      tarball: 'file:projects/loader-load-themed-styles.tgz'
    version: 0.0.0
  'file:projects/loader-raw-script.tgz':
    dependencies:
      '@types/mocha': 5.2.5
      '@types/node': 8.5.8
      chai: 3.5.0
      gulp: 3.9.1
      loader-utils: 1.1.0
      mocha: 5.2.0
    dev: false
    name: '@rush-temp/loader-raw-script'
    resolution:
<<<<<<< HEAD
      integrity: sha512-T+2aWTdzy/Rj41aZ8aNaASXgUNampfmntWHslHnhixIZY/rIh260CiJbxd/Llo2t+X9w7gzVE40jZhQ59bL1qQ==
=======
      integrity: sha512-W8Zaej+rxab3eUlf7URm+LfY7zioZlAUm7+ggNPR1ONS3kkvTyzbivFdhHcg+lO708Oa/Doop1uadaFktZkvnQ==
>>>>>>> 3811585e
      tarball: 'file:projects/loader-raw-script.tgz'
    version: 0.0.0
  'file:projects/loader-set-webpack-public-path.tgz':
    dependencies:
      '@types/lodash': 4.14.116
      '@types/mocha': 5.2.5
      '@types/node': 8.5.8
      chai: 3.5.0
      gulp: 3.9.1
      loader-utils: 1.1.0
      lodash: 4.17.11
      mocha: 5.2.0
    dev: false
    name: '@rush-temp/loader-set-webpack-public-path'
    resolution:
<<<<<<< HEAD
      integrity: sha512-Q2kJypTlIXg4cPB4XAg15hq5DbAbq7qdk1fymIFkaDK6H15D7HB0aGFlxejexKUayik7sAow665+qtTEqiSfkQ==
=======
      integrity: sha512-h1HzUskz4zGsZDY0t8E662t24QKGB/QwHx3cskpR30f8/t8GyvFNoChclMb4qch+83YZuF4UaOUOJ+CBAQ+fOA==
>>>>>>> 3811585e
      tarball: 'file:projects/loader-set-webpack-public-path.tgz'
    version: 0.0.0
  'file:projects/node-core-library.tgz':
    dependencies:
      '@microsoft/node-library-build': 6.0.15
      '@microsoft/rush-stack-compiler-3.0': 0.1.0
      '@types/fs-extra': 5.0.4
      '@types/jest': 23.3.11
      '@types/jju': 1.4.0
      '@types/node': 8.5.8
      '@types/z-schema': 3.16.31
      colors: 1.2.5
      fs-extra: 7.0.1
      gulp: 3.9.1
      jju: 1.4.0
      tslint-microsoft-contrib: 5.2.1
      z-schema: 3.18.4
    dev: false
    name: '@rush-temp/node-core-library'
    resolution:
<<<<<<< HEAD
      integrity: sha512-oUQxFUCLNL9ld9OhuUDLPxfdfxTParaM2zawqtHwpB8dZeJMEcG25wX8IT4LXhMvpcrbPSZ2mBvKuycV1RqALQ==
=======
      integrity: sha512-289cXrylinK7uvleg+glCQ4YSG9rSKE8QhFde0bezg5hNJ80Enwx7r4/jfXuK543FBNS9ZqrrTtY7v7UdBYTCw==
>>>>>>> 3811585e
      tarball: 'file:projects/node-core-library.tgz'
    version: 0.0.0
  'file:projects/node-library-build-test.tgz':
    dependencies:
      '@types/chai': 3.4.34
      '@types/mocha': 5.2.5
      '@types/node': 8.5.8
      chai: 3.5.0
      gulp: 3.9.1
    dev: false
    name: '@rush-temp/node-library-build-test'
    resolution:
<<<<<<< HEAD
      integrity: sha512-h6yklzFF4186k7wXRjDTMbQQeSWq3f3H47dGht9cVWSzoOumqt9bhOom09oEZaPsjcHNah8tLBZB94yRza5AzA==
=======
      integrity: sha512-vt+XXnhrA7I1X719yTpLORXaaYvnu02XnEV4urId1cKY0Z2gOvpbPKCG0b92xUVyvCtLKOsjWn+nZ8GVPXI87A==
>>>>>>> 3811585e
      tarball: 'file:projects/node-library-build-test.tgz'
    version: 0.0.0
  'file:projects/node-library-build.tgz':
    dependencies:
      '@types/gulp': 3.8.32
      '@types/node': 8.5.8
      gulp: 3.9.1
    dev: false
    name: '@rush-temp/node-library-build'
    resolution:
<<<<<<< HEAD
      integrity: sha512-4Jexuy1mF2HrIFfhlZYXgBVoOFb2bh1kd/HXel8+kazIryEAZ9EnOrEY0vHUv5g3QqTe8t+BefESmAZNv/Q0XA==
=======
      integrity: sha512-aOI3yaYK9rsa2jaIvPqggkC1Zir8VMHcT8DZJHJfJ1xeShEUYsEqoA/0Vpk6AcjmYQbACAYwaQ6FAjmzutcJjw==
>>>>>>> 3811585e
      tarball: 'file:projects/node-library-build.tgz'
    version: 0.0.0
  'file:projects/package-deps-hash.tgz':
    dependencies:
      '@types/chai': 3.4.34
      '@types/mocha': 5.2.5
      '@types/node': 8.5.8
      chai: 3.5.0
      gulp: 3.9.1
    dev: false
    name: '@rush-temp/package-deps-hash'
    resolution:
<<<<<<< HEAD
      integrity: sha512-u1tD6hHnvaAHmmfQLsgQpT77dLanmyFPmD3Yno/AS0SHd+tqJ5TSciek2VgV8bp7/twBdZpLlGLNByPwJDkwOQ==
=======
      integrity: sha512-d2sh6KmyKCoCAAEpnj79konWxonaevdpm5fevAuOtdYAkizk+PaP83ko1QTKExv/912Qc/A3OLJ1hOKxe7t+Dg==
>>>>>>> 3811585e
      tarball: 'file:projects/package-deps-hash.tgz'
    version: 0.0.0
  'file:projects/resolve-chunk-plugin.tgz':
    dependencies:
      '@types/mocha': 5.2.5
      '@types/webpack': 4.4.0
      chai: 3.5.0
      gulp: 3.9.1
      mocha: 5.2.0
    dev: false
    name: '@rush-temp/resolve-chunk-plugin'
    resolution:
<<<<<<< HEAD
      integrity: sha512-2XUFsDak+ceS8pBpBwodh/v+XdJHMQ2+tiPlWg/DjqKdBcqFDZFaAfRY84yH6TIuSFc0JbS+UMusZaV7h09+uQ==
=======
      integrity: sha512-/CBBoNRDBPcZdu9Zh2q3/Qn6vbmb9T2L0fNOxDhibyUrT7ygTQemDW6KQzI00AXvz9xX6iMBs8oGwZYCUAWpcg==
>>>>>>> 3811585e
      tarball: 'file:projects/resolve-chunk-plugin.tgz'
    version: 0.0.0
  'file:projects/rush-lib.tgz':
    dependencies:
      '@pnpm/link-bins': /@pnpm/link-bins/1.0.3/@pnpm!logger@1.0.2
      '@pnpm/logger': 1.0.2
      '@types/glob': 5.0.30
      '@types/inquirer': 0.0.43
      '@types/jest': 23.3.11
      '@types/js-yaml': 3.9.1
      '@types/lodash': 4.14.116
      '@types/minimatch': 2.0.29
      '@types/node': 8.5.8
      '@types/node-fetch': 1.6.9
      '@types/semver': 5.3.33
      '@types/tar': 4.0.0
      '@types/z-schema': 3.16.31
      '@yarnpkg/lockfile': 1.0.2
      builtins: 1.0.3
      colors: 1.2.5
      git-repo-info: 2.1.0
      glob: 7.0.6
      glob-escape: 0.0.2
      gulp: 3.9.1
      https-proxy-agent: 2.2.1
      inquirer: 6.2.1
      js-yaml: 3.9.1
      lodash: 4.17.11
      minimatch: 3.0.4
      node-fetch: 2.1.2
      npm-package-arg: 5.1.2
      read-package-tree: 5.1.6
      semver: 5.3.0
      strict-uri-encode: 2.0.0
      tar: 4.4.8
      wordwrap: 1.0.0
      z-schema: 3.18.4
    dev: false
    name: '@rush-temp/rush-lib'
    resolution:
<<<<<<< HEAD
      integrity: sha512-EBY1tMJJ4kAhLeb54cfMU7t367hokEMrXbLFbnFYC0mEgypQDbY/vw3cw2zZQnWzhyNkJ6pctVElN9so6ujDTg==
=======
      integrity: sha512-bmzSjyPuF7gBtVkycANHU65EY/Gwb5o37clMhghrfOxdEnFeuUg7HwqWtFqzj7BLHofA7hG1v8gayJRhW5CJ2g==
>>>>>>> 3811585e
      tarball: 'file:projects/rush-lib.tgz'
    version: 0.0.0
  'file:projects/rush-stack-compiler-2.4-library-test.tgz':
    dependencies:
      '@types/node': 8.5.8
      gulp: 3.9.1
    dev: false
    name: '@rush-temp/rush-stack-compiler-2.4-library-test'
    resolution:
<<<<<<< HEAD
      integrity: sha512-xAVPKoQtBFVDcnDWnknD52UDPdR7mzotrVaQdyw2SxZPpwr+2+5axCqn2m9He58LczFl5tqhTNuTJnTMk2GG+Q==
=======
      integrity: sha512-sfNlJrlbLz0/lgJtEh/SuVFaKz+vjaYpMpqapgocDdAPz6fbvg08yC2L9fuu35N4JLaD15+0B/Ad+3grztSmng==
>>>>>>> 3811585e
      tarball: 'file:projects/rush-stack-compiler-2.4-library-test.tgz'
    version: 0.0.0
  'file:projects/rush-stack-compiler-2.4.tgz':
    dependencies:
      '@microsoft/api-extractor': 6.3.0
      '@microsoft/node-library-build': 6.0.15
      '@microsoft/rush-stack-compiler-3.0': 0.1.0
      '@types/node': 8.5.8
      gulp: 3.9.1
      tslint: 5.11.0
      tslint-microsoft-contrib: /tslint-microsoft-contrib/5.2.1/tslint@5.11.0
      typescript: 2.4.2
    dev: false
    name: '@rush-temp/rush-stack-compiler-2.4'
    resolution:
<<<<<<< HEAD
      integrity: sha512-iWhtCoCvj+LAs5m+mhbhGNWQy0Z3OlyI8NW8Hf7fgERxNGGVb1ZD3qUEvBnD+YyctGtAxITHWvWfrXSuqDe/OA==
=======
      integrity: sha512-O6tyjM8yPf8HzCljG8V3SkbH66VkvRG4pckh2gQxoohJW44nES9zeC9Qwx8s6kkv4lInUhfptxA7jGLMm0wUQw==
>>>>>>> 3811585e
      tarball: 'file:projects/rush-stack-compiler-2.4.tgz'
    version: 0.0.0
  'file:projects/rush-stack-compiler-2.7-library-test.tgz':
    dependencies:
      '@types/node': 8.5.8
      gulp: 3.9.1
    dev: false
    name: '@rush-temp/rush-stack-compiler-2.7-library-test'
    resolution:
<<<<<<< HEAD
      integrity: sha512-dI5C19NOAQwrrwQLGETBPxw6cKxfgNkzbhpHcOvHazv/dFedvMyxtllVXuN4MzxUYskL5KspCPi2JE001lzW6Q==
=======
      integrity: sha512-WvuEVuR7bdTVIRFMv5c6GTAZJ6vWxMBIyT9p+LcHl2/efBAygi30P4hnlnnOM0I3dqtvLoejbllZjhIxPzKL8Q==
>>>>>>> 3811585e
      tarball: 'file:projects/rush-stack-compiler-2.7-library-test.tgz'
    version: 0.0.0
  'file:projects/rush-stack-compiler-2.7.tgz':
    dependencies:
      '@microsoft/api-extractor': 6.3.0
      '@microsoft/node-library-build': 6.0.15
      '@microsoft/rush-stack-compiler-3.0': 0.1.0
      '@types/node': 8.5.8
      gulp: 3.9.1
      tslint: 5.11.0
      tslint-microsoft-contrib: /tslint-microsoft-contrib/5.2.1/tslint@5.11.0
      typescript: 2.7.2
    dev: false
    name: '@rush-temp/rush-stack-compiler-2.7'
    resolution:
<<<<<<< HEAD
      integrity: sha512-rwlPJH2lcz5dR7x57Ypa+coEY2rCq1yLRJOR5Rl8CIz2wT/NtzNNZrjluEsonmT+8gW9IYhCSJJnrN0Z91K0hw==
=======
      integrity: sha512-/6lYKHKhGMlIQ6s0hKuKMVY0Rmn8BpMHs7b8YCSoBsT82rexeh/SzRNaagDN0ERLmmeUhKFCVZsy7QCaf41iCg==
>>>>>>> 3811585e
      tarball: 'file:projects/rush-stack-compiler-2.7.tgz'
    version: 0.0.0
  'file:projects/rush-stack-compiler-2.9-library-test.tgz':
    dependencies:
      '@types/node': 8.5.8
      gulp: 3.9.1
    dev: false
    name: '@rush-temp/rush-stack-compiler-2.9-library-test'
    resolution:
<<<<<<< HEAD
      integrity: sha512-8TnTgYcVY5OYt3AfNeP1A8urgtByQI06mMkeL29+Fg27EwuURKWgug1JS4ZTuRhiL84d1RLPDUdCLJqqytPuYg==
=======
      integrity: sha512-eari9NtgiiFP9grvofxPK8UBhBM3rHNuxJvc8usyc8vBmRDXO5xLtwh7ksteNwggfv6pIh5I1h3okkuJZCCUfw==
>>>>>>> 3811585e
      tarball: 'file:projects/rush-stack-compiler-2.9-library-test.tgz'
    version: 0.0.0
  'file:projects/rush-stack-compiler-2.9.tgz':
    dependencies:
      '@microsoft/api-extractor': 6.3.0
      '@microsoft/node-library-build': 6.0.15
      '@microsoft/rush-stack-compiler-3.0': 0.1.0
      '@types/node': 8.5.8
      gulp: 3.9.1
      tslint: 5.11.0
      tslint-microsoft-contrib: /tslint-microsoft-contrib/5.2.1/tslint@5.11.0
      typescript: 2.9.2
    dev: false
    name: '@rush-temp/rush-stack-compiler-2.9'
    resolution:
<<<<<<< HEAD
      integrity: sha512-q1Ac+lQCUt9AUVDy7ocA0Y0tua6xuueb9zmb1jKgrNU58DmO4UGJ6/RBuEGgUde+TW2HrfdnaKrxwGM78WnsVw==
=======
      integrity: sha512-Par62sAPa9M2fZDFTj1Y3wI1u9qymX5oy3pz3lQn43CiyjNUqzlPHr5PVVgUErZk4IiDgq+g9tY4ugsctj4Jsw==
>>>>>>> 3811585e
      tarball: 'file:projects/rush-stack-compiler-2.9.tgz'
    version: 0.0.0
  'file:projects/rush-stack-compiler-3.0-library-test.tgz':
    dependencies:
      '@types/node': 8.5.8
      gulp: 3.9.1
    dev: false
    name: '@rush-temp/rush-stack-compiler-3.0-library-test'
    resolution:
<<<<<<< HEAD
      integrity: sha512-6OCs8wGlBu2P4IELjTJ75DJCi/BZ7qAbHd0ZZTgX/xK0olWDENX16prFzIruLig3t0csvHfdSN+o2cs6hzQx8w==
=======
      integrity: sha512-VOmvu+51V8eU7ldcDyf2atD7OkiJf5daDpkYIp7yjWvKaqfyk+S24hHFWWxG761CkGjteX1ePMPeRsAUjmaSkg==
>>>>>>> 3811585e
      tarball: 'file:projects/rush-stack-compiler-3.0-library-test.tgz'
    version: 0.0.0
  'file:projects/rush-stack-compiler-3.0.tgz':
    dependencies:
      '@microsoft/api-extractor': 6.3.0
      '@microsoft/node-library-build': 6.0.15
      '@microsoft/rush-stack-compiler-3.0': 0.1.0
      '@types/node': 8.5.8
      gulp: 3.9.1
      tslint: 5.11.0
      tslint-microsoft-contrib: /tslint-microsoft-contrib/5.2.1/tslint@5.11.0
      typescript: 3.0.3
    dev: false
    name: '@rush-temp/rush-stack-compiler-3.0'
    resolution:
<<<<<<< HEAD
      integrity: sha512-3HFmhML4Cota+zC6hoD6QXT0XfyzQ7ZC6Za8RPGHz+1YqB6ldGq4xMzTp+yRu5ipfVSb/jQ90pbLxuinqUlRqw==
=======
      integrity: sha512-PX8aA24gV2HpzI2pC0Z9oG95WoNIipH1nE5IWxzpjmwKcFRm5BEp3C1TDyqWao/1wkod4t9kQPxokH9Qsml+vw==
>>>>>>> 3811585e
      tarball: 'file:projects/rush-stack-compiler-3.0.tgz'
    version: 0.0.0
  'file:projects/rush-stack-compiler-3.1-library-test.tgz':
    dependencies:
      '@types/node': 8.5.8
      gulp: 3.9.1
    dev: false
    name: '@rush-temp/rush-stack-compiler-3.1-library-test'
    resolution:
<<<<<<< HEAD
      integrity: sha512-uleqfGcdSvTyPcoAri1mjTBMtAcQ20hs7arq6awkIykSfyodg4lA5sX47G9h+rhMwVq33KUNVLS3zuXVHn9qdg==
=======
      integrity: sha512-rIyviOsMCk6XubkJmKtYGBqn+BI16JhkxyIMoeGDC+0p/El11nnG+oSM8yAkz3taudH2npAm876QYKmk79vVUQ==
>>>>>>> 3811585e
      tarball: 'file:projects/rush-stack-compiler-3.1-library-test.tgz'
    version: 0.0.0
  'file:projects/rush-stack-compiler-3.1.tgz':
    dependencies:
      '@microsoft/api-extractor': 6.3.0
      '@microsoft/node-library-build': 6.0.15
      '@microsoft/rush-stack-compiler-3.0': 0.1.0
      '@types/node': 8.5.8
      gulp: 3.9.1
      tslint: 5.11.0
      tslint-microsoft-contrib: /tslint-microsoft-contrib/5.2.1/tslint@5.11.0
      typescript: 3.1.6
    dev: false
    name: '@rush-temp/rush-stack-compiler-3.1'
    resolution:
<<<<<<< HEAD
      integrity: sha512-EyIfII3swRcq+S2o/BT8pLnPN8Q690+WF5382Vur7XfOzM1Jw7qXpiNhoEq6RpDsnd0m+p3/n0mwLYUjgYWJIA==
=======
      integrity: sha512-YwHHThvXbvXwM2cnXJHLZJoapvXtb7W5cI61xIsJj8iEDSvwj7endcZPGzZeVoD5clSQOxENcQl04Xyi+cca4Q==
>>>>>>> 3811585e
      tarball: 'file:projects/rush-stack-compiler-3.1.tgz'
    version: 0.0.0
  'file:projects/rush-stack-compiler-shared.tgz':
    dev: false
    name: '@rush-temp/rush-stack-compiler-shared'
    resolution:
      integrity: sha512-/ESo2NW0DtSk6Gnr6Mz6Fk4Js9b9g03E9CaTOKQ9oNJ0TTmADlf0J1X9J/mC0BbT7Mr+0sKOQlsizmvQ0UMSSg==
      tarball: 'file:projects/rush-stack-compiler-shared.tgz'
    version: 0.0.0
  'file:projects/rush-stack-compiler.tgz':
    dev: false
    name: '@rush-temp/rush-stack-compiler'
    resolution:
      integrity: sha512-Cfsi1zJdQJnW0+a78zokKAicKt4NZtCGHFkxgrkDXK2pCOfXKVonyUkkW9E6BoDFf+vPJFqGZVRyqnLo/GUjbQ==
      tarball: 'file:projects/rush-stack-compiler.tgz'
    version: 0.0.0
  'file:projects/rush-stack-library-test.tgz':
    dev: false
    name: '@rush-temp/rush-stack-library-test'
    resolution:
<<<<<<< HEAD
      integrity: sha512-AS8dCNZunW8F4nzcvHnXO0nYecqbh8hg5dx5rIZWM2YhohSIYRcfAhoZ+7d/JTToHzJmvWdbmbdRu3OiHhrerg==
=======
      integrity: sha512-Oc5VuBKXjEt9YWLMyCq35uRY7egozOHAr0qeuZNfJQizodfoV7gCodJngnWD8dOe9Y6yM+D+DmyPxb3maY7GBw==
>>>>>>> 3811585e
      tarball: 'file:projects/rush-stack-library-test.tgz'
    version: 0.0.0
  'file:projects/rush-stack.tgz':
    dependencies:
      '@types/node': 8.5.8
      colors: 1.2.5
      gulp: 3.9.1
    dev: false
    name: '@rush-temp/rush-stack'
    resolution:
<<<<<<< HEAD
      integrity: sha512-GTFR+cap+3ZCF9SVYDm4HJ/+PKUTSa/Q+o55tyvgdUbfOBINsDVR9kY2NmkhimiJ/1BUraRliORLjhqPFpmyXw==
=======
      integrity: sha512-PUpvD84J4xmAPC5VMExwh7UoxB4GHyeFMa2czWLZ5DOqDFxyCci6rBdwVBu5PgW42C0Aoj+O3jXf8rty4zBz/A==
>>>>>>> 3811585e
      tarball: 'file:projects/rush-stack.tgz'
    version: 0.0.0
  'file:projects/rush.tgz':
    dependencies:
      '@types/chai': 3.4.34
      '@types/mocha': 5.2.5
      '@types/node': 8.5.8
      '@types/semver': 5.3.33
      '@types/sinon': 1.16.34
      chai: 3.5.0
      colors: 1.2.5
      gulp: 3.9.1
      semver: 5.3.0
      sinon: 1.17.7
    dev: false
    name: '@rush-temp/rush'
    resolution:
<<<<<<< HEAD
      integrity: sha512-wpLj6pCPxCTOgZV/ASXokHL0+078amUbT17fnAUoqgC4oMu3CszzsTigt0wTulh1P94PUUqVAjc+Kg0zrU1fxw==
=======
      integrity: sha512-VDc/D56wxKCIS2K4FdTYmrRFS5urgx4Q2Bu1O9hWymvLxdFJCE6jUNTHxNshePbilG8Tqtc7eCgDS0+QJZbzHA==
>>>>>>> 3811585e
      tarball: 'file:projects/rush.tgz'
    version: 0.0.0
  'file:projects/rushell.tgz':
    dependencies:
      '@types/jest': 23.3.11
      '@types/node': 8.5.8
      gulp: 3.9.1
      jest: 23.6.0
      ts-jest: /ts-jest/22.4.6/jest@23.6.0
    dev: false
    name: '@rush-temp/rushell'
    resolution:
<<<<<<< HEAD
      integrity: sha512-xB923QhmSv7DK1/N173sG00hahkqn7YIOaGCZ/yaVbIYbxc1/vwy1SQCDG3PYa3t5pLDfY54Zy/liPXwxJhNIw==
=======
      integrity: sha512-4wRm4qEcrqBUwbZdAdgEMeYLBzv5CpXxBoDMvM9Qo4ZYVvSOJVGyhBHhRZm/KEa7zLg3bapZPCZbUMxTZneBgA==
>>>>>>> 3811585e
      tarball: 'file:projects/rushell.tgz'
    version: 0.0.0
  'file:projects/set-webpack-public-path-plugin.tgz':
    dependencies:
      '@types/lodash': 4.14.116
      '@types/mocha': 5.2.5
      '@types/node': 8.5.8
      '@types/tapable': 1.0.2
      '@types/uglify-js': 2.6.29
      '@types/webpack': 4.4.0
      chai: 3.5.0
      gulp: 3.9.1
      lodash: 4.17.11
      mocha: 5.2.0
      uglify-js: 3.0.28
    dev: false
    name: '@rush-temp/set-webpack-public-path-plugin'
    resolution:
<<<<<<< HEAD
      integrity: sha512-/iVxKxVjLFGIaiaUwh7aTmanT58+wTnBvk0R6K+VN1P/i9u4Hcnj0Ndatu/v397GV77yYaFGd5+ma4pPMs1mRQ==
=======
      integrity: sha512-RBFkGJBPT5M0A72TVyZSfFXeYpSwxuHFGiDOC07YG6s00vbNdKABIKTRN7nK/0trRUnq3sgg12ONjaIEOCVOXQ==
>>>>>>> 3811585e
      tarball: 'file:projects/set-webpack-public-path-plugin.tgz'
    version: 0.0.0
  'file:projects/stream-collator.tgz':
    dependencies:
      '@types/chai': 3.4.34
      '@types/mocha': 5.2.5
      '@types/node': 8.5.8
      chai: 3.5.0
      colors: 1.2.5
      gulp: 3.9.1
      mocha: 5.2.0
    dev: false
    name: '@rush-temp/stream-collator'
    resolution:
<<<<<<< HEAD
      integrity: sha512-GAvCnuCxz/E7c+1pQSBegOy5HfzivGsGOsJfMEN/Vvb8gyelTkc3FZyS+V3pT2W12dJCcSBmXOfU1sOOFfn/mA==
=======
      integrity: sha512-KxoQxwkyvNBcQVG0M6NEbDeWKuvCAlEGeHxrlWokNwJcA1Nn0CN0KGODtPlrKC5Be8orTUX+vTXKhOoBhCdexw==
>>>>>>> 3811585e
      tarball: 'file:projects/stream-collator.tgz'
    version: 0.0.0
  'file:projects/ts-command-line.tgz':
    dependencies:
      '@microsoft/node-library-build': 6.0.15
      '@microsoft/rush-stack-compiler-3.0': 0.1.0
      '@types/argparse': 1.0.33
      '@types/jest': 23.3.11
      '@types/node': 8.5.8
      argparse: 1.0.10
      colors: 1.2.5
      gulp: 3.9.1
      tslint-microsoft-contrib: 5.2.1
    dev: false
    name: '@rush-temp/ts-command-line'
    resolution:
<<<<<<< HEAD
      integrity: sha512-hHj4neyToZxANMu6bNDVFi/yUMo2It83TMwZ8KXdim1kWkgIFXhP3hKsDx9KpQeOHTdxW7n1RLQFRj6UsrmltA==
=======
      integrity: sha512-MS23gk4D/sNPB2dxHm0xkkA3fGUCZ5M/anCzx2z05QIsXoSdL6158oi+zk0pkqFiH418+TGeTspWntRDj9oAqA==
>>>>>>> 3811585e
      tarball: 'file:projects/ts-command-line.tgz'
    version: 0.0.0
  'file:projects/web-library-build-test.tgz':
    dependencies:
      '@types/jest': 23.3.11
      gulp: 3.9.1
      ts-jest: 22.4.6
    dev: false
    name: '@rush-temp/web-library-build-test'
    resolution:
<<<<<<< HEAD
      integrity: sha512-Uvp9oN8andCokCJ29bsNaZN9I1+wlkEmxlGJ2DZDy+P/5dBxfNxmC5vYvY4PtcuKuQ1F1zbTL+Mqh8yXfTcoiA==
=======
      integrity: sha512-QAcCe1Uqa6ZL486Bc7xTkJ3S7OtzjrIILUbAsV85AiuPXQlnaXn6YGRs5pTWhuY09TdUv2w6DcDl0A8lrc7xqA==
>>>>>>> 3811585e
      tarball: 'file:projects/web-library-build-test.tgz'
    version: 0.0.0
  'file:projects/web-library-build.tgz':
    dependencies:
      '@types/gulp': 3.8.32
      '@types/node': 8.5.8
      gulp: 3.9.1
      gulp-replace: 0.5.4
    dev: false
    name: '@rush-temp/web-library-build'
    resolution:
<<<<<<< HEAD
      integrity: sha512-YfGzMrKUGb1Cs5bgAMNNpJ1wbJ+Lrvw744C6ezuOVSExbWL6ZMd0EtXj9FMPfsYN/8u7Ghn4i1NAoDC55Dt0dw==
=======
      integrity: sha512-uCNS9B3QsQUUTSF0LHb6uXfC7Ogty5xw97b2NkxrPCzXlktz+D4yhsgJPS0iUqhAV4FoxH1IiZ9TYwMJ4Cbw4w==
>>>>>>> 3811585e
      tarball: 'file:projects/web-library-build.tgz'
    version: 0.0.0
registry: 'https://registry.npmjs.org/'
shrinkwrapMinorVersion: 9
shrinkwrapVersion: 3
specifiers:
  '@microsoft/api-extractor': 6.3.0
  '@microsoft/node-library-build': 6.0.15
  '@microsoft/rush-stack-compiler-3.0': 0.1.0
  '@microsoft/tsdoc': 0.12.4
  '@pnpm/link-bins': ~1.0.1
  '@pnpm/logger': ~1.0.1
  '@rush-temp/api-documenter': 'file:./projects/api-documenter.tgz'
  '@rush-temp/api-extractor': 'file:./projects/api-extractor.tgz'
  '@rush-temp/api-extractor-test-01': 'file:./projects/api-extractor-test-01.tgz'
  '@rush-temp/api-extractor-test-02': 'file:./projects/api-extractor-test-02.tgz'
  '@rush-temp/api-extractor-test-03': 'file:./projects/api-extractor-test-03.tgz'
  '@rush-temp/api-extractor-test-04': 'file:./projects/api-extractor-test-04.tgz'
  '@rush-temp/api-extractor-test-05': 'file:./projects/api-extractor-test-05.tgz'
  '@rush-temp/api-extractor-test-06': 'file:./projects/api-extractor-test-06.tgz'
  '@rush-temp/gulp-core-build': 'file:./projects/gulp-core-build.tgz'
  '@rush-temp/gulp-core-build-karma': 'file:./projects/gulp-core-build-karma.tgz'
  '@rush-temp/gulp-core-build-mocha': 'file:./projects/gulp-core-build-mocha.tgz'
  '@rush-temp/gulp-core-build-sass': 'file:./projects/gulp-core-build-sass.tgz'
  '@rush-temp/gulp-core-build-serve': 'file:./projects/gulp-core-build-serve.tgz'
  '@rush-temp/gulp-core-build-typescript': 'file:./projects/gulp-core-build-typescript.tgz'
  '@rush-temp/gulp-core-build-webpack': 'file:./projects/gulp-core-build-webpack.tgz'
  '@rush-temp/load-themed-styles': 'file:./projects/load-themed-styles.tgz'
  '@rush-temp/loader-load-themed-styles': 'file:./projects/loader-load-themed-styles.tgz'
  '@rush-temp/loader-raw-script': 'file:./projects/loader-raw-script.tgz'
  '@rush-temp/loader-set-webpack-public-path': 'file:./projects/loader-set-webpack-public-path.tgz'
  '@rush-temp/node-core-library': 'file:./projects/node-core-library.tgz'
  '@rush-temp/node-library-build': 'file:./projects/node-library-build.tgz'
  '@rush-temp/node-library-build-test': 'file:./projects/node-library-build-test.tgz'
  '@rush-temp/package-deps-hash': 'file:./projects/package-deps-hash.tgz'
  '@rush-temp/resolve-chunk-plugin': 'file:./projects/resolve-chunk-plugin.tgz'
  '@rush-temp/rush': 'file:./projects/rush.tgz'
  '@rush-temp/rush-lib': 'file:./projects/rush-lib.tgz'
  '@rush-temp/rush-stack': 'file:./projects/rush-stack.tgz'
  '@rush-temp/rush-stack-compiler': 'file:./projects/rush-stack-compiler.tgz'
  '@rush-temp/rush-stack-compiler-2.4': 'file:./projects/rush-stack-compiler-2.4.tgz'
  '@rush-temp/rush-stack-compiler-2.4-library-test': 'file:./projects/rush-stack-compiler-2.4-library-test.tgz'
  '@rush-temp/rush-stack-compiler-2.7': 'file:./projects/rush-stack-compiler-2.7.tgz'
  '@rush-temp/rush-stack-compiler-2.7-library-test': 'file:./projects/rush-stack-compiler-2.7-library-test.tgz'
  '@rush-temp/rush-stack-compiler-2.9': 'file:./projects/rush-stack-compiler-2.9.tgz'
  '@rush-temp/rush-stack-compiler-2.9-library-test': 'file:./projects/rush-stack-compiler-2.9-library-test.tgz'
  '@rush-temp/rush-stack-compiler-3.0': 'file:./projects/rush-stack-compiler-3.0.tgz'
  '@rush-temp/rush-stack-compiler-3.0-library-test': 'file:./projects/rush-stack-compiler-3.0-library-test.tgz'
  '@rush-temp/rush-stack-compiler-3.1': 'file:./projects/rush-stack-compiler-3.1.tgz'
  '@rush-temp/rush-stack-compiler-3.1-library-test': 'file:./projects/rush-stack-compiler-3.1-library-test.tgz'
  '@rush-temp/rush-stack-compiler-shared': 'file:./projects/rush-stack-compiler-shared.tgz'
  '@rush-temp/rush-stack-library-test': 'file:./projects/rush-stack-library-test.tgz'
  '@rush-temp/rushell': 'file:./projects/rushell.tgz'
  '@rush-temp/set-webpack-public-path-plugin': 'file:./projects/set-webpack-public-path-plugin.tgz'
  '@rush-temp/stream-collator': 'file:./projects/stream-collator.tgz'
  '@rush-temp/ts-command-line': 'file:./projects/ts-command-line.tgz'
  '@rush-temp/web-library-build': 'file:./projects/web-library-build.tgz'
  '@rush-temp/web-library-build-test': 'file:./projects/web-library-build-test.tgz'
  '@types/argparse': 1.0.33
  '@types/assertion-error': 1.0.30
  '@types/bluebird': 3.5.3
  '@types/chai': 3.4.34
  '@types/chalk': 0.4.31
  '@types/clean-css': 3.4.30
  '@types/express': 4.11.0
  '@types/express-serve-static-core': 4.11.0
  '@types/fs-extra': 5.0.4
  '@types/glob': 5.0.30
  '@types/gulp': 3.8.32
  '@types/gulp-istanbul': 0.9.30
  '@types/gulp-mocha': 0.0.32
  '@types/inquirer': 0.0.43
  '@types/jest': 23.3.11
  '@types/jju': ~1.4.0
  '@types/js-yaml': 3.9.1
  '@types/karma': 0.13.33
  '@types/loader-utils': 1.1.3
  '@types/lodash': 4.14.116
  '@types/log4js': 0.0.33
  '@types/mime': 0.0.29
  '@types/minimatch': 2.0.29
  '@types/mocha': 5.2.5
  '@types/node': 8.5.8
  '@types/node-fetch': 1.6.9
  '@types/node-forge': 0.6.8
  '@types/node-notifier': 0.0.28
  '@types/node-sass': 3.10.32
  '@types/orchestrator': 0.0.30
  '@types/q': 0.0.32
  '@types/resolve': 0.0.8
  '@types/semver': 5.3.33
  '@types/serve-static': 1.13.1
  '@types/sinon': 1.16.34
  '@types/source-map': 0.5.0
  '@types/tapable': 1.0.2
  '@types/tar': 4.0.0
  '@types/through2': 2.0.32
  '@types/uglify-js': 2.6.29
  '@types/vinyl': 1.2.30
  '@types/webpack': 4.4.0
  '@types/webpack-env': 1.13.0
  '@types/yargs': 0.0.34
  '@types/z-schema': 3.16.31
  '@yarnpkg/lockfile': ~1.0.2
  argparse: ~1.0.9
  autoprefixer: ~9.1.3
  builtins: ~1.0.3
  chai: ~3.5.0
  clean-css: 4.2.1
  colors: ~1.2.1
  deasync: ~0.1.7
  decomment: ~0.9.1
  del: ^2.2.2
  end-of-stream: ~1.1.0
  express: ~4.16.2
  fs-extra: ~7.0.1
  git-repo-info: ~2.1.0
  glob: ~7.0.5
  glob-escape: ~0.0.1
  globby: ~5.0.0
  gulp: ~3.9.1
  gulp-connect: ~5.5.0
  gulp-flatten: ~0.2.0
  gulp-if: ^2.0.1
  gulp-istanbul: ~0.10.3
  gulp-karma: ~0.0.5
  gulp-mocha: ~6.0.0
  gulp-open: ~3.0.1
  gulp-replace: ^0.5.4
  https-proxy-agent: ~2.2.1
  inquirer: ~6.2.0
  istanbul-instrumenter-loader: ~3.0.0
  jest: ~23.6.0
  jest-cli: ~22.4.3
  jest-environment-jsdom: ~22.4.3
  jest-resolve: ~22.4.3
  jju: ~1.4.0
  js-yaml: ~3.9.1
  jsdom: ~11.11.0
  karma: ~0.13.9
  karma-coverage: ~0.5.5
  karma-mocha: ~1.3.0
  karma-mocha-clean-reporter: ~0.0.1
  karma-phantomjs-launcher: ~1.0.0
  karma-sinon-chai: ~1.2.0
  karma-webpack: 2.0.9
  loader-utils: ~1.1.0
  lodash: ~4.17.5
  lodash.merge: ~4.3.2
  lolex: ~1.4.0
  merge2: ~1.0.2
  minimatch: ~3.0.2
  mocha: ^5.2.0
  node-fetch: ~2.1.2
  node-forge: ~0.7.1
  node-notifier: ~5.0.2
  node-sass: 4.9.3
  npm-package-arg: ~5.1.2
  object-assign: ~4.1.0
  orchestrator: ~0.3.8
  phantomjs-polyfill: ~0.0.2
  phantomjs-prebuilt: ~2.1.6
  postcss: 7.0.5
  postcss-modules: ~1.3.1
  pretty-hrtime: ~1.0.2
  read-package-tree: ~5.1.5
  resolve: 1.8.1
  semver: ~5.3.0
  sinon: ~1.17.3
  sinon-chai: ~2.8.0
  strict-uri-encode: ~2.0.0
  sudo: ~1.0.3
  tar: ~4.4.1
  through2: ~2.0.1
  ts-jest: ~22.4.6
  tslint: ~5.11.0
  tslint-microsoft-contrib: ~5.2.1
  uglify-js: ~3.0.28
  vinyl: ~2.2.0
  webpack: ~3.11.0
  wordwrap: ~1.0.0
  yargs: ~4.6.0
  z-schema: ~3.18.3<|MERGE_RESOLUTION|>--- conflicted
+++ resolved
@@ -12,7 +12,6 @@
   '@rush-temp/api-extractor-test-03': 'file:projects/api-extractor-test-03.tgz'
   '@rush-temp/api-extractor-test-04': 'file:projects/api-extractor-test-04.tgz'
   '@rush-temp/api-extractor-test-05': 'file:projects/api-extractor-test-05.tgz'
-  '@rush-temp/api-extractor-test-06': 'file:projects/api-extractor-test-06.tgz'
   '@rush-temp/gulp-core-build': 'file:projects/gulp-core-build.tgz'
   '@rush-temp/gulp-core-build-karma': 'file:projects/gulp-core-build-karma.tgz'
   '@rush-temp/gulp-core-build-mocha': 'file:projects/gulp-core-build-mocha.tgz'
@@ -10067,11 +10066,7 @@
     dev: false
     name: '@rush-temp/api-documenter'
     resolution:
-<<<<<<< HEAD
-      integrity: sha512-JLGqMIOrDZBJlCXAWkZG30nyimBq5T4twgr3BCW3Gxbe3TOI7wmd5EcEPOdnvYxJsFkvWdH7fLG3N2nnxnUQ+A==
-=======
       integrity: sha512-YbUuQ2LliUTZhcJjp8gLpQwA79RLddHwQ3PzlW7IaDC6zOS8/p5+rMPcUYjuoaRdOLdDKEUYzeT7Iow/gf9Phw==
->>>>>>> 3811585e
       tarball: 'file:projects/api-documenter.tgz'
     version: 0.0.0
   'file:projects/api-extractor-test-01.tgz':
@@ -10083,11 +10078,7 @@
     dev: false
     name: '@rush-temp/api-extractor-test-01'
     resolution:
-<<<<<<< HEAD
-      integrity: sha512-chI1aqPhuYsEz+FRSlYz7D9udpEvamsx8ZuWh/8WIq/pvZm+l7VzVnmjoyd1RHgJTuIcRX+lZJonz4zFkq99Zw==
-=======
       integrity: sha512-yvs6miZeMVBcvXX6VE86/0NrASjRgP9imRs2zGR0f5jIK4X2zwicQ1/lhK/Xo8xi4p3cDRGMMU3PWf9V+rP8YA==
->>>>>>> 3811585e
       tarball: 'file:projects/api-extractor-test-01.tgz'
     version: 0.0.0
   'file:projects/api-extractor-test-02.tgz':
@@ -10100,11 +10091,7 @@
     dev: false
     name: '@rush-temp/api-extractor-test-02'
     resolution:
-<<<<<<< HEAD
-      integrity: sha512-oEq8by+usHv+n2yUJgPrVth9o4+LObU8OWx5vG9KpD/YKNSMrFGjhe4hFUO5dpzJAAOqvQtXOhw/Dz/g4TJPqw==
-=======
       integrity: sha512-amm/1DEchTXtrpSvr0K4e7SMiVselnckESqWF3UU7pMxTj13eu4oz7Q8PR8Zi8LfkckalYZn6OgYWV3AbpB9+w==
->>>>>>> 3811585e
       tarball: 'file:projects/api-extractor-test-02.tgz'
     version: 0.0.0
   'file:projects/api-extractor-test-03.tgz':
@@ -10116,11 +10103,7 @@
     dev: false
     name: '@rush-temp/api-extractor-test-03'
     resolution:
-<<<<<<< HEAD
-      integrity: sha512-y7wAkFBEZHp3ayG7l2/f6i+8t13tcLhDDKj9y6+QEGjgcOwWs7YAvEWVMWCmCU1C4R/YViLy6LziZq4uzrWLyQ==
-=======
       integrity: sha512-Z9OkL2tQucrMxhhIc/0kpnUBVmDh7lyFbA3DJ38ZjjkKCElUo/31QQHyNcyOPfrr89UdOdibSjPqNH5fJTpGOg==
->>>>>>> 3811585e
       tarball: 'file:projects/api-extractor-test-03.tgz'
     version: 0.0.0
   'file:projects/api-extractor-test-04.tgz':
@@ -10130,11 +10113,7 @@
     dev: false
     name: '@rush-temp/api-extractor-test-04'
     resolution:
-<<<<<<< HEAD
-      integrity: sha512-W0wEdmxHQbQp+FJO6HcfMeWJVg8RIin8gbrD9rkmN4I/TfzJd5dvRoKRxki9wZ/sp70O9frstfhbrkcMefppHQ==
-=======
       integrity: sha512-HWJiun5oSE9oUwE2M+2+NuQrIyOEpqacNyauFcdjmCfmEULdj9ryM824jcdmdVC6JlghaUEndZPxqcPg7ilXJw==
->>>>>>> 3811585e
       tarball: 'file:projects/api-extractor-test-04.tgz'
     version: 0.0.0
   'file:projects/api-extractor-test-05.tgz':
@@ -10146,24 +10125,8 @@
     dev: false
     name: '@rush-temp/api-extractor-test-05'
     resolution:
-<<<<<<< HEAD
-      integrity: sha512-bUa+5ACx8eobOo21eGLCQXqhBam0GuPztYTbXXm6SzaDJqcDu5vBHRocw/in/yVsutzIlhFpJmqmPH9UQsPRSw==
-=======
       integrity: sha512-j1frPLWMoT2sol3pByxo0NB5lChKt0OyGQoMhhvmrVbw/4eOebL+SGTnrKISF0mfLmeUU6mwdCxS9iAb8UXhhA==
->>>>>>> 3811585e
       tarball: 'file:projects/api-extractor-test-05.tgz'
-    version: 0.0.0
-  'file:projects/api-extractor-test-06.tgz':
-    dependencies:
-      '@types/jest': 21.1.10
-      '@types/node': 8.5.8
-      fs-extra: 7.0.1
-      typescript: 3.0.3
-    dev: false
-    name: '@rush-temp/api-extractor-test-06'
-    resolution:
-      integrity: sha512-r+JP/C3ldrmQ0RvqYcp2QjIA6eEmbWqFzdKr82BYzkT8Cy6ZK/AX6qWEZbz8OW5OBNE4FeG4UK6/kguZiLIZKA==
-      tarball: 'file:projects/api-extractor-test-06.tgz'
     version: 0.0.0
   'file:projects/api-extractor.tgz':
     dependencies:
@@ -10184,11 +10147,7 @@
     dev: false
     name: '@rush-temp/api-extractor'
     resolution:
-<<<<<<< HEAD
-      integrity: sha512-6It2POZvyK3FLI1D9MD0XMSn1oYAe+t0237+jZrRgQn2c5nN7yv5Rlc3hR6D5TzjT3dpXnQDCQMzwcA2ax65WA==
-=======
       integrity: sha512-B3lKjjcdwRqV07Ce5t92W4fG2gQoBSLF/XPkJ58cXNeYm7k7DO/5qz0BcD3RJo6kjeaOHSP3VrueYqWv3KINZQ==
->>>>>>> 3811585e
       tarball: 'file:projects/api-extractor.tgz'
     version: 0.0.0
   'file:projects/gulp-core-build-karma.tgz':
@@ -10219,11 +10178,7 @@
     dev: false
     name: '@rush-temp/gulp-core-build-karma'
     resolution:
-<<<<<<< HEAD
-      integrity: sha512-yYECd99NUijOFgWI9fH3WBd0Re1gVkLjCgoWCRTFJam8jjF7Ac+DMIqeRWCZpX/VzKcqeyiDbpXqCUhlqIizxg==
-=======
       integrity: sha512-4qFPus1Kq5zJsmSLiQLKwoxacjzGxh07/esH1r9zNeVwjCDJ3B2oA+XUvt3K0bZpRDSwCskOJuJU068dciemlg==
->>>>>>> 3811585e
       tarball: 'file:projects/gulp-core-build-karma.tgz'
     version: 0.0.0
   'file:projects/gulp-core-build-mocha.tgz':
@@ -10244,11 +10199,7 @@
     dev: false
     name: '@rush-temp/gulp-core-build-mocha'
     resolution:
-<<<<<<< HEAD
-      integrity: sha512-gii9oXraGRBO9eZB+S1ftvs96wAi1NXFODzqg2VVwwC9hmQn9+QM7bWyz3GYPH7MoiDL/9P9hb81fbVTiKWvcg==
-=======
       integrity: sha512-8sWlyZVaaG3Aw7qaFdUfFgtSX+HrLzWTW1WcCEL/UQ8sE0r/3hlASkWVmefdypwHf1SNR/DBYzxZErVfKv6F1g==
->>>>>>> 3811585e
       tarball: 'file:projects/gulp-core-build-mocha.tgz'
     version: 0.0.0
   'file:projects/gulp-core-build-sass.tgz':
@@ -10268,11 +10219,7 @@
     dev: false
     name: '@rush-temp/gulp-core-build-sass'
     resolution:
-<<<<<<< HEAD
-      integrity: sha512-wXxuroENSIWFKQEpThAOGIO+gU0T2fazGyq1Dd9wC16U174fefdRdDEujoU1MXezLHmja61If6cs62uIAJwxyw==
-=======
       integrity: sha512-Rdm0i+033ZTBoPAI4ZehH1YREAMFSm2ksNJBtvPScsNKkPmXZyjpmqqYQbj4JfwBKelZoAOkmjw3OLLQmv0qzA==
->>>>>>> 3811585e
       tarball: 'file:projects/gulp-core-build-sass.tgz'
     version: 0.0.0
   'file:projects/gulp-core-build-serve.tgz':
@@ -10299,11 +10246,7 @@
     dev: false
     name: '@rush-temp/gulp-core-build-serve'
     resolution:
-<<<<<<< HEAD
-      integrity: sha512-N9ydeOdrtMNDoSWy/RcyJpEjElGN7osFrxz0n9DC41dcJ/V7joChpCDskoRDDdyVwmj2BKBondpL3zW/UG95dw==
-=======
       integrity: sha512-gUkM7QEqHtxl0+C2YxxXBM6yTHeb1detMagbxoPjnpv4kSuyZaBovTcQQigwvHYSePTViuUjg3LjS+Md0sipFQ==
->>>>>>> 3811585e
       tarball: 'file:projects/gulp-core-build-serve.tgz'
     version: 0.0.0
   'file:projects/gulp-core-build-typescript.tgz':
@@ -10323,11 +10266,7 @@
     dev: false
     name: '@rush-temp/gulp-core-build-typescript'
     resolution:
-<<<<<<< HEAD
-      integrity: sha512-+qs1PegfdmCnFf2TaJyTazhHcG6AEJKX4L9Gw1ttDVRKLHH8FytXueGKqHCWuxDmqbQoYqhi9JbxNxq6TJEceA==
-=======
       integrity: sha512-lXcYXOxd7B8bxbnljofUOjSeMIGQmy/LuBhUf59ZoFZMHQNVmUtJ6tn2T0n9XVCBVlYLS+bwu5ut9YHngjMv3A==
->>>>>>> 3811585e
       tarball: 'file:projects/gulp-core-build-typescript.tgz'
     version: 0.0.0
   'file:projects/gulp-core-build-webpack.tgz':
@@ -10345,11 +10284,7 @@
     dev: false
     name: '@rush-temp/gulp-core-build-webpack'
     resolution:
-<<<<<<< HEAD
-      integrity: sha512-9yWErJfu3s1tkPJUg39NYO3C1yVfWN8W9W/ZVBHa/5yCu4svJuH5lMChcCQxx/bZOQvUdjg6bqF6xTtcndwJDQ==
-=======
       integrity: sha512-CHnTrP4aEdP1NPjv5R2baiGKVlattHGRI5ZjLmkCMlp6ZhCM+zo+65heeVDPEdQPJdoy6Kwm4YMCMp1ekuDhqw==
->>>>>>> 3811585e
       tarball: 'file:projects/gulp-core-build-webpack.tgz'
     version: 0.0.0
   'file:projects/gulp-core-build.tgz':
@@ -10397,11 +10332,7 @@
     dev: false
     name: '@rush-temp/gulp-core-build'
     resolution:
-<<<<<<< HEAD
-      integrity: sha512-vvj2SUy0PMdwvfOLbruP0ZHxwy70fd7QnWmfb1KIzJwK1NZ9TIEOy0J1LiV9fpJZ4QjvmYluET7cOf6U3OnHLw==
-=======
       integrity: sha512-MxAXJqdLff5YKMOEFESk5X603mGVS0YBWutKdpDfJE2odG+NcO0lBNA31QnXDECAeBCSbXwUYqnzNOHysqMNyg==
->>>>>>> 3811585e
       tarball: 'file:projects/gulp-core-build.tgz'
     version: 0.0.0
   'file:projects/load-themed-styles.tgz':
@@ -10414,11 +10345,7 @@
     dev: false
     name: '@rush-temp/load-themed-styles'
     resolution:
-<<<<<<< HEAD
-      integrity: sha512-RhylRxBinT+X6dPQuI1KDOIFz/jO/sjRbtuOsTG69xE8MJV8SXi0g40LQh1chpG1fMCw8T8cInCUBw9UQG3TuA==
-=======
       integrity: sha512-470pDSeI0NzGwAtv8rZ3dbp+7pGu+lYtHnd8rQmBC6YDcGMJ1V7EonpXJm/kzhRWhuwkMY97udyJEWpgAdjc/g==
->>>>>>> 3811585e
       tarball: 'file:projects/load-themed-styles.tgz'
     version: 0.0.0
   'file:projects/loader-load-themed-styles.tgz':
@@ -10433,11 +10360,7 @@
     dev: false
     name: '@rush-temp/loader-load-themed-styles'
     resolution:
-<<<<<<< HEAD
-      integrity: sha512-xE7xZhSEi+6SR38R4V6ABtUrRN+hBKuMTxOwuROkyFmpRIX0N8l8e5OoyV6CfG3zSBsZB7EKS410w2P41qXNwQ==
-=======
       integrity: sha512-bnNbaWJhH/g/GIZ06IrDadJamTly79ts1JHHJGgDPcl2vTvC86PkbGScVHDvxv9UPT4rxO2+IMy6EctDxL/LbQ==
->>>>>>> 3811585e
       tarball: 'file:projects/loader-load-themed-styles.tgz'
     version: 0.0.0
   'file:projects/loader-raw-script.tgz':
@@ -10451,11 +10374,7 @@
     dev: false
     name: '@rush-temp/loader-raw-script'
     resolution:
-<<<<<<< HEAD
-      integrity: sha512-T+2aWTdzy/Rj41aZ8aNaASXgUNampfmntWHslHnhixIZY/rIh260CiJbxd/Llo2t+X9w7gzVE40jZhQ59bL1qQ==
-=======
       integrity: sha512-W8Zaej+rxab3eUlf7URm+LfY7zioZlAUm7+ggNPR1ONS3kkvTyzbivFdhHcg+lO708Oa/Doop1uadaFktZkvnQ==
->>>>>>> 3811585e
       tarball: 'file:projects/loader-raw-script.tgz'
     version: 0.0.0
   'file:projects/loader-set-webpack-public-path.tgz':
@@ -10471,11 +10390,7 @@
     dev: false
     name: '@rush-temp/loader-set-webpack-public-path'
     resolution:
-<<<<<<< HEAD
-      integrity: sha512-Q2kJypTlIXg4cPB4XAg15hq5DbAbq7qdk1fymIFkaDK6H15D7HB0aGFlxejexKUayik7sAow665+qtTEqiSfkQ==
-=======
       integrity: sha512-h1HzUskz4zGsZDY0t8E662t24QKGB/QwHx3cskpR30f8/t8GyvFNoChclMb4qch+83YZuF4UaOUOJ+CBAQ+fOA==
->>>>>>> 3811585e
       tarball: 'file:projects/loader-set-webpack-public-path.tgz'
     version: 0.0.0
   'file:projects/node-core-library.tgz':
@@ -10496,11 +10411,7 @@
     dev: false
     name: '@rush-temp/node-core-library'
     resolution:
-<<<<<<< HEAD
-      integrity: sha512-oUQxFUCLNL9ld9OhuUDLPxfdfxTParaM2zawqtHwpB8dZeJMEcG25wX8IT4LXhMvpcrbPSZ2mBvKuycV1RqALQ==
-=======
       integrity: sha512-289cXrylinK7uvleg+glCQ4YSG9rSKE8QhFde0bezg5hNJ80Enwx7r4/jfXuK543FBNS9ZqrrTtY7v7UdBYTCw==
->>>>>>> 3811585e
       tarball: 'file:projects/node-core-library.tgz'
     version: 0.0.0
   'file:projects/node-library-build-test.tgz':
@@ -10513,11 +10424,7 @@
     dev: false
     name: '@rush-temp/node-library-build-test'
     resolution:
-<<<<<<< HEAD
-      integrity: sha512-h6yklzFF4186k7wXRjDTMbQQeSWq3f3H47dGht9cVWSzoOumqt9bhOom09oEZaPsjcHNah8tLBZB94yRza5AzA==
-=======
       integrity: sha512-vt+XXnhrA7I1X719yTpLORXaaYvnu02XnEV4urId1cKY0Z2gOvpbPKCG0b92xUVyvCtLKOsjWn+nZ8GVPXI87A==
->>>>>>> 3811585e
       tarball: 'file:projects/node-library-build-test.tgz'
     version: 0.0.0
   'file:projects/node-library-build.tgz':
@@ -10528,11 +10435,7 @@
     dev: false
     name: '@rush-temp/node-library-build'
     resolution:
-<<<<<<< HEAD
-      integrity: sha512-4Jexuy1mF2HrIFfhlZYXgBVoOFb2bh1kd/HXel8+kazIryEAZ9EnOrEY0vHUv5g3QqTe8t+BefESmAZNv/Q0XA==
-=======
       integrity: sha512-aOI3yaYK9rsa2jaIvPqggkC1Zir8VMHcT8DZJHJfJ1xeShEUYsEqoA/0Vpk6AcjmYQbACAYwaQ6FAjmzutcJjw==
->>>>>>> 3811585e
       tarball: 'file:projects/node-library-build.tgz'
     version: 0.0.0
   'file:projects/package-deps-hash.tgz':
@@ -10545,11 +10448,7 @@
     dev: false
     name: '@rush-temp/package-deps-hash'
     resolution:
-<<<<<<< HEAD
-      integrity: sha512-u1tD6hHnvaAHmmfQLsgQpT77dLanmyFPmD3Yno/AS0SHd+tqJ5TSciek2VgV8bp7/twBdZpLlGLNByPwJDkwOQ==
-=======
       integrity: sha512-d2sh6KmyKCoCAAEpnj79konWxonaevdpm5fevAuOtdYAkizk+PaP83ko1QTKExv/912Qc/A3OLJ1hOKxe7t+Dg==
->>>>>>> 3811585e
       tarball: 'file:projects/package-deps-hash.tgz'
     version: 0.0.0
   'file:projects/resolve-chunk-plugin.tgz':
@@ -10562,11 +10461,7 @@
     dev: false
     name: '@rush-temp/resolve-chunk-plugin'
     resolution:
-<<<<<<< HEAD
-      integrity: sha512-2XUFsDak+ceS8pBpBwodh/v+XdJHMQ2+tiPlWg/DjqKdBcqFDZFaAfRY84yH6TIuSFc0JbS+UMusZaV7h09+uQ==
-=======
       integrity: sha512-/CBBoNRDBPcZdu9Zh2q3/Qn6vbmb9T2L0fNOxDhibyUrT7ygTQemDW6KQzI00AXvz9xX6iMBs8oGwZYCUAWpcg==
->>>>>>> 3811585e
       tarball: 'file:projects/resolve-chunk-plugin.tgz'
     version: 0.0.0
   'file:projects/rush-lib.tgz':
@@ -10607,11 +10502,7 @@
     dev: false
     name: '@rush-temp/rush-lib'
     resolution:
-<<<<<<< HEAD
-      integrity: sha512-EBY1tMJJ4kAhLeb54cfMU7t367hokEMrXbLFbnFYC0mEgypQDbY/vw3cw2zZQnWzhyNkJ6pctVElN9so6ujDTg==
-=======
       integrity: sha512-bmzSjyPuF7gBtVkycANHU65EY/Gwb5o37clMhghrfOxdEnFeuUg7HwqWtFqzj7BLHofA7hG1v8gayJRhW5CJ2g==
->>>>>>> 3811585e
       tarball: 'file:projects/rush-lib.tgz'
     version: 0.0.0
   'file:projects/rush-stack-compiler-2.4-library-test.tgz':
@@ -10621,11 +10512,7 @@
     dev: false
     name: '@rush-temp/rush-stack-compiler-2.4-library-test'
     resolution:
-<<<<<<< HEAD
-      integrity: sha512-xAVPKoQtBFVDcnDWnknD52UDPdR7mzotrVaQdyw2SxZPpwr+2+5axCqn2m9He58LczFl5tqhTNuTJnTMk2GG+Q==
-=======
       integrity: sha512-sfNlJrlbLz0/lgJtEh/SuVFaKz+vjaYpMpqapgocDdAPz6fbvg08yC2L9fuu35N4JLaD15+0B/Ad+3grztSmng==
->>>>>>> 3811585e
       tarball: 'file:projects/rush-stack-compiler-2.4-library-test.tgz'
     version: 0.0.0
   'file:projects/rush-stack-compiler-2.4.tgz':
@@ -10641,11 +10528,7 @@
     dev: false
     name: '@rush-temp/rush-stack-compiler-2.4'
     resolution:
-<<<<<<< HEAD
-      integrity: sha512-iWhtCoCvj+LAs5m+mhbhGNWQy0Z3OlyI8NW8Hf7fgERxNGGVb1ZD3qUEvBnD+YyctGtAxITHWvWfrXSuqDe/OA==
-=======
       integrity: sha512-O6tyjM8yPf8HzCljG8V3SkbH66VkvRG4pckh2gQxoohJW44nES9zeC9Qwx8s6kkv4lInUhfptxA7jGLMm0wUQw==
->>>>>>> 3811585e
       tarball: 'file:projects/rush-stack-compiler-2.4.tgz'
     version: 0.0.0
   'file:projects/rush-stack-compiler-2.7-library-test.tgz':
@@ -10655,11 +10538,7 @@
     dev: false
     name: '@rush-temp/rush-stack-compiler-2.7-library-test'
     resolution:
-<<<<<<< HEAD
-      integrity: sha512-dI5C19NOAQwrrwQLGETBPxw6cKxfgNkzbhpHcOvHazv/dFedvMyxtllVXuN4MzxUYskL5KspCPi2JE001lzW6Q==
-=======
       integrity: sha512-WvuEVuR7bdTVIRFMv5c6GTAZJ6vWxMBIyT9p+LcHl2/efBAygi30P4hnlnnOM0I3dqtvLoejbllZjhIxPzKL8Q==
->>>>>>> 3811585e
       tarball: 'file:projects/rush-stack-compiler-2.7-library-test.tgz'
     version: 0.0.0
   'file:projects/rush-stack-compiler-2.7.tgz':
@@ -10675,11 +10554,7 @@
     dev: false
     name: '@rush-temp/rush-stack-compiler-2.7'
     resolution:
-<<<<<<< HEAD
-      integrity: sha512-rwlPJH2lcz5dR7x57Ypa+coEY2rCq1yLRJOR5Rl8CIz2wT/NtzNNZrjluEsonmT+8gW9IYhCSJJnrN0Z91K0hw==
-=======
       integrity: sha512-/6lYKHKhGMlIQ6s0hKuKMVY0Rmn8BpMHs7b8YCSoBsT82rexeh/SzRNaagDN0ERLmmeUhKFCVZsy7QCaf41iCg==
->>>>>>> 3811585e
       tarball: 'file:projects/rush-stack-compiler-2.7.tgz'
     version: 0.0.0
   'file:projects/rush-stack-compiler-2.9-library-test.tgz':
@@ -10689,11 +10564,7 @@
     dev: false
     name: '@rush-temp/rush-stack-compiler-2.9-library-test'
     resolution:
-<<<<<<< HEAD
-      integrity: sha512-8TnTgYcVY5OYt3AfNeP1A8urgtByQI06mMkeL29+Fg27EwuURKWgug1JS4ZTuRhiL84d1RLPDUdCLJqqytPuYg==
-=======
       integrity: sha512-eari9NtgiiFP9grvofxPK8UBhBM3rHNuxJvc8usyc8vBmRDXO5xLtwh7ksteNwggfv6pIh5I1h3okkuJZCCUfw==
->>>>>>> 3811585e
       tarball: 'file:projects/rush-stack-compiler-2.9-library-test.tgz'
     version: 0.0.0
   'file:projects/rush-stack-compiler-2.9.tgz':
@@ -10709,11 +10580,7 @@
     dev: false
     name: '@rush-temp/rush-stack-compiler-2.9'
     resolution:
-<<<<<<< HEAD
-      integrity: sha512-q1Ac+lQCUt9AUVDy7ocA0Y0tua6xuueb9zmb1jKgrNU58DmO4UGJ6/RBuEGgUde+TW2HrfdnaKrxwGM78WnsVw==
-=======
       integrity: sha512-Par62sAPa9M2fZDFTj1Y3wI1u9qymX5oy3pz3lQn43CiyjNUqzlPHr5PVVgUErZk4IiDgq+g9tY4ugsctj4Jsw==
->>>>>>> 3811585e
       tarball: 'file:projects/rush-stack-compiler-2.9.tgz'
     version: 0.0.0
   'file:projects/rush-stack-compiler-3.0-library-test.tgz':
@@ -10723,11 +10590,7 @@
     dev: false
     name: '@rush-temp/rush-stack-compiler-3.0-library-test'
     resolution:
-<<<<<<< HEAD
-      integrity: sha512-6OCs8wGlBu2P4IELjTJ75DJCi/BZ7qAbHd0ZZTgX/xK0olWDENX16prFzIruLig3t0csvHfdSN+o2cs6hzQx8w==
-=======
       integrity: sha512-VOmvu+51V8eU7ldcDyf2atD7OkiJf5daDpkYIp7yjWvKaqfyk+S24hHFWWxG761CkGjteX1ePMPeRsAUjmaSkg==
->>>>>>> 3811585e
       tarball: 'file:projects/rush-stack-compiler-3.0-library-test.tgz'
     version: 0.0.0
   'file:projects/rush-stack-compiler-3.0.tgz':
@@ -10743,11 +10606,7 @@
     dev: false
     name: '@rush-temp/rush-stack-compiler-3.0'
     resolution:
-<<<<<<< HEAD
-      integrity: sha512-3HFmhML4Cota+zC6hoD6QXT0XfyzQ7ZC6Za8RPGHz+1YqB6ldGq4xMzTp+yRu5ipfVSb/jQ90pbLxuinqUlRqw==
-=======
       integrity: sha512-PX8aA24gV2HpzI2pC0Z9oG95WoNIipH1nE5IWxzpjmwKcFRm5BEp3C1TDyqWao/1wkod4t9kQPxokH9Qsml+vw==
->>>>>>> 3811585e
       tarball: 'file:projects/rush-stack-compiler-3.0.tgz'
     version: 0.0.0
   'file:projects/rush-stack-compiler-3.1-library-test.tgz':
@@ -10757,11 +10616,7 @@
     dev: false
     name: '@rush-temp/rush-stack-compiler-3.1-library-test'
     resolution:
-<<<<<<< HEAD
-      integrity: sha512-uleqfGcdSvTyPcoAri1mjTBMtAcQ20hs7arq6awkIykSfyodg4lA5sX47G9h+rhMwVq33KUNVLS3zuXVHn9qdg==
-=======
       integrity: sha512-rIyviOsMCk6XubkJmKtYGBqn+BI16JhkxyIMoeGDC+0p/El11nnG+oSM8yAkz3taudH2npAm876QYKmk79vVUQ==
->>>>>>> 3811585e
       tarball: 'file:projects/rush-stack-compiler-3.1-library-test.tgz'
     version: 0.0.0
   'file:projects/rush-stack-compiler-3.1.tgz':
@@ -10777,36 +10632,28 @@
     dev: false
     name: '@rush-temp/rush-stack-compiler-3.1'
     resolution:
-<<<<<<< HEAD
-      integrity: sha512-EyIfII3swRcq+S2o/BT8pLnPN8Q690+WF5382Vur7XfOzM1Jw7qXpiNhoEq6RpDsnd0m+p3/n0mwLYUjgYWJIA==
-=======
       integrity: sha512-YwHHThvXbvXwM2cnXJHLZJoapvXtb7W5cI61xIsJj8iEDSvwj7endcZPGzZeVoD5clSQOxENcQl04Xyi+cca4Q==
->>>>>>> 3811585e
       tarball: 'file:projects/rush-stack-compiler-3.1.tgz'
     version: 0.0.0
   'file:projects/rush-stack-compiler-shared.tgz':
     dev: false
     name: '@rush-temp/rush-stack-compiler-shared'
     resolution:
-      integrity: sha512-/ESo2NW0DtSk6Gnr6Mz6Fk4Js9b9g03E9CaTOKQ9oNJ0TTmADlf0J1X9J/mC0BbT7Mr+0sKOQlsizmvQ0UMSSg==
+      integrity: sha512-3DA+ZdhWSjTNrAVaC6G9AizudJaiO82PoNgCTQ/3PQ4g4J9xx6BrNv+sVPv/4h5ST2WQhdHiY9OW0/2xWDWY/A==
       tarball: 'file:projects/rush-stack-compiler-shared.tgz'
     version: 0.0.0
   'file:projects/rush-stack-compiler.tgz':
     dev: false
     name: '@rush-temp/rush-stack-compiler'
     resolution:
-      integrity: sha512-Cfsi1zJdQJnW0+a78zokKAicKt4NZtCGHFkxgrkDXK2pCOfXKVonyUkkW9E6BoDFf+vPJFqGZVRyqnLo/GUjbQ==
+      integrity: sha512-Nu0C75F0H/7tj+XEONpXj/qJY6cmUXp8+88S/JdPQ5QVub04dIj56GoBp0kryZFrzjQwkbQWh6kKuPoOYu5KSg==
       tarball: 'file:projects/rush-stack-compiler.tgz'
     version: 0.0.0
   'file:projects/rush-stack-library-test.tgz':
     dev: false
     name: '@rush-temp/rush-stack-library-test'
     resolution:
-<<<<<<< HEAD
-      integrity: sha512-AS8dCNZunW8F4nzcvHnXO0nYecqbh8hg5dx5rIZWM2YhohSIYRcfAhoZ+7d/JTToHzJmvWdbmbdRu3OiHhrerg==
-=======
       integrity: sha512-Oc5VuBKXjEt9YWLMyCq35uRY7egozOHAr0qeuZNfJQizodfoV7gCodJngnWD8dOe9Y6yM+D+DmyPxb3maY7GBw==
->>>>>>> 3811585e
       tarball: 'file:projects/rush-stack-library-test.tgz'
     version: 0.0.0
   'file:projects/rush-stack.tgz':
@@ -10817,11 +10664,7 @@
     dev: false
     name: '@rush-temp/rush-stack'
     resolution:
-<<<<<<< HEAD
-      integrity: sha512-GTFR+cap+3ZCF9SVYDm4HJ/+PKUTSa/Q+o55tyvgdUbfOBINsDVR9kY2NmkhimiJ/1BUraRliORLjhqPFpmyXw==
-=======
       integrity: sha512-PUpvD84J4xmAPC5VMExwh7UoxB4GHyeFMa2czWLZ5DOqDFxyCci6rBdwVBu5PgW42C0Aoj+O3jXf8rty4zBz/A==
->>>>>>> 3811585e
       tarball: 'file:projects/rush-stack.tgz'
     version: 0.0.0
   'file:projects/rush.tgz':
@@ -10839,11 +10682,7 @@
     dev: false
     name: '@rush-temp/rush'
     resolution:
-<<<<<<< HEAD
-      integrity: sha512-wpLj6pCPxCTOgZV/ASXokHL0+078amUbT17fnAUoqgC4oMu3CszzsTigt0wTulh1P94PUUqVAjc+Kg0zrU1fxw==
-=======
       integrity: sha512-VDc/D56wxKCIS2K4FdTYmrRFS5urgx4Q2Bu1O9hWymvLxdFJCE6jUNTHxNshePbilG8Tqtc7eCgDS0+QJZbzHA==
->>>>>>> 3811585e
       tarball: 'file:projects/rush.tgz'
     version: 0.0.0
   'file:projects/rushell.tgz':
@@ -10856,11 +10695,7 @@
     dev: false
     name: '@rush-temp/rushell'
     resolution:
-<<<<<<< HEAD
-      integrity: sha512-xB923QhmSv7DK1/N173sG00hahkqn7YIOaGCZ/yaVbIYbxc1/vwy1SQCDG3PYa3t5pLDfY54Zy/liPXwxJhNIw==
-=======
       integrity: sha512-4wRm4qEcrqBUwbZdAdgEMeYLBzv5CpXxBoDMvM9Qo4ZYVvSOJVGyhBHhRZm/KEa7zLg3bapZPCZbUMxTZneBgA==
->>>>>>> 3811585e
       tarball: 'file:projects/rushell.tgz'
     version: 0.0.0
   'file:projects/set-webpack-public-path-plugin.tgz':
@@ -10879,11 +10714,7 @@
     dev: false
     name: '@rush-temp/set-webpack-public-path-plugin'
     resolution:
-<<<<<<< HEAD
-      integrity: sha512-/iVxKxVjLFGIaiaUwh7aTmanT58+wTnBvk0R6K+VN1P/i9u4Hcnj0Ndatu/v397GV77yYaFGd5+ma4pPMs1mRQ==
-=======
       integrity: sha512-RBFkGJBPT5M0A72TVyZSfFXeYpSwxuHFGiDOC07YG6s00vbNdKABIKTRN7nK/0trRUnq3sgg12ONjaIEOCVOXQ==
->>>>>>> 3811585e
       tarball: 'file:projects/set-webpack-public-path-plugin.tgz'
     version: 0.0.0
   'file:projects/stream-collator.tgz':
@@ -10898,11 +10729,7 @@
     dev: false
     name: '@rush-temp/stream-collator'
     resolution:
-<<<<<<< HEAD
-      integrity: sha512-GAvCnuCxz/E7c+1pQSBegOy5HfzivGsGOsJfMEN/Vvb8gyelTkc3FZyS+V3pT2W12dJCcSBmXOfU1sOOFfn/mA==
-=======
       integrity: sha512-KxoQxwkyvNBcQVG0M6NEbDeWKuvCAlEGeHxrlWokNwJcA1Nn0CN0KGODtPlrKC5Be8orTUX+vTXKhOoBhCdexw==
->>>>>>> 3811585e
       tarball: 'file:projects/stream-collator.tgz'
     version: 0.0.0
   'file:projects/ts-command-line.tgz':
@@ -10919,11 +10746,7 @@
     dev: false
     name: '@rush-temp/ts-command-line'
     resolution:
-<<<<<<< HEAD
-      integrity: sha512-hHj4neyToZxANMu6bNDVFi/yUMo2It83TMwZ8KXdim1kWkgIFXhP3hKsDx9KpQeOHTdxW7n1RLQFRj6UsrmltA==
-=======
       integrity: sha512-MS23gk4D/sNPB2dxHm0xkkA3fGUCZ5M/anCzx2z05QIsXoSdL6158oi+zk0pkqFiH418+TGeTspWntRDj9oAqA==
->>>>>>> 3811585e
       tarball: 'file:projects/ts-command-line.tgz'
     version: 0.0.0
   'file:projects/web-library-build-test.tgz':
@@ -10934,11 +10757,7 @@
     dev: false
     name: '@rush-temp/web-library-build-test'
     resolution:
-<<<<<<< HEAD
-      integrity: sha512-Uvp9oN8andCokCJ29bsNaZN9I1+wlkEmxlGJ2DZDy+P/5dBxfNxmC5vYvY4PtcuKuQ1F1zbTL+Mqh8yXfTcoiA==
-=======
       integrity: sha512-QAcCe1Uqa6ZL486Bc7xTkJ3S7OtzjrIILUbAsV85AiuPXQlnaXn6YGRs5pTWhuY09TdUv2w6DcDl0A8lrc7xqA==
->>>>>>> 3811585e
       tarball: 'file:projects/web-library-build-test.tgz'
     version: 0.0.0
   'file:projects/web-library-build.tgz':
@@ -10950,11 +10769,7 @@
     dev: false
     name: '@rush-temp/web-library-build'
     resolution:
-<<<<<<< HEAD
-      integrity: sha512-YfGzMrKUGb1Cs5bgAMNNpJ1wbJ+Lrvw744C6ezuOVSExbWL6ZMd0EtXj9FMPfsYN/8u7Ghn4i1NAoDC55Dt0dw==
-=======
       integrity: sha512-uCNS9B3QsQUUTSF0LHb6uXfC7Ogty5xw97b2NkxrPCzXlktz+D4yhsgJPS0iUqhAV4FoxH1IiZ9TYwMJ4Cbw4w==
->>>>>>> 3811585e
       tarball: 'file:projects/web-library-build.tgz'
     version: 0.0.0
 registry: 'https://registry.npmjs.org/'
@@ -10974,7 +10789,6 @@
   '@rush-temp/api-extractor-test-03': 'file:./projects/api-extractor-test-03.tgz'
   '@rush-temp/api-extractor-test-04': 'file:./projects/api-extractor-test-04.tgz'
   '@rush-temp/api-extractor-test-05': 'file:./projects/api-extractor-test-05.tgz'
-  '@rush-temp/api-extractor-test-06': 'file:./projects/api-extractor-test-06.tgz'
   '@rush-temp/gulp-core-build': 'file:./projects/gulp-core-build.tgz'
   '@rush-temp/gulp-core-build-karma': 'file:./projects/gulp-core-build-karma.tgz'
   '@rush-temp/gulp-core-build-mocha': 'file:./projects/gulp-core-build-mocha.tgz'

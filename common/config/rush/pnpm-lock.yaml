dependencies:
  '@microsoft/node-library-build': 6.0.71
  '@microsoft/rush-stack-compiler-3.4': 0.1.11
  '@microsoft/teams-js': 1.3.0-beta.4
  '@microsoft/tsdoc': 0.12.11
  '@pnpm/link-bins': 1.0.3
  '@pnpm/logger': 1.0.2
  '@rush-temp/api-documenter': 'file:projects/api-documenter.tgz'
  '@rush-temp/api-documenter-test': 'file:projects/api-documenter-test.tgz'
  '@rush-temp/api-extractor': 'file:projects/api-extractor.tgz'
  '@rush-temp/api-extractor-lib1-test': 'file:projects/api-extractor-lib1-test.tgz'
  '@rush-temp/api-extractor-lib2-test': 'file:projects/api-extractor-lib2-test.tgz'
  '@rush-temp/api-extractor-lib3-test': 'file:projects/api-extractor-lib3-test.tgz'
  '@rush-temp/api-extractor-model': 'file:projects/api-extractor-model.tgz'
  '@rush-temp/api-extractor-scenarios': 'file:projects/api-extractor-scenarios.tgz'
  '@rush-temp/api-extractor-test-01': 'file:projects/api-extractor-test-01.tgz'
  '@rush-temp/api-extractor-test-02': 'file:projects/api-extractor-test-02.tgz'
  '@rush-temp/api-extractor-test-03': 'file:projects/api-extractor-test-03.tgz'
  '@rush-temp/api-extractor-test-04': 'file:projects/api-extractor-test-04.tgz'
  '@rush-temp/eslint-config-scalable-ts': 'file:projects/eslint-config-scalable-ts.tgz'
  '@rush-temp/gulp-core-build': 'file:projects/gulp-core-build.tgz'
  '@rush-temp/gulp-core-build-mocha': 'file:projects/gulp-core-build-mocha.tgz'
  '@rush-temp/gulp-core-build-sass': 'file:projects/gulp-core-build-sass.tgz'
  '@rush-temp/gulp-core-build-serve': 'file:projects/gulp-core-build-serve.tgz'
  '@rush-temp/gulp-core-build-typescript': 'file:projects/gulp-core-build-typescript.tgz'
  '@rush-temp/gulp-core-build-webpack': 'file:projects/gulp-core-build-webpack.tgz'
  '@rush-temp/load-themed-styles': 'file:projects/load-themed-styles.tgz'
  '@rush-temp/loader-load-themed-styles': 'file:projects/loader-load-themed-styles.tgz'
  '@rush-temp/loader-raw-script': 'file:projects/loader-raw-script.tgz'
  '@rush-temp/loader-set-webpack-public-path': 'file:projects/loader-set-webpack-public-path.tgz'
  '@rush-temp/node-core-library': 'file:projects/node-core-library.tgz'
  '@rush-temp/node-library-build': 'file:projects/node-library-build.tgz'
  '@rush-temp/node-library-build-test': 'file:projects/node-library-build-test.tgz'
  '@rush-temp/package-deps-hash': 'file:projects/package-deps-hash.tgz'
  '@rush-temp/resolve-chunk-plugin': 'file:projects/resolve-chunk-plugin.tgz'
  '@rush-temp/rush': 'file:projects/rush.tgz'
  '@rush-temp/rush-buildxl': 'file:projects/rush-buildxl.tgz'
  '@rush-temp/rush-lib': 'file:projects/rush-lib.tgz'
  '@rush-temp/rush-stack': 'file:projects/rush-stack.tgz'
  '@rush-temp/rush-stack-compiler-2.4': 'file:projects/rush-stack-compiler-2.4.tgz'
  '@rush-temp/rush-stack-compiler-2.4-library-test': 'file:projects/rush-stack-compiler-2.4-library-test.tgz'
  '@rush-temp/rush-stack-compiler-2.7': 'file:projects/rush-stack-compiler-2.7.tgz'
  '@rush-temp/rush-stack-compiler-2.7-library-test': 'file:projects/rush-stack-compiler-2.7-library-test.tgz'
  '@rush-temp/rush-stack-compiler-2.8': 'file:projects/rush-stack-compiler-2.8.tgz'
  '@rush-temp/rush-stack-compiler-2.8-library-test': 'file:projects/rush-stack-compiler-2.8-library-test.tgz'
  '@rush-temp/rush-stack-compiler-2.9': 'file:projects/rush-stack-compiler-2.9.tgz'
  '@rush-temp/rush-stack-compiler-2.9-library-test': 'file:projects/rush-stack-compiler-2.9-library-test.tgz'
  '@rush-temp/rush-stack-compiler-3.0': 'file:projects/rush-stack-compiler-3.0.tgz'
  '@rush-temp/rush-stack-compiler-3.0-library-test': 'file:projects/rush-stack-compiler-3.0-library-test.tgz'
  '@rush-temp/rush-stack-compiler-3.1': 'file:projects/rush-stack-compiler-3.1.tgz'
  '@rush-temp/rush-stack-compiler-3.1-library-test': 'file:projects/rush-stack-compiler-3.1-library-test.tgz'
  '@rush-temp/rush-stack-compiler-3.2': 'file:projects/rush-stack-compiler-3.2.tgz'
  '@rush-temp/rush-stack-compiler-3.2-library-test': 'file:projects/rush-stack-compiler-3.2-library-test.tgz'
  '@rush-temp/rush-stack-compiler-3.3': 'file:projects/rush-stack-compiler-3.3.tgz'
  '@rush-temp/rush-stack-compiler-3.3-library-test': 'file:projects/rush-stack-compiler-3.3-library-test.tgz'
  '@rush-temp/rush-stack-compiler-3.4': 'file:projects/rush-stack-compiler-3.4.tgz'
  '@rush-temp/rush-stack-compiler-3.4-library-test': 'file:projects/rush-stack-compiler-3.4-library-test.tgz'
  '@rush-temp/rush-stack-compiler-3.5': 'file:projects/rush-stack-compiler-3.5.tgz'
  '@rush-temp/rush-stack-compiler-3.5-library-test': 'file:projects/rush-stack-compiler-3.5-library-test.tgz'
  '@rush-temp/rush-stack-compiler-shared': 'file:projects/rush-stack-compiler-shared.tgz'
  '@rush-temp/rush-stack-library-test': 'file:projects/rush-stack-library-test.tgz'
  '@rush-temp/rushell': 'file:projects/rushell.tgz'
  '@rush-temp/set-webpack-public-path-plugin': 'file:projects/set-webpack-public-path-plugin.tgz'
  '@rush-temp/stream-collator': 'file:projects/stream-collator.tgz'
  '@rush-temp/ts-command-line': 'file:projects/ts-command-line.tgz'
  '@rush-temp/web-library-build': 'file:projects/web-library-build.tgz'
  '@rush-temp/web-library-build-test': 'file:projects/web-library-build-test.tgz'
  '@types/argparse': 1.0.33
  '@types/chai': 3.4.34
  '@types/chalk': 0.4.31
  '@types/clean-css': 4.2.1
  '@types/express': 4.11.0
  '@types/express-serve-static-core': 4.11.0
  '@types/fs-extra': 5.0.4
  '@types/glob': 5.0.30
  '@types/gulp': 4.0.6
  '@types/gulp-istanbul': 0.9.30
  '@types/gulp-mocha': 0.0.32
  '@types/inquirer': 0.0.43
  '@types/jest': 23.3.11
  '@types/jju': 1.4.1
  '@types/js-yaml': 3.12.1
  '@types/loader-utils': 1.1.3
  '@types/lodash': 4.14.116
  '@types/long': 4.0.0
  '@types/mime': 0.0.29
  '@types/minimatch': 2.0.29
  '@types/mocha': 5.2.5
  '@types/node': 8.5.8
  '@types/node-fetch': 1.6.9
  '@types/node-forge': 0.6.8
  '@types/node-notifier': 0.0.28
  '@types/node-sass': 4.11.0
  '@types/orchestrator': 0.0.30
  '@types/resolve': 0.0.8
  '@types/semver': 5.3.33
  '@types/serve-static': 1.13.1
  '@types/sinon': 1.16.34
  '@types/source-map': 0.5.0
  '@types/tapable': 1.0.2
  '@types/tar': 4.0.0
  '@types/through2': 2.0.32
  '@types/uglify-js': 2.6.29
  '@types/vinyl': 2.0.3
  '@types/webpack': 4.4.0
  '@types/webpack-env': 1.13.0
  '@types/yargs': 0.0.34
  '@types/z-schema': 3.16.31
  '@yarnpkg/lockfile': 1.0.2
  argparse: 1.0.10
  autoprefixer: 9.1.5
  builtins: 1.0.3
  chai: 3.5.0
  clean-css: 4.2.1
  cli-table: 0.3.1
  colors: 1.2.5
  deasync: 0.1.15
  decomment: 0.9.2
  del: 2.2.2
  end-of-stream: 1.1.0
  express: 4.16.4
  fs-extra: 7.0.1
  git-repo-info: 2.1.0
  glob: 7.0.6
  glob-escape: 0.0.2
  globby: 5.0.0
  gulp: 4.0.2
  gulp-connect: 5.5.0
  gulp-flatten: 0.2.0
  gulp-if: 2.0.2
  gulp-istanbul: 0.10.4
  gulp-mocha: 6.0.0
  gulp-open: 3.0.1
  gulp-replace: 0.5.4
  https-proxy-agent: 2.2.2
  inquirer: 6.2.2
  jest: 23.6.0
  jest-cli: 22.4.4
  jest-environment-jsdom: 22.4.3
  jest-resolve: 22.4.3
  jju: 1.4.0
  js-yaml: 3.13.1
  jsdom: 11.11.0
  loader-utils: 1.1.0
  lodash: 4.17.15
  lodash.merge: 4.6.2
  long: 4.0.0
  merge2: 1.0.3
  minimatch: 3.0.4
  mocha: 5.2.0
  node-fetch: 2.1.2
  node-forge: 0.7.6
  node-notifier: 5.0.2
  node-sass: 4.12.0
  npm-package-arg: 5.1.2
  object-assign: 4.1.1
  orchestrator: 0.3.8
  postcss: 7.0.5
  postcss-modules: 1.3.2
  pretty-hrtime: 1.0.3
  read-package-tree: 5.1.6
  resolve: 1.8.1
  semver: 5.3.0
  sinon: 1.17.7
  source-map: 0.6.1
  strict-uri-encode: 2.0.0
  sudo: 1.0.3
  tar: 4.4.10
  through2: 2.0.5
  true-case-path: 2.2.1
  ts-jest: 22.4.6
  tslint: 5.12.1
  tslint-microsoft-contrib: 5.2.1
  uglify-js: 3.0.28
  vinyl: 2.2.0
  webpack: 3.11.0
  wordwrap: 1.0.0
  yargs: 4.6.0
  z-schema: 3.18.4
lockfileVersion: 5
packages:
  /@babel/code-frame/7.5.5:
    dependencies:
      '@babel/highlight': 7.5.0
    dev: false
    resolution:
      integrity: sha512-27d4lZoomVyo51VegxI20xZPuSHusqbQag/ztrBC7wegWoQ1nLREPVSKSW8byhTlzTKyNE4ifaTA6lCp7JjpFw==
  /@babel/highlight/7.5.0:
    dependencies:
      chalk: 2.4.2
      esutils: 2.0.2
      js-tokens: 4.0.0
    dev: false
    resolution:
      integrity: sha512-7dV4eu9gBxoM0dAnj/BCFDW9LFU0zvTrkq0ugM7pnHEgguOEeOz1so2ZghEdzviYzQEED0r4EAgpsBChKy1TRQ==
  /@microsoft/api-extractor-model/7.2.0:
    dependencies:
      '@microsoft/node-core-library': 3.13.0
      '@microsoft/tsdoc': 0.12.9
      '@types/node': 8.5.8
    dev: false
    resolution:
      integrity: sha512-LYMnA1cB2W3YuCOAFruNvnQBZ64OzEnsHxzcxclBhTcUGag6NrtGnip90AVTvVzFlXDLoT7trvPEenlWflWZFQ==
  /@microsoft/api-extractor/7.3.2:
    dependencies:
      '@microsoft/api-extractor-model': 7.2.0
      '@microsoft/node-core-library': 3.13.0
      '@microsoft/ts-command-line': 4.2.6
      '@microsoft/tsdoc': 0.12.9
      colors: 1.2.5
      lodash: 4.17.15
      resolve: 1.8.1
      source-map: 0.6.1
      typescript: 3.5.3
    dev: false
    hasBin: true
    resolution:
      integrity: sha512-7F/mQl09qFo09kDM9aIYBNUOwqX+IYM0nlsU+ipmSS92ifG21fWBOyqhuEE9hciKXho6dMIIGTTQa7L/HP4diA==
  /@microsoft/gulp-core-build-mocha/3.5.76:
    dependencies:
      '@microsoft/gulp-core-build': 3.9.26
      '@types/node': 8.5.8
      glob: 7.0.6
      gulp: 3.9.1
      gulp-istanbul: 0.10.4
      gulp-mocha: 6.0.0
    dev: false
    resolution:
      integrity: sha512-EHRw/j+qsK50SbQgph2GoDwmpLUZtvEovcoU1UtKVSyGdzKJugeQpjhocOyPwkHVo3pWovmxl/PEiOL8qTcDCQ==
  /@microsoft/gulp-core-build-typescript/8.1.20:
    dependencies:
      '@microsoft/gulp-core-build': 3.9.26
      '@microsoft/node-core-library': 3.13.0
      '@types/node': 8.5.8
      decomment: 0.9.2
      glob: 7.0.6
      glob-escape: 0.0.2
      resolve: 1.8.1
    dev: false
    resolution:
      integrity: sha512-SQOMyZ66ouvz0dvqBByCmnDbsEUakhxkz6NKCTJG9X7VH+EFUo5AfwsPrGf+CzDQw4KF17yGk5Fg9i4huq4UOw==
  /@microsoft/gulp-core-build/3.9.26:
    dependencies:
      '@microsoft/node-core-library': 3.13.0
      '@types/assertion-error': 1.0.30
      '@types/chai': 3.4.34
      '@types/chalk': 0.4.31
      '@types/gulp': 3.8.32
      '@types/mocha': 5.2.5
      '@types/node': 8.5.8
      '@types/node-notifier': 0.0.28
      '@types/orchestrator': 0.0.30
      '@types/q': 0.0.32
      '@types/semver': 5.3.33
      '@types/through2': 2.0.32
      '@types/vinyl': 1.2.30
      '@types/yargs': 0.0.34
      colors: 1.2.5
      del: 2.2.2
      end-of-stream: 1.1.0
      glob-escape: 0.0.2
      globby: 5.0.0
      gulp: 3.9.1
      gulp-flatten: 0.2.0
      gulp-if: 2.0.2
      jest: 23.6.0
      jest-cli: 22.4.4
      jest-environment-jsdom: 22.4.3
      jest-resolve: 22.4.3
      jsdom: 11.11.0
      lodash.merge: 4.3.5
      merge2: 1.0.3
      node-notifier: 5.0.2
      object-assign: 4.1.1
      orchestrator: 0.3.8
      pretty-hrtime: 1.0.3
      semver: 5.3.0
      through2: 2.0.5
      vinyl: 2.2.0
      yargs: 4.6.0
      z-schema: 3.18.4
    dev: false
    resolution:
      integrity: sha512-GdLRARlD/t6KStdmA8D6+NwSd8SgtuRDq9m3RU3zBVXrwSgaQkPls6TYBDBusluVBxPJmMIL56/7pn8ZbpPprg==
  /@microsoft/node-core-library/3.13.0:
    dependencies:
      '@types/fs-extra': 5.0.4
      '@types/jju': 1.4.1
      '@types/node': 8.5.8
      '@types/z-schema': 3.16.31
      colors: 1.2.5
      fs-extra: 7.0.1
      jju: 1.4.0
      z-schema: 3.18.4
    dev: false
    resolution:
      integrity: sha512-mnsL/1ikVWHl8sPNssavaAgtUaIM3hkQ8zeySuApU5dNmsMPzovJPfx9m5JGiMvs1v5QNAIVeiS9jnWwe/7anw==
  /@microsoft/node-library-build/6.0.71:
    dependencies:
      '@microsoft/gulp-core-build': 3.9.26
      '@microsoft/gulp-core-build-mocha': 3.5.76
      '@microsoft/gulp-core-build-typescript': 8.1.20
      '@types/gulp': 3.8.32
      '@types/node': 8.5.8
      gulp: 3.9.1
    dev: false
    resolution:
      integrity: sha512-sTiEeS5Y5IMpKmsz8N3zMTXgk0fMRlvbLeTvZYZK3cV9t2nKktVGuGp4/YzTdpInZmbuRGWJhmZwf1+r14xFcg==
  /@microsoft/rush-stack-compiler-3.4/0.1.11:
    dependencies:
      '@microsoft/api-extractor': 7.3.2
      '@microsoft/node-core-library': 3.13.0
      '@types/node': 8.5.8
      tslint: 5.12.1
      tslint-microsoft-contrib: 5.2.1_tslint@5.12.1
      typescript: 3.4.5
    dev: false
    hasBin: true
    resolution:
      integrity: sha512-coCIMKOFHTEv7Luh87zRQm0AEvDJ0fpD946FzHwCBUUsHt0C0q0yk0dQ27bPpS6p6G1ieLi4JgqjmgTVfqXhsw==
  /@microsoft/teams-js/1.3.0-beta.4:
    dev: false
    resolution:
      integrity: sha512-AxDfMpiVqh3hsqTxMEYtQoz866WB/sw/Jl0pgTLh6sMHHmIBNMd+E0pVcP9WNk8zTkr9LCphJ5SziU1C8BgZMA==
  /@microsoft/ts-command-line/4.2.6:
    dependencies:
      '@types/argparse': 1.0.33
      '@types/node': 8.5.8
      argparse: 1.0.10
      colors: 1.2.5
    dev: false
    resolution:
      integrity: sha512-GFLPg9Z5yiNca3di/V6Zt3tAvj1de9EK0eL88tE+1eckQSH405UQcm7D+H8LbEhRpqpG+ZqN9LXCAEw4L5uchg==
  /@microsoft/tsdoc/0.12.11:
    dev: false
    resolution:
      integrity: sha512-CXAEl/mTBkr+KcX/+Xi7wbNBnofZ1p2UwYbaJ+zwcVMCWQTMsheqkOwPM3BQ7J6uOacxwxO6rBRDjQqBdfe8dQ==
  /@microsoft/tsdoc/0.12.9:
    dev: false
    resolution:
      integrity: sha512-sDhulvuVk65eMppYOE6fr6mMI6RUqs53KUg9deYzNCBpP+2FhR0OFB5innEfdtSedk0LK+1Ppu6MxkfiNjS/Cw==
  /@pnpm/link-bins/1.0.3:
    dependencies:
      '@pnpm/package-bins': 1.0.0
      '@pnpm/types': 1.8.0
      '@types/mz': 0.0.32
      '@types/node': 10.14.13
      '@types/ramda': 0.25.51
      '@zkochan/cmd-shim': 2.2.4
      arr-flatten: 1.1.0
      is-windows: 1.0.2
      mkdirp-promise: 5.0.1
      mz: 2.7.0
      normalize-path: 3.0.0
      p-filter: 1.0.0
      ramda: 0.25.0
      read-package-json: 2.0.13
    dev: false
    engines:
      node: '>=4'
    peerDependencies:
      '@pnpm/logger': ^1.0.0
    resolution:
      integrity: sha512-thVgwrQ5rMcPYI6a0IPOt2pnlF1n5zX7BN4CrFeBp0/JCGsZAht/VOPv9bD3cZ+j0vDemEwE23BfhOWxmxq2yQ==
  /@pnpm/link-bins/1.0.3_@pnpm+logger@1.0.2:
    dependencies:
      '@pnpm/logger': 1.0.2
      '@pnpm/package-bins': 1.0.0
      '@pnpm/types': 1.8.0
      '@types/mz': 0.0.32
      '@types/node': 10.14.13
      '@types/ramda': 0.25.51
      '@zkochan/cmd-shim': 2.2.4
      arr-flatten: 1.1.0
      is-windows: 1.0.2
      mkdirp-promise: 5.0.1
      mz: 2.7.0
      normalize-path: 3.0.0
      p-filter: 1.0.0
      ramda: 0.25.0
      read-package-json: 2.0.13
    dev: false
    engines:
      node: '>=4'
    peerDependencies:
      '@pnpm/logger': ^1.0.0
    resolution:
      integrity: sha512-thVgwrQ5rMcPYI6a0IPOt2pnlF1n5zX7BN4CrFeBp0/JCGsZAht/VOPv9bD3cZ+j0vDemEwE23BfhOWxmxq2yQ==
  /@pnpm/logger/1.0.2:
    dependencies:
      '@types/node': 10.14.13
      bole: 3.0.2
      ndjson: 1.5.0
    dev: false
    engines:
      node: '>=4'
    resolution:
      integrity: sha512-A8XbJKvdueazvJGPn1qQ9LL6uopV88ebIT+dJKNQ68gT7yfCbtfT8j5ZzdVczmGbkiuBeZ1VckZerkO0tjOXZA==
  /@pnpm/package-bins/1.0.0:
    dependencies:
      '@pnpm/types': 1.8.0
      '@types/mz': 0.0.32
      mz: 2.7.0
      p-filter: 1.0.0
    dev: false
    engines:
      node: '>=4'
    resolution:
      integrity: sha512-ZqVfIXK3r5AsP5VAhPHrhf3isF+T4yEuUpJTF9T03oFTJ9LBnkKvx8F7P7biKEManxSGOkSpNoIBdsura9pY5Q==
  /@pnpm/types/1.8.0:
    dev: false
    resolution:
      integrity: sha512-NsEzBVa5aMgn/n79piyJtpUQFzJ97tB2R2r8PSJlLnMA6LJmchKuv7ATN+/nZH/3QRd/+uFXEq07/i/ajsqVGQ==
  /@types/argparse/1.0.33:
    dev: false
    resolution:
      integrity: sha512-VQgHxyPMTj3hIlq9SY1mctqx+Jj8kpQfoLvDlVSDNOyuYs8JYfkuY3OW/4+dO657yPmNhHpePRx0/Tje5ImNVQ==
  /@types/assertion-error/1.0.30:
    dev: false
    resolution:
      integrity: sha1-89DV2i7Ie1FOMNs/+aAYh7VhnCk=
  /@types/body-parser/1.17.0:
    dependencies:
      '@types/connect': 3.4.32
      '@types/node': 8.5.8
    dev: false
    resolution:
      integrity: sha512-a2+YeUjPkztKJu5aIF2yArYFQQp8d51wZ7DavSHjFuY1mqVgidGyzEQ41JIVNy82fXj8yPgy2vJmfIywgESW6w==
  /@types/chai/3.4.34:
    dev: false
    resolution:
      integrity: sha1-1TNXkoI7sJzd1eOMPSEbcJGDhU0=
  /@types/chalk/0.4.31:
    dev: false
    resolution:
      integrity: sha1-ox10JBprHtu5c8822XooloNKUfk=
  /@types/clean-css/4.2.1:
    dependencies:
      '@types/node': 8.5.8
    dev: false
    resolution:
      integrity: sha512-A1HQhQ0hkvqqByJMgg+Wiv9p9XdoYEzuwm11SVo1mX2/4PSdhjcrUlilJQoqLscIheC51t1D5g+EFWCXZ2VTQQ==
  /@types/connect/3.4.32:
    dependencies:
      '@types/node': 8.5.8
    dev: false
    resolution:
      integrity: sha512-4r8qa0quOvh7lGD0pre62CAb1oni1OO6ecJLGCezTmhQ8Fz50Arx9RUszryR8KlgK6avuSXvviL6yWyViQABOg==
  /@types/express-serve-static-core/4.11.0:
    dependencies:
      '@types/node': 8.5.8
    dev: false
    resolution:
      integrity: sha512-hOi1QNb+4G+UjDt6CEJ6MjXHy+XceY7AxIa28U9HgJ80C+3gIbj7h5dJNxOI7PU3DO1LIhGP5Bs47Dbf5l8+MA==
  /@types/express/4.11.0:
    dependencies:
      '@types/body-parser': 1.17.0
      '@types/express-serve-static-core': 4.11.0
      '@types/serve-static': 1.13.1
    dev: false
    resolution:
      integrity: sha512-N1Wdp3v4KmdO3W/CM7KXrDwM4xcVZjlHF2dAOs7sNrTUX8PY3G4n9NkaHlfjGFEfgFeHmRRjywoBd4VkujDs9w==
  /@types/fs-extra/5.0.4:
    dependencies:
      '@types/node': 8.5.8
    dev: false
    resolution:
      integrity: sha512-DsknoBvD8s+RFfSGjmERJ7ZOP1HI0UZRA3FSI+Zakhrc/Gy26YQsLI+m5V5DHxroHRJqCDLKJp7Hixn8zyaF7g==
  /@types/glob-stream/6.1.0:
    dependencies:
      '@types/glob': 5.0.30
      '@types/node': 8.5.8
    dev: false
    resolution:
      integrity: sha512-RHv6ZQjcTncXo3thYZrsbAVwoy4vSKosSWhuhuQxLOTv74OJuFQxXkmUuZCr3q9uNBEVCvIzmZL/FeRNbHZGUg==
  /@types/glob/5.0.30:
    dependencies:
      '@types/minimatch': 2.0.29
      '@types/node': 8.5.8
    dev: false
    resolution:
      integrity: sha1-ECZAnFYlqGiQdGAoCNCCsoZ7ilE=
  /@types/gulp-istanbul/0.9.30:
    dependencies:
      '@types/node': 8.5.8
    dev: false
    resolution:
      integrity: sha1-RAh5rEB1frbwiO+CjRaedfkV7gs=
  /@types/gulp-mocha/0.0.32:
    dependencies:
      '@types/mocha': 5.2.5
      '@types/node': 8.5.8
    dev: false
    resolution:
      integrity: sha512-30OJubm6wl7oVFR7ibaaTl0h52sRQDJwB0h7SXm8KbPG7TN3Bb8QqNI7ObfGFjCoBCk9tr55R4278ckLMFzNcw==
  /@types/gulp/3.8.32:
    dependencies:
      '@types/node': 8.5.8
      '@types/orchestrator': 0.0.30
      '@types/vinyl': 2.0.3
    dev: false
    resolution:
      integrity: sha1-g8WcaBzCM9Hsf4LSaVVVZvoTMVY=
  /@types/gulp/4.0.6:
    dependencies:
      '@types/undertaker': 1.2.2
      '@types/vinyl-fs': 2.4.11
      chokidar: 2.1.6
    dev: false
    resolution:
      integrity: sha512-0E8/iV/7FKWyQWSmi7jnUvgXXgaw+pfAzEB06Xu+l0iXVJppLbpOye5z7E2klw5akXd+8kPtYuk65YBcZPM4ow==
  /@types/inquirer/0.0.43:
    dependencies:
      '@types/rx': 4.1.1
      '@types/through': 0.0.29
    dev: false
    resolution:
      integrity: sha512-xgyfKZVMFqE8aIKy1xfFVsX2MxyXUNgjgmbF6dRbR3sL+ZM5K4ka/9L4mmTwX8eTeVYtduyXu0gUVwVJa1HbNw==
  /@types/jest/23.3.11:
    dev: false
    resolution:
      integrity: sha512-eroF85PoG87XjCwzxey7yBsQNkIY/TV5myKKSG/022A0FW25afdu/uub6JDMS5eT68zBBt82S+w/MFOTjeLM3Q==
  /@types/jju/1.4.1:
    dev: false
    resolution:
      integrity: sha512-LFt+YA7Lv2IZROMwokZKiPNORAV5N3huMs3IKnzlE430HWhWYZ8b+78HiwJXJJP1V2IEjinyJURuRJfGoaFSIA==
  /@types/js-yaml/3.12.1:
    dev: false
    resolution:
      integrity: sha512-SGGAhXLHDx+PK4YLNcNGa6goPf9XRWQNAUUbffkwVGGXIxmDKWyGGL4inzq2sPmExu431Ekb9aEMn9BkPqEYFA==
  /@types/loader-utils/1.1.3:
    dependencies:
      '@types/node': 8.5.8
      '@types/webpack': 4.4.0
    dev: false
    resolution:
      integrity: sha512-euKGFr2oCB3ASBwG39CYJMR3N9T0nanVqXdiH7Zu/Nqddt6SmFRxytq/i2w9LQYNQekEtGBz+pE3qG6fQTNvRg==
  /@types/lodash/4.14.116:
    dev: false
    resolution:
      integrity: sha512-lRnAtKnxMXcYYXqOiotTmJd74uawNWuPnsnPrrO7HiFuE3npE2iQhfABatbYDyxTNqZNuXzcKGhw37R7RjBFLg==
  /@types/long/4.0.0:
    dev: false
    resolution:
      integrity: sha512-1w52Nyx4Gq47uuu0EVcsHBxZFJgurQ+rTKS3qMHxR1GY2T8c2AJYd6vZoZ9q1rupaDjU0yT+Jc2XTyXkjeMA+Q==
  /@types/mime/0.0.29:
    dev: false
    resolution:
      integrity: sha1-+8/TMFc7kS71nu7hRgK/rOYwdUs=
  /@types/minimatch/2.0.29:
    dev: false
    resolution:
      integrity: sha1-UALhT3Xi1x5WQoHfBDHIwbSio2o=
  /@types/mocha/5.2.5:
    dev: false
    resolution:
      integrity: sha512-lAVp+Kj54ui/vLUFxsJTMtWvZraZxum3w3Nwkble2dNuV5VnPA+Mi2oGX9XYJAaIvZi3tn3cbjS/qcJXRb6Bww==
  /@types/mz/0.0.32:
    dependencies:
      '@types/node': 10.14.13
    dev: false
    resolution:
      integrity: sha512-cy3yebKhrHuOcrJGkfwNHhpTXQLgmXSv1BX+4p32j+VUQ6aP2eJ5cL7OvGcAQx75fCTFaAIIAKewvqL+iwSd4g==
  /@types/node-fetch/1.6.9:
    dependencies:
      '@types/node': 8.5.8
    dev: false
    resolution:
      integrity: sha512-n2r6WLoY7+uuPT7pnEtKJCmPUGyJ+cbyBR8Avnu4+m1nzz7DwBVuyIvvlBzCZ/nrpC7rIgb3D6pNavL7rFEa9g==
  /@types/node-forge/0.6.8:
    dev: false
    resolution:
      integrity: sha1-+ziuQgvpybZ5vtP5dCARIJR7kg8=
  /@types/node-notifier/0.0.28:
    dependencies:
      '@types/node': 8.5.8
    dev: false
    resolution:
      integrity: sha1-hro9OqjZGDUswxkdiN4yiyDck8E=
  /@types/node-sass/4.11.0:
    dependencies:
      '@types/node': 8.5.8
    dev: false
    resolution:
      integrity: sha512-uNpVWhwVmbB5luE7b8vxcJwu5np75YkVTBJS0O3ar+hrxqLfyhOKXg9NYBwJ6mMQX/V6/8d6mMZTB7x2r5x9Bw==
  /@types/node/10.14.13:
    dev: false
    resolution:
      integrity: sha512-yN/FNNW1UYsRR1wwAoyOwqvDuLDtVXnaJTZ898XIw/Q5cCaeVAlVwvsmXLX5PuiScBYwZsZU4JYSHB3TvfdwvQ==
  /@types/node/8.5.8:
    dev: false
    resolution:
      integrity: sha512-8KmlRxwbKZfjUHFIt3q8TF5S2B+/E5BaAoo/3mgc5h6FJzqxXkCK/VMetO+IRDtwtU6HUvovHMBn+XRj7SV9Qg==
  /@types/orchestrator/0.0.30:
    dependencies:
      '@types/q': 1.5.2
    dev: false
    resolution:
      integrity: sha1-3N2o1ke1aLex40F4yx8LRKyamOU=
  /@types/q/0.0.32:
    dev: false
    resolution:
      integrity: sha1-vShOV8hPEyXacCur/IKlMoGQwMU=
  /@types/q/1.5.2:
    dev: false
    resolution:
      integrity: sha512-ce5d3q03Ex0sy4R14722Rmt6MT07Ua+k4FwDfdcToYJcMKNtRVQvJ6JCAPdAmAnbRb6CsX6aYb9m96NGod9uTw==
  /@types/ramda/0.25.51:
    dev: false
    resolution:
      integrity: sha512-xcmtfHIgF9SYjhGdsZR1nQslxG4hu0cIpFfLQ4CWdw3KzHvl7ki1AzFLQUkbDTG42ZN3ZsQfdRzXRlkAvbIy5Q==
  /@types/resolve/0.0.8:
    dependencies:
      '@types/node': 8.5.8
    dev: false
    resolution:
      integrity: sha512-auApPaJf3NPfe18hSoJkp8EbZzer2ISk7o8mCC3M9he/a04+gbMF97NkpD2S8riMGvm4BMRI59/SZQSaLTKpsQ==
  /@types/rx-core-binding/4.0.4:
    dependencies:
      '@types/rx-core': 4.0.3
    dev: false
    resolution:
      integrity: sha512-5pkfxnC4w810LqBPUwP5bg7SFR/USwhMSaAeZQQbEHeBp57pjKXRlXmqpMrLJB4y1oglR/c2502853uN0I+DAQ==
  /@types/rx-core/4.0.3:
    dev: false
    resolution:
      integrity: sha1-CzNUsSOM7b4rdPYybxOdvHpZHWA=
  /@types/rx-lite-aggregates/4.0.3:
    dependencies:
      '@types/rx-lite': 4.0.6
    dev: false
    resolution:
      integrity: sha512-MAGDAHy8cRatm94FDduhJF+iNS5//jrZ/PIfm+QYw9OCeDgbymFHChM8YVIvN2zArwsRftKgE33QfRWvQk4DPg==
  /@types/rx-lite-async/4.0.2:
    dependencies:
      '@types/rx-lite': 4.0.6
    dev: false
    resolution:
      integrity: sha512-vTEv5o8l6702ZwfAM5aOeVDfUwBSDOs+ARoGmWAKQ6LOInQ8J4/zjM7ov12fuTpktUKdMQjkeCp07Vd73mPkxw==
  /@types/rx-lite-backpressure/4.0.3:
    dependencies:
      '@types/rx-lite': 4.0.6
    dev: false
    resolution:
      integrity: sha512-Y6aIeQCtNban5XSAF4B8dffhIKu6aAy/TXFlScHzSxh6ivfQBQw6UjxyEJxIOt3IT49YkS+siuayM2H/Q0cmgA==
  /@types/rx-lite-coincidence/4.0.3:
    dependencies:
      '@types/rx-lite': 4.0.6
    dev: false
    resolution:
      integrity: sha512-1VNJqzE9gALUyMGypDXZZXzR0Tt7LC9DdAZQ3Ou/Q0MubNU35agVUNXKGHKpNTba+fr8GdIdkC26bRDqtCQBeQ==
  /@types/rx-lite-experimental/4.0.1:
    dependencies:
      '@types/rx-lite': 4.0.6
    dev: false
    resolution:
      integrity: sha1-xTL1y98/LBXaFt7Ykw0bKYQCPL0=
  /@types/rx-lite-joinpatterns/4.0.1:
    dependencies:
      '@types/rx-lite': 4.0.6
    dev: false
    resolution:
      integrity: sha1-9w/jcFGKhDLykVjMkv+1a05K/D4=
  /@types/rx-lite-testing/4.0.1:
    dependencies:
      '@types/rx-lite-virtualtime': 4.0.3
    dev: false
    resolution:
      integrity: sha1-IbGdEfTf1v/vWp0WSOnIh5v+Iek=
  /@types/rx-lite-time/4.0.3:
    dependencies:
      '@types/rx-lite': 4.0.6
    dev: false
    resolution:
      integrity: sha512-ukO5sPKDRwCGWRZRqPlaAU0SKVxmWwSjiOrLhoQDoWxZWg6vyB9XLEZViKOzIO6LnTIQBlk4UylYV0rnhJLxQw==
  /@types/rx-lite-virtualtime/4.0.3:
    dependencies:
      '@types/rx-lite': 4.0.6
    dev: false
    resolution:
      integrity: sha512-3uC6sGmjpOKatZSVHI2xB1+dedgml669ZRvqxy+WqmGJDVusOdyxcKfyzjW0P3/GrCiN4nmRkLVMhPwHCc5QLg==
  /@types/rx-lite/4.0.6:
    dependencies:
      '@types/rx-core': 4.0.3
      '@types/rx-core-binding': 4.0.4
    dev: false
    resolution:
      integrity: sha512-oYiDrFIcor9zDm0VDUca1UbROiMYBxMLMaM6qzz4ADAfOmA9r1dYEcAFH+2fsPI5BCCjPvV9pWC3X3flbrvs7w==
  /@types/rx/4.1.1:
    dependencies:
      '@types/rx-core': 4.0.3
      '@types/rx-core-binding': 4.0.4
      '@types/rx-lite': 4.0.6
      '@types/rx-lite-aggregates': 4.0.3
      '@types/rx-lite-async': 4.0.2
      '@types/rx-lite-backpressure': 4.0.3
      '@types/rx-lite-coincidence': 4.0.3
      '@types/rx-lite-experimental': 4.0.1
      '@types/rx-lite-joinpatterns': 4.0.1
      '@types/rx-lite-testing': 4.0.1
      '@types/rx-lite-time': 4.0.3
      '@types/rx-lite-virtualtime': 4.0.3
    dev: false
    resolution:
      integrity: sha1-WY/JSla67ZdfGUV04PVy/Y5iekg=
  /@types/semver/5.3.33:
    dev: false
    resolution:
      integrity: sha512-UwrBgjsRS8BSsckIEdrAhIAmdh0MJidtKTvD3S6tpMq6qHLY3uGaNYcRDUjPxpF4hOAOEbMNSXhhfxmNHB1QNQ==
  /@types/serve-static/1.13.1:
    dependencies:
      '@types/express-serve-static-core': 4.11.0
      '@types/mime': 0.0.29
    dev: false
    resolution:
      integrity: sha512-jDMH+3BQPtvqZVIcsH700Dfi8Q3MIcEx16g/VdxjoqiGR/NntekB10xdBpirMKnPe9z2C5cBmL0vte0YttOr3Q==
  /@types/sinon/1.16.34:
    dev: false
    resolution:
      integrity: sha1-qXYf/zPQ97P+YYdbV3d4oldqmgM=
  /@types/source-map/0.5.0:
    dev: false
    resolution:
      integrity: sha1-3TS72OMv5OdPLj2KwH+KpbRaR6w=
  /@types/tapable/1.0.2:
    dev: false
    resolution:
      integrity: sha512-42zEJkBpNfMEAvWR5WlwtTH22oDzcMjFsL9gDGExwF8X8WvAiw7Vwop7hPw03QT8TKfec83LwbHj6SvpqM4ELQ==
  /@types/tar/4.0.0:
    dependencies:
      '@types/node': 8.5.8
    dev: false
    resolution:
      integrity: sha512-YybbEHNngcHlIWVCYsoj7Oo1JU9JqONuAlt1LlTH/lmL8BMhbzdFUgReY87a05rY1j8mfK47Del+TCkaLAXwLw==
  /@types/through/0.0.29:
    dependencies:
      '@types/node': 8.5.8
    dev: false
    resolution:
      integrity: sha512-9a7C5VHh+1BKblaYiq+7Tfc+EOmjMdZaD1MYtkQjSoxgB69tBjW98ry6SKsi4zEIWztLOMRuL87A3bdT/Fc/4w==
  /@types/through2/2.0.32:
    dependencies:
      '@types/node': 8.5.8
    dev: false
    resolution:
      integrity: sha1-RwAkRQ8at2QPGfnr9C09pXTCYSk=
  /@types/uglify-js/2.6.29:
    dependencies:
      '@types/source-map': 0.5.0
    dev: false
    resolution:
      integrity: sha512-BdFLCZW0GTl31AbqXSak8ss/MqEZ3DN2MH9rkAyGoTuzK7ifGUlX+u0nfbWeTsa7IPcZhtn8BlpYBXSV+vqGhQ==
  /@types/undertaker-registry/1.0.1:
    dev: false
    resolution:
      integrity: sha512-Z4TYuEKn9+RbNVk1Ll2SS4x1JeLHecolIbM/a8gveaHsW0Hr+RQMraZACwTO2VD7JvepgA6UO1A1VrbktQrIbQ==
  /@types/undertaker/1.2.2:
    dependencies:
      '@types/undertaker-registry': 1.0.1
    dev: false
    resolution:
      integrity: sha512-j4iepCSuY2JGW/hShVtUBagic0klYNFIXP7VweavnYnNC2EjiKxJFeaS9uaJmAT0ty9sQSqTS1aagWMZMV0HyA==
  /@types/vinyl-fs/2.4.11:
    dependencies:
      '@types/glob-stream': 6.1.0
      '@types/node': 8.5.8
      '@types/vinyl': 2.0.3
    dev: false
    resolution:
      integrity: sha512-2OzQSfIr9CqqWMGqmcERE6Hnd2KY3eBVtFaulVo3sJghplUcaeMdL9ZjEiljcQQeHjheWY9RlNmumjIAvsBNaA==
  /@types/vinyl/1.2.30:
    dependencies:
      '@types/node': 8.5.8
    dev: false
    resolution:
      integrity: sha1-kRXAxFxAxXVziQa+n7Tfb1ueUBM=
  /@types/vinyl/2.0.3:
    dependencies:
      '@types/node': 8.5.8
    dev: false
    resolution:
      integrity: sha512-hrT6xg16CWSmndZqOTJ6BGIn2abKyTw0B58bI+7ioUoj3Sma6u8ftZ1DTI2yCaJamOVGLOnQWiPH3a74+EaqTA==
  /@types/webpack-env/1.13.0:
    dev: false
    resolution:
      integrity: sha1-MEQ4FkfhHulzxa8uklMjkw9pHYA=
  /@types/webpack/4.4.0:
    dependencies:
      '@types/node': 8.5.8
      '@types/tapable': 1.0.2
      '@types/uglify-js': 2.6.29
      source-map: 0.6.1
    dev: false
    resolution:
      integrity: sha512-G7TXt4IRP7NTQO8R8QyDN7YwkQzlxjiKhA+z7W5FvkGbK7kIdOUtW2e7AE2w33Q10uphyG+vr8pfRy7wBWLmsA==
  /@types/yargs/0.0.34:
    dev: false
    resolution:
      integrity: sha1-FWBCn8VQxDvEGnt9PfoK+8yRSjU=
  /@types/z-schema/3.16.31:
    dev: false
    resolution:
      integrity: sha1-LrHQCl5Ow/pYx2r94S4YK2bcXBw=
  /@yarnpkg/lockfile/1.0.2:
    dev: false
    resolution:
      integrity: sha512-MqJ00WXw89ga0rK6GZkdmmgv3bAsxpJixyTthjcix73O44pBqotyU2BejBkLuIsaOBI6SEu77vAnSyLe5iIHkw==
  /@zkochan/cmd-shim/2.2.4:
    dependencies:
      is-windows: 1.0.2
      mkdirp-promise: 5.0.1
      mz: 2.7.0
    dev: false
    engines:
      node: '>=4'
    resolution:
      integrity: sha512-BDy1oz6aFYyY73618IkXzJzFghnXwVZDc3SVa6MVKTrrk4RgubahAF5yKK+Mx4a78tfO0OHeZnJKPs0pNy5uNA==
  /abab/1.0.4:
    dev: false
    resolution:
      integrity: sha1-X6rZwsB/YN12dw9xzwJbYqY8/U4=
  /abab/2.0.0:
    dev: false
    resolution:
      integrity: sha512-sY5AXXVZv4Y1VACTtR11UJCPHHudgY5i26Qj5TypE6DKlIApbwb5uqhXcJ5UUGbvZNRh7EeIoW+LrJumBsKp7w==
  /abbrev/1.0.9:
    dev: false
    resolution:
      integrity: sha1-kbR5JYinc4wl813W9jdSovh3YTU=
  /accepts/1.3.7:
    dependencies:
      mime-types: 2.1.24
      negotiator: 0.6.2
    dev: false
    engines:
      node: '>= 0.6'
    resolution:
      integrity: sha512-Il80Qs2WjYlJIBNzNkK6KYqlVMTbZLXgHx2oT0pU/fjRHyEp+PEfEPY0R3WCwAGVOtauxh1hOxNgIf5bv7dQpA==
  /acorn-dynamic-import/2.0.2:
    dependencies:
      acorn: 4.0.13
    dev: false
    resolution:
      integrity: sha1-x1K9IQvvZ5UBtsbLf8hPj0cVjMQ=
  /acorn-globals/4.3.2:
    dependencies:
      acorn: 6.2.1
      acorn-walk: 6.2.0
    dev: false
    resolution:
      integrity: sha512-BbzvZhVtZP+Bs1J1HcwrQe8ycfO0wStkSGxuul3He3GkHOIZ6eTqOkPuw9IP1X3+IkOo4wiJmwkobzXYz4wewQ==
  /acorn-walk/6.2.0:
    dev: false
    engines:
      node: '>=0.4.0'
    resolution:
      integrity: sha512-7evsyfH1cLOCdAzZAd43Cic04yKydNx0cF+7tiA19p1XnLLPU4dpCQOqpjqwokFe//vS0QqfqqjCS2JkiIs0cA==
  /acorn/4.0.13:
    dev: false
    engines:
      node: '>=0.4.0'
    hasBin: true
    resolution:
      integrity: sha1-EFSVrlNh1pe9GVyCUZLhrX8lN4c=
  /acorn/5.7.3:
    dev: false
    engines:
      node: '>=0.4.0'
    hasBin: true
    resolution:
      integrity: sha512-T/zvzYRfbVojPWahDsE5evJdHb3oJoQfFbsrKM7w5Zcs++Tr257tia3BmMP8XYVjp1S9RZXQMh7gao96BlqZOw==
  /acorn/6.2.1:
    dev: false
    engines:
      node: '>=0.4.0'
    hasBin: true
    resolution:
      integrity: sha512-JD0xT5FCRDNyjDda3Lrg/IxFscp9q4tiYtxE1/nOzlKCk7hIRuYjhq1kCNkbPjMRMZuFq20HNQn1I9k8Oj0E+Q==
  /agent-base/4.3.0:
    dependencies:
      es6-promisify: 5.0.0
    dev: false
    engines:
      node: '>= 4.0.0'
    resolution:
      integrity: sha512-salcGninV0nPrwpGNn4VTXBb1SOuXQBiqbrNXoeizJsHrsL6ERFM2Ne3JUSBWRE6aeNJI2ROP/WEEIDUiDe3cg==
  /ajv-keywords/3.4.1_ajv@6.10.2:
    dependencies:
      ajv: 6.10.2
    dev: false
    peerDependencies:
      ajv: ^6.9.1
    resolution:
      integrity: sha512-RO1ibKvd27e6FEShVFfPALuHI3WjSVNeK5FIsmme/LYRNxjKuNj+Dt7bucLa6NdSv3JcVTyMlm9kGR84z1XpaQ==
  /ajv/6.10.2:
    dependencies:
      fast-deep-equal: 2.0.1
      fast-json-stable-stringify: 2.0.0
      json-schema-traverse: 0.4.1
      uri-js: 4.2.2
    dev: false
    resolution:
      integrity: sha512-TXtUUEYHuaTEbLZWIKUr5pmBuhDLy+8KYtPYdcV8qC+pOZL+NKqYwvWSRrVXHn+ZmRRAu8vJTAznH7Oag6RVRw==
  /align-text/0.1.4:
    dependencies:
      kind-of: 3.2.2
      longest: 1.0.1
      repeat-string: 1.6.1
    dev: false
    engines:
      node: '>=0.10.0'
    resolution:
      integrity: sha1-DNkKVhCT810KmSVsIrcGlDP60Rc=
  /amdefine/1.0.1:
    dev: false
    engines:
      node: '>=0.4.2'
    resolution:
      integrity: sha1-SlKCrBZHKek2Gbz9OtFR+BfOkfU=
  /ansi-colors/1.1.0:
    dependencies:
      ansi-wrap: 0.1.0
    dev: false
    engines:
      node: '>=0.10.0'
    resolution:
      integrity: sha512-SFKX67auSNoVR38N3L+nvsPjOE0bybKTYbkf5tRvushrAPQ9V75huw0ZxBkKVeRU9kqH3d6HA4xTckbwZ4ixmA==
  /ansi-escapes/3.2.0:
    dev: false
    engines:
      node: '>=4'
    resolution:
      integrity: sha512-cBhpre4ma+U0T1oM5fXg7Dy1Jw7zzwv7lt/GoCpr+hDQJoYnKVPLL4dCvSEFMmQurOQvSrwT7SL/DAlhBI97RQ==
  /ansi-gray/0.1.1:
    dependencies:
      ansi-wrap: 0.1.0
    dev: false
    engines:
      node: '>=0.10.0'
    resolution:
      integrity: sha1-KWLPVOyXksSFEKPetSRDaGHvclE=
  /ansi-regex/2.1.1:
    dev: false
    engines:
      node: '>=0.10.0'
    resolution:
      integrity: sha1-w7M6te42DYbg5ijwRorn7yfWVN8=
  /ansi-regex/3.0.0:
    dev: false
    engines:
      node: '>=4'
    resolution:
      integrity: sha1-7QMXwyIGT3lGbAKWa922Bas32Zg=
  /ansi-regex/4.1.0:
    dev: false
    engines:
      node: '>=6'
    resolution:
      integrity: sha512-1apePfXM1UOSqw0o9IiFAovVz9M5S1Dg+4TrDwfMewQ6p/rmMueb7tWZjQ1rx4Loy1ArBggoqGpfqqdI4rondg==
  /ansi-styles/2.2.1:
    dev: false
    engines:
      node: '>=0.10.0'
    resolution:
      integrity: sha1-tDLdM1i2NM914eRmQ2gkBTPB3b4=
  /ansi-styles/3.2.1:
    dependencies:
      color-convert: 1.9.3
    dev: false
    engines:
      node: '>=4'
    resolution:
      integrity: sha512-VT0ZI6kZRdTh8YyJw3SMbYm/u+NqfsAxEpWO0Pf9sq8/e94WxxOpPKx9FR1FlyCtOVDNOQ+8ntlqFxiRc+r5qA==
  /ansi-wrap/0.1.0:
    dev: false
    engines:
      node: '>=0.10.0'
    resolution:
      integrity: sha1-qCJQ3bABXponyoLoLqYDu/pF768=
  /any-promise/1.3.0:
    dev: false
    resolution:
      integrity: sha1-q8av7tzqUugJzcA3au0845Y10X8=
  /anymatch/1.3.2:
    dependencies:
      micromatch: 2.3.11
      normalize-path: 2.1.1
    dev: false
    resolution:
      integrity: sha512-0XNayC8lTHQ2OI8aljNCN3sSx6hsr/1+rlcDAotXJR7C1oZZHCNsfpbKwMjRA3Uqb5tF1Rae2oloTr4xpq+WjA==
  /anymatch/2.0.0:
    dependencies:
      micromatch: 3.1.10
      normalize-path: 2.1.1
    dev: false
    resolution:
      integrity: sha512-5teOsQWABXHHBFP9y3skS5P3d/WfWXpv3FUpy+LorMrNYaT9pI4oLMQX7jzQ2KklNpGpWHzdCXTDT2Y3XGlZBw==
  /append-buffer/1.0.2:
    dependencies:
      buffer-equal: 1.0.0
    dev: false
    engines:
      node: '>=0.10.0'
    resolution:
      integrity: sha1-2CIM9GYIFSXv6lBhTz3mUU36WPE=
  /append-transform/0.4.0:
    dependencies:
      default-require-extensions: 1.0.0
    dev: false
    engines:
      node: '>=0.10.0'
    resolution:
      integrity: sha1-126/jKlNJ24keja61EpLdKthGZE=
  /aproba/1.2.0:
    dev: false
    resolution:
      integrity: sha512-Y9J6ZjXtoYh8RnXVCMOU/ttDmk1aBjunq9vO0ta5x85WDQiQfUF9sIPBITdbiiIVcBo03Hi3jMxigBtsddlXRw==
  /archy/1.0.0:
    dev: false
    resolution:
      integrity: sha1-+cjBN1fMHde8N5rHeyxipcKGjEA=
  /are-we-there-yet/1.1.5:
    dependencies:
      delegates: 1.0.0
      readable-stream: 2.3.6
    dev: false
    resolution:
      integrity: sha512-5hYdAkZlcG8tOLujVDTgCT+uPX0VnpAH28gWsLfzpXYm7wP6mp5Q/gYyR7YQ0cKVJcXJnl3j2kpBan13PtQf6w==
  /argparse/1.0.10:
    dependencies:
      sprintf-js: 1.0.3
    dev: false
    resolution:
      integrity: sha512-o5Roy6tNG4SL/FOkCAN6RzjiakZS25RLYFrcMttJqbdd8BWrnA+fGz57iN5Pb06pvBGvl5gQ0B48dJlslXvoTg==
  /arr-diff/2.0.0:
    dependencies:
      arr-flatten: 1.1.0
    dev: false
    engines:
      node: '>=0.10.0'
    resolution:
      integrity: sha1-jzuCf5Vai9ZpaX5KQlasPOrjVs8=
  /arr-diff/4.0.0:
    dev: false
    engines:
      node: '>=0.10.0'
    resolution:
      integrity: sha1-1kYQdP6/7HHn4VI1dhoyml3HxSA=
  /arr-filter/1.1.2:
    dependencies:
      make-iterator: 1.0.1
    dev: false
    engines:
      node: '>=0.10.0'
    resolution:
      integrity: sha1-Q/3d0JHo7xGqTEXZzcGOLf8XEe4=
  /arr-flatten/1.1.0:
    dev: false
    engines:
      node: '>=0.10.0'
    resolution:
      integrity: sha512-L3hKV5R/p5o81R7O02IGnwpDmkp6E982XhtbuwSe3O4qOtMMMtodicASA1Cny2U+aCXcNpml+m4dPsvsJ3jatg==
  /arr-map/2.0.2:
    dependencies:
      make-iterator: 1.0.1
    dev: false
    engines:
      node: '>=0.10.0'
    resolution:
      integrity: sha1-Onc0X/wc814qkYJWAfnljy4kysQ=
  /arr-union/3.1.0:
    dev: false
    engines:
      node: '>=0.10.0'
    resolution:
      integrity: sha1-45sJrqne+Gao8gbiiK9jkZuuOcQ=
  /array-differ/1.0.0:
    dev: false
    engines:
      node: '>=0.10.0'
    resolution:
      integrity: sha1-7/UuN1gknTO+QCuLuOVkuytdQDE=
  /array-each/1.0.1:
    dev: false
    engines:
      node: '>=0.10.0'
    resolution:
      integrity: sha1-p5SvDAWrF1KEbudTofIRoFugxE8=
  /array-equal/1.0.0:
    dev: false
    resolution:
      integrity: sha1-jCpe8kcv2ep0KwTHenUJO6J1fJM=
  /array-filter/0.0.1:
    dev: false
    resolution:
      integrity: sha1-fajPLiZijtcygDWB/SH2fKzS7uw=
  /array-find-index/1.0.2:
    dev: false
    engines:
      node: '>=0.10.0'
    resolution:
      integrity: sha1-3wEKoSh+Fku9pvlyOwqWoexBh6E=
  /array-flatten/1.1.1:
    dev: false
    resolution:
      integrity: sha1-ml9pkFGx5wczKPKgCJaLZOopVdI=
  /array-initial/1.1.0:
    dependencies:
      array-slice: 1.1.0
      is-number: 4.0.0
    dev: false
    engines:
      node: '>=0.10.0'
    resolution:
      integrity: sha1-L6dLJnOTccOUe9enrcc74zSz15U=
  /array-last/1.3.0:
    dependencies:
      is-number: 4.0.0
    dev: false
    engines:
      node: '>=0.10.0'
    resolution:
      integrity: sha512-eOCut5rXlI6aCOS7Z7kCplKRKyiFQ6dHFBem4PwlwKeNFk2/XxTrhRh5T9PyaEWGy/NHTZWbY+nsZlNFJu9rYg==
  /array-map/0.0.0:
    dev: false
    resolution:
      integrity: sha1-iKK6tz0c97zVwbEYoAP2b2ZfpmI=
  /array-reduce/0.0.0:
    dev: false
    resolution:
      integrity: sha1-FziZ0//Rx9k4PkR5Ul2+J4yrXys=
  /array-slice/1.1.0:
    dev: false
    engines:
      node: '>=0.10.0'
    resolution:
      integrity: sha512-B1qMD3RBP7O8o0H2KbrXDyB0IccejMF15+87Lvlor12ONPRHP6gTjXMNkt/d3ZuOGbAe66hFmaCfECI24Ufp6w==
  /array-sort/1.0.0:
    dependencies:
      default-compare: 1.0.0
      get-value: 2.0.6
      kind-of: 5.1.0
    dev: false
    engines:
      node: '>=0.10.0'
    resolution:
      integrity: sha512-ihLeJkonmdiAsD7vpgN3CRcx2J2S0TiYW+IS/5zHBI7mKUq3ySvBdzzBfD236ubDBQFiiyG3SWCPc+msQ9KoYg==
  /array-union/1.0.2:
    dependencies:
      array-uniq: 1.0.3
    dev: false
    engines:
      node: '>=0.10.0'
    resolution:
      integrity: sha1-mjRBDk9OPaI96jdb5b5w8kd47Dk=
  /array-uniq/1.0.3:
    dev: false
    engines:
      node: '>=0.10.0'
    resolution:
      integrity: sha1-r2rId6Jcx/dOBYiUdThY39sk/bY=
  /array-unique/0.2.1:
    dev: false
    engines:
      node: '>=0.10.0'
    resolution:
      integrity: sha1-odl8yvy8JiXMcPrc6zalDFiwGlM=
  /array-unique/0.3.2:
    dev: false
    engines:
      node: '>=0.10.0'
    resolution:
      integrity: sha1-qJS3XUvE9s1nnvMkSp/Y9Gri1Cg=
  /arrify/1.0.1:
    dev: false
    engines:
      node: '>=0.10.0'
    resolution:
      integrity: sha1-iYUI2iIm84DfkEcoRWhJwVAaSw0=
  /asap/2.0.6:
    dev: false
    resolution:
      integrity: sha1-5QNHYR1+aQlDIIu9r+vLwvuGbUY=
  /asn1.js/4.10.1:
    dependencies:
      bn.js: 4.11.8
      inherits: 2.0.4
      minimalistic-assert: 1.0.1
    dev: false
    resolution:
      integrity: sha512-p32cOF5q0Zqs9uBiONKYLm6BClCoBCM5O9JfeUSlnQLBTxYdTK+pW+nXflm8UkKd2UYlEbYz5qEi0JuZR9ckSw==
  /asn1/0.2.4:
    dependencies:
      safer-buffer: 2.1.2
    dev: false
    resolution:
      integrity: sha512-jxwzQpLQjSmWXgwaCZE9Nz+glAG01yF1QnWgbhGwHI5A6FRIEY6IVqtHhIepHqI7/kyEyQEagBC5mBEFlIYvdg==
  /assert-plus/1.0.0:
    dev: false
    engines:
      node: '>=0.8'
    resolution:
      integrity: sha1-8S4PPF13sLHN2RRpQuTpbB5N1SU=
  /assert/1.5.0:
    dependencies:
      object-assign: 4.1.1
      util: 0.10.3
    dev: false
    resolution:
      integrity: sha512-EDsgawzwoun2CZkCgtxJbv392v4nbk9XDD06zI+kQYoBM/3RBWLlEyJARDOmhAAosBjWACEkKL6S+lIZtcAubA==
  /assertion-error/1.1.0:
    dev: false
    resolution:
      integrity: sha512-jgsaNduz+ndvGyFt3uSuWqvy4lCnIJiovtouQN5JZHOKCS2QuhEdbcQHFhVksz2N2U9hXJo8odG7ETyWlEeuDw==
  /assign-symbols/1.0.0:
    dev: false
    engines:
      node: '>=0.10.0'
    resolution:
      integrity: sha1-WWZ/QfrdTyDMvCu5a41Pf3jsA2c=
  /astral-regex/1.0.0:
    dev: false
    engines:
      node: '>=4'
    resolution:
      integrity: sha512-+Ryf6g3BKoRc7jfp7ad8tM4TtMiaWvbF/1/sQcZPkkS7ag3D5nMBCe2UfOTONtAkaG0tO0ij3C5Lwmf1EiyjHg==
  /async-done/1.3.2:
    dependencies:
      end-of-stream: 1.1.0
      once: 1.4.0
      process-nextick-args: 2.0.1
      stream-exhaust: 1.0.2
    dev: false
    engines:
      node: '>= 0.10'
    resolution:
      integrity: sha512-uYkTP8dw2og1tu1nmza1n1CMW0qb8gWWlwqMmLb7MhBVs4BXrFziT6HXUd+/RlRA/i4H9AkofYloUbs1fwMqlw==
  /async-each/1.0.3:
    dev: false
    resolution:
      integrity: sha512-z/WhQ5FPySLdvREByI2vZiTWwCnF0moMJ1hK9YQwDTHKh6I7/uSckMetoRGb5UBZPC1z0jlw+n/XCgjeH7y1AQ==
  /async-foreach/0.1.3:
    dev: false
    resolution:
      integrity: sha1-NhIfhFwFeBct5Bmpfb6x0W7DRUI=
  /async-limiter/1.0.0:
    dev: false
    resolution:
      integrity: sha512-jp/uFnooOiO+L211eZOoSyzpOITMXx1rBITauYykG3BRYPu8h0UcxsPNB04RR5vo4Tyz3+ay17tR6JVf9qzYWg==
  /async-settle/1.0.0:
    dependencies:
      async-done: 1.3.2
    dev: false
    engines:
      node: '>= 0.10'
    resolution:
      integrity: sha1-HQqRS7Aldb7IqPOnTlCA9yssDGs=
  /async/1.5.2:
    dev: false
    resolution:
      integrity: sha1-7GphrlZIDAw8skHJVhjiCJL5Zyo=
  /async/2.6.3:
    dependencies:
      lodash: 4.17.15
    dev: false
    resolution:
      integrity: sha512-zflvls11DCy+dQWzTW2dzuilv8Z5X/pjfmZOWba6TNIVDm+2UDaJmXSOXlasHKfNBs8oo3M0aT50fDEWfKZjXg==
  /asynckit/0.4.0:
    dev: false
    resolution:
      integrity: sha1-x57Zf380y48robyXkLzDZkdLS3k=
  /atob/2.1.2:
    dev: false
    engines:
      node: '>= 4.5.0'
    hasBin: true
    resolution:
      integrity: sha512-Wm6ukoaOGJi/73p/cl2GvLjTI5JM1k/O14isD73YML8StrH/7/lRFgmg8nICZgD3bZZvjwCGxtMOD3wWNAu8cg==
  /autoprefixer/9.1.5:
    dependencies:
      browserslist: 4.6.6
      caniuse-lite: 1.0.30000985
      normalize-range: 0.1.2
      num2fraction: 1.2.2
      postcss: 7.0.5
      postcss-value-parser: 3.3.1
    dev: false
    engines:
      node: '>=6.0.0'
    hasBin: true
    resolution:
      integrity: sha512-kk4Zb6RUc58ld7gdosERHMF3DzIYJc2fp5sX46qEsGXQQy5bXsu8qyLjoxuY1NuQ/cJuCYnx99BfjwnRggrYIw==
  /aws-sign2/0.7.0:
    dev: false
    resolution:
      integrity: sha1-tG6JCTSpWR8tL2+G1+ap8bP+dqg=
  /aws4/1.8.0:
    dev: false
    resolution:
      integrity: sha512-ReZxvNHIOv88FlT7rxcXIIC0fPt4KZqZbOlivyWtXLt8ESx84zd3kMC6iK5jVeS2qt+g7ftS7ye4fi06X5rtRQ==
  /babel-code-frame/6.26.0:
    dependencies:
      chalk: 1.1.3
      esutils: 2.0.2
      js-tokens: 3.0.2
    dev: false
    resolution:
      integrity: sha1-Y/1D99weO7fONZR9uP42mj9Yx0s=
  /babel-core/6.26.3:
    dependencies:
      babel-code-frame: 6.26.0
      babel-generator: 6.26.1
      babel-helpers: 6.24.1
      babel-messages: 6.23.0
      babel-register: 6.26.0
      babel-runtime: 6.26.0
      babel-template: 6.26.0
      babel-traverse: 6.26.0
      babel-types: 6.26.0
      babylon: 6.18.0
      convert-source-map: 1.6.0
      debug: 2.6.9
      json5: 0.5.1
      lodash: 4.17.15
      minimatch: 3.0.4
      path-is-absolute: 1.0.1
      private: 0.1.8
      slash: 1.0.0
      source-map: 0.5.7
    dev: false
    resolution:
      integrity: sha512-6jyFLuDmeidKmUEb3NM+/yawG0M2bDZ9Z1qbZP59cyHLz8kYGKYwpJP0UwUKKUiTRNvxfLesJnTedqczP7cTDA==
  /babel-generator/6.26.1:
    dependencies:
      babel-messages: 6.23.0
      babel-runtime: 6.26.0
      babel-types: 6.26.0
      detect-indent: 4.0.0
      jsesc: 1.3.0
      lodash: 4.17.15
      source-map: 0.5.7
      trim-right: 1.0.1
    dev: false
    resolution:
      integrity: sha512-HyfwY6ApZj7BYTcJURpM5tznulaBvyio7/0d4zFOeMPUmfxkCjHocCuoLa2SAGzBI8AREcH3eP3758F672DppA==
  /babel-helpers/6.24.1:
    dependencies:
      babel-runtime: 6.26.0
      babel-template: 6.26.0
    dev: false
    resolution:
      integrity: sha1-NHHenK7DiOXIUOWX5Yom3fN2ArI=
  /babel-jest/22.4.4_babel-core@6.26.3:
    dependencies:
      babel-core: 6.26.3
      babel-plugin-istanbul: 4.1.6
      babel-preset-jest: 22.4.4
    dev: false
    peerDependencies:
      babel-core: ^6.0.0 || ^7.0.0-0
    resolution:
      integrity: sha512-A9NB6/lZhYyypR9ATryOSDcqBaqNdzq4U+CN+/wcMsLcmKkPxQEoTKLajGfd3IkxNyVBT8NewUK2nWyGbSzHEQ==
  /babel-jest/23.6.0_babel-core@6.26.3:
    dependencies:
      babel-core: 6.26.3
      babel-plugin-istanbul: 4.1.6
      babel-preset-jest: 23.2.0
    dev: false
    peerDependencies:
      babel-core: ^6.0.0 || ^7.0.0-0
    resolution:
      integrity: sha512-lqKGG6LYXYu+DQh/slrQ8nxXQkEkhugdXsU6St7GmhVS7Ilc/22ArwqXNJrf0QaOBjZB0360qZMwXqDYQHXaew==
  /babel-messages/6.23.0:
    dependencies:
      babel-runtime: 6.26.0
    dev: false
    resolution:
      integrity: sha1-8830cDhYA1sqKVHG7F7fbGLyYw4=
  /babel-plugin-istanbul/4.1.6:
    dependencies:
      babel-plugin-syntax-object-rest-spread: 6.13.0
      find-up: 2.1.0
      istanbul-lib-instrument: 1.10.2
      test-exclude: 4.2.3
    dev: false
    resolution:
      integrity: sha512-PWP9FQ1AhZhS01T/4qLSKoHGY/xvkZdVBGlKM/HuxxS3+sC66HhTNR7+MpbO/so/cz/wY94MeSWJuP1hXIPfwQ==
  /babel-plugin-jest-hoist/22.4.4:
    dev: false
    resolution:
      integrity: sha512-DUvGfYaAIlkdnygVIEl0O4Av69NtuQWcrjMOv6DODPuhuGLDnbsARz3AwiiI/EkIMMlxQDUcrZ9yoyJvTNjcVQ==
  /babel-plugin-jest-hoist/23.2.0:
    dev: false
    resolution:
      integrity: sha1-5h+uBaHKiAGq3uV6bWa4zvr0QWc=
  /babel-plugin-syntax-object-rest-spread/6.13.0:
    dev: false
    resolution:
      integrity: sha1-/WU28rzhODb/o6VFjEkDpZe7O/U=
  /babel-plugin-transform-es2015-modules-commonjs/6.26.2:
    dependencies:
      babel-plugin-transform-strict-mode: 6.24.1
      babel-runtime: 6.26.0
      babel-template: 6.26.0
      babel-types: 6.26.0
    dev: false
    resolution:
      integrity: sha512-CV9ROOHEdrjcwhIaJNBGMBCodN+1cfkwtM1SbUHmvyy35KGT7fohbpOxkE2uLz1o6odKK2Ck/tz47z+VqQfi9Q==
  /babel-plugin-transform-strict-mode/6.24.1:
    dependencies:
      babel-runtime: 6.26.0
      babel-types: 6.26.0
    dev: false
    resolution:
      integrity: sha1-1fr3qleKZbvlkc9e2uBKDGcCB1g=
  /babel-preset-jest/22.4.4:
    dependencies:
      babel-plugin-jest-hoist: 22.4.4
      babel-plugin-syntax-object-rest-spread: 6.13.0
    dev: false
    resolution:
      integrity: sha512-+dxMtOFwnSYWfum0NaEc0O03oSdwBsjx4tMSChRDPGwu/4wSY6Q6ANW3wkjKpJzzguaovRs/DODcT4hbSN8yiA==
  /babel-preset-jest/23.2.0:
    dependencies:
      babel-plugin-jest-hoist: 23.2.0
      babel-plugin-syntax-object-rest-spread: 6.13.0
    dev: false
    resolution:
      integrity: sha1-jsegOhOPABoaj7HoETZSvxpV2kY=
  /babel-register/6.26.0:
    dependencies:
      babel-core: 6.26.3
      babel-runtime: 6.26.0
      core-js: 2.6.9
      home-or-tmp: 2.0.0
      lodash: 4.17.15
      mkdirp: 0.5.1
      source-map-support: 0.4.18
    dev: false
    resolution:
      integrity: sha1-btAhFz4vy0htestFxgCahW9kcHE=
  /babel-runtime/6.26.0:
    dependencies:
      core-js: 2.6.9
      regenerator-runtime: 0.11.1
    dev: false
    resolution:
      integrity: sha1-llxwWGaOgrVde/4E/yM3vItWR/4=
  /babel-template/6.26.0:
    dependencies:
      babel-runtime: 6.26.0
      babel-traverse: 6.26.0
      babel-types: 6.26.0
      babylon: 6.18.0
      lodash: 4.17.15
    dev: false
    resolution:
      integrity: sha1-3gPi0WOWsGn0bdn/+FIfsaDjXgI=
  /babel-traverse/6.26.0:
    dependencies:
      babel-code-frame: 6.26.0
      babel-messages: 6.23.0
      babel-runtime: 6.26.0
      babel-types: 6.26.0
      babylon: 6.18.0
      debug: 2.6.9
      globals: 9.18.0
      invariant: 2.2.4
      lodash: 4.17.15
    dev: false
    resolution:
      integrity: sha1-RqnL1+3MYsjlwGTi0tjQ9ANXZu4=
  /babel-types/6.26.0:
    dependencies:
      babel-runtime: 6.26.0
      esutils: 2.0.2
      lodash: 4.17.15
      to-fast-properties: 1.0.3
    dev: false
    resolution:
      integrity: sha1-o7Bz+Uq0nrb6Vc1lInozQ4BjJJc=
  /babylon/6.18.0:
    dev: false
    hasBin: true
    resolution:
      integrity: sha512-q/UEjfGJ2Cm3oKV71DJz9d25TPnq5rhBVL2Q4fA5wcC3jcrdn7+SssEybFIxwAvvP+YCsCYNKughoF33GxgycQ==
  /bach/1.2.0:
    dependencies:
      arr-filter: 1.1.2
      arr-flatten: 1.1.0
      arr-map: 2.0.2
      array-each: 1.0.1
      array-initial: 1.1.0
      array-last: 1.3.0
      async-done: 1.3.2
      async-settle: 1.0.0
      now-and-later: 2.0.1
    dev: false
    engines:
      node: '>= 0.10'
    resolution:
      integrity: sha1-Szzpa/JxNPeaG0FKUcFONMO9mIA=
  /balanced-match/1.0.0:
    dev: false
    resolution:
      integrity: sha1-ibTRmasr7kneFk6gK4nORi1xt2c=
  /base/0.11.2:
    dependencies:
      cache-base: 1.0.1
      class-utils: 0.3.6
      component-emitter: 1.3.0
      define-property: 1.0.0
      isobject: 3.0.1
      mixin-deep: 1.3.2
      pascalcase: 0.1.1
    dev: false
    engines:
      node: '>=0.10.0'
    resolution:
      integrity: sha512-5T6P4xPgpp0YDFvSWwEZ4NoE3aM4QBQXDzmVbraCkFj8zHM+mba8SyqB5DbZWyR7mYHo6Y7BdQo3MoA4m0TeQg==
  /base64-js/1.3.0:
    dev: false
    resolution:
      integrity: sha512-ccav/yGvoa80BQDljCxsmmQ3Xvx60/UpBIij5QN21W3wBi/hhIC9OoO+KLpu9IJTS9j4DRVJ3aDDF9cMSoa2lw==
  /batch/0.6.1:
    dev: false
    resolution:
      integrity: sha1-3DQxT05nkxgJP8dgJyUl+UvyXBY=
  /bcrypt-pbkdf/1.0.2:
    dependencies:
      tweetnacl: 0.14.5
    dev: false
    resolution:
      integrity: sha1-pDAdOJtqQ/m2f/PKEaP2Y342Dp4=
  /beeper/1.1.1:
    dev: false
    engines:
      node: '>=0.10.0'
    resolution:
      integrity: sha1-5tXqjF2tABMEpwsiY4RH9pyy+Ak=
  /big.js/3.2.0:
    dev: false
    resolution:
      integrity: sha512-+hN/Zh2D08Mx65pZ/4g5bsmNiZUuChDiQfTUQ7qJr4/kuopCr88xZsAXv6mBoZEsUI4OuGHlX59qE94K2mMW8Q==
  /binary-extensions/1.13.1:
    dev: false
    engines:
      node: '>=0.10.0'
    resolution:
      integrity: sha512-Un7MIEDdUC5gNpcGDV97op1Ywk748MpHcFTHoYs6qnj1Z3j7I53VG3nwZhKzoBZmbdRNnb6WRdFlwl7tSDuZGw==
  /binaryextensions/1.0.1:
    dev: false
    resolution:
      integrity: sha1-HmN0iLNbWL2l9HdL+WpSEqjJB1U=
  /bindings/1.2.1:
    dev: false
    resolution:
      integrity: sha1-FK1hE4EtLTfXLme0ystLtyZQXxE=
  /block-stream/0.0.9:
    dependencies:
      inherits: 2.0.4
    dev: false
    engines:
      node: 0.4 || >=0.5.8
    resolution:
      integrity: sha1-E+v+d4oDIFz+A3UUgeu0szAMEmo=
  /bn.js/4.11.8:
    dev: false
    resolution:
      integrity: sha512-ItfYfPLkWHUjckQCk8xC+LwxgK8NYcXywGigJgSwOP8Y2iyWT4f2vsZnoOXTTbo+o5yXmIUJ4gn5538SO5S3gA==
  /body-parser/1.14.2:
    dependencies:
      bytes: 2.2.0
      content-type: 1.0.4
      debug: 2.2.0
      depd: 1.1.2
      http-errors: 1.3.1
      iconv-lite: 0.4.13
      on-finished: 2.3.0
      qs: 5.2.0
      raw-body: 2.1.7
      type-is: 1.6.18
    dev: false
    engines:
      node: '>= 0.8'
    resolution:
      integrity: sha1-EBXLH+LEQ4WCWVgdtTMy+NDPUPk=
  /body-parser/1.18.3:
    dependencies:
      bytes: 3.0.0
      content-type: 1.0.4
      debug: 2.6.9
      depd: 1.1.2
      http-errors: 1.6.3
      iconv-lite: 0.4.23
      on-finished: 2.3.0
      qs: 6.5.2
      raw-body: 2.3.3
      type-is: 1.6.18
    dev: false
    engines:
      node: '>= 0.8'
    resolution:
      integrity: sha1-WykhmP/dVTs6DyDe0FkrlWlVyLQ=
  /bole/3.0.2:
    dependencies:
      fast-safe-stringify: 1.1.13
      individual: 3.0.0
    dev: false
    resolution:
      integrity: sha1-vIpIPKlASdqbg3wa0Rzf6+5uBRQ=
  /brace-expansion/1.1.11:
    dependencies:
      balanced-match: 1.0.0
      concat-map: 0.0.1
    dev: false
    resolution:
      integrity: sha512-iCuPHDFgrHX7H2vEI/5xpz07zSHB00TpugqhmYtVmMO6518mCuRMoOYFldEBl0g187ufozdaHgWKcYFb61qGiA==
  /braces/1.8.5:
    dependencies:
      expand-range: 1.8.2
      preserve: 0.2.0
      repeat-element: 1.1.3
    dev: false
    engines:
      node: '>=0.10.0'
    resolution:
      integrity: sha1-uneWLhLf+WnWt2cR6RS3N4V79qc=
  /braces/2.3.2:
    dependencies:
      arr-flatten: 1.1.0
      array-unique: 0.3.2
      extend-shallow: 2.0.1
      fill-range: 4.0.0
      isobject: 3.0.1
      repeat-element: 1.1.3
      snapdragon: 0.8.2
      snapdragon-node: 2.1.1
      split-string: 3.1.0
      to-regex: 3.0.2
    dev: false
    engines:
      node: '>=0.10.0'
    resolution:
      integrity: sha512-aNdbnj9P8PjdXU4ybaWLK2IF3jc/EoDYbC7AazW6to3TRsfXxscC9UXOB5iDiEQrkyIbWp2SLQda4+QAa7nc3w==
  /brorand/1.1.0:
    dev: false
    resolution:
      integrity: sha1-EsJe/kCkXjwyPrhnWgoM5XsiNx8=
  /browser-process-hrtime/0.1.3:
    dev: false
    resolution:
      integrity: sha512-bRFnI4NnjO6cnyLmOV/7PVoDEMJChlcfN0z4s1YMBY989/SvlfMI1lgCnkFUs53e9gQF+w7qu7XdllSTiSl8Aw==
  /browser-resolve/1.11.3:
    dependencies:
      resolve: 1.1.7
    dev: false
    resolution:
      integrity: sha512-exDi1BYWB/6raKHmDTCicQfTkqwN5fioMFV4j8BsfMU4R2DK/QfZfK7kOVkmWCNANf0snkBzqGqAJBao9gZMdQ==
  /browser-stdout/1.3.1:
    dev: false
    resolution:
      integrity: sha512-qhAVI1+Av2X7qelOfAIYwXONood6XlZE/fXaBSmW/T5SzLAmCgzi+eiWE7fUvbHaeNBQH13UftjpXxsfLkMpgw==
  /browserify-aes/1.2.0:
    dependencies:
      buffer-xor: 1.0.3
      cipher-base: 1.0.4
      create-hash: 1.2.0
      evp_bytestokey: 1.0.3
      inherits: 2.0.4
      safe-buffer: 5.2.0
    dev: false
    resolution:
      integrity: sha512-+7CHXqGuspUn/Sl5aO7Ea0xWGAtETPXNSAjHo48JfLdPWcMng33Xe4znFvQweqc/uzk5zSOI3H52CYnjCfb5hA==
  /browserify-cipher/1.0.1:
    dependencies:
      browserify-aes: 1.2.0
      browserify-des: 1.0.2
      evp_bytestokey: 1.0.3
    dev: false
    resolution:
      integrity: sha512-sPhkz0ARKbf4rRQt2hTpAHqn47X3llLkUGn+xEJzLjwY8LRs2p0v7ljvI5EyoRO/mexrNunNECisZs+gw2zz1w==
  /browserify-des/1.0.2:
    dependencies:
      cipher-base: 1.0.4
      des.js: 1.0.0
      inherits: 2.0.4
      safe-buffer: 5.2.0
    dev: false
    resolution:
      integrity: sha512-BioO1xf3hFwz4kc6iBhI3ieDFompMhrMlnDFC4/0/vd5MokpuAc3R+LYbwTA9A5Yc9pq9UYPqffKpW2ObuwX5A==
  /browserify-rsa/4.0.1:
    dependencies:
      bn.js: 4.11.8
      randombytes: 2.1.0
    dev: false
    resolution:
      integrity: sha1-IeCr+vbyApzy+vsTNWenAdQTVSQ=
  /browserify-sign/4.0.4:
    dependencies:
      bn.js: 4.11.8
      browserify-rsa: 4.0.1
      create-hash: 1.2.0
      create-hmac: 1.1.7
      elliptic: 6.5.0
      inherits: 2.0.4
      parse-asn1: 5.1.4
    dev: false
    resolution:
      integrity: sha1-qk62jl17ZYuqa/alfmMMvXqT0pg=
  /browserify-zlib/0.2.0:
    dependencies:
      pako: 1.0.10
    dev: false
    resolution:
      integrity: sha512-Z942RysHXmJrhqk88FmKBVq/v5tqmSkDz7p54G/MGyjMnCFFnC79XWNbg+Vta8W6Wb2qtSZTSxIGkJrRpCFEiA==
  /browserslist/4.6.6:
    dependencies:
      caniuse-lite: 1.0.30000985
<<<<<<< HEAD
      electron-to-chromium: 1.3.199
=======
      electron-to-chromium: 1.3.200
>>>>>>> 4e83f6b8
      node-releases: 1.1.26
    dev: false
    hasBin: true
    resolution:
      integrity: sha512-D2Nk3W9JL9Fp/gIcWei8LrERCS+eXu9AM5cfXA8WEZ84lFks+ARnZ0q/R69m2SV3Wjma83QDDPxsNKXUwdIsyA==
  /bser/2.1.0:
    dependencies:
      node-int64: 0.4.0
    dev: false
    resolution:
      integrity: sha512-8zsjWrQkkBoLK6uxASk1nJ2SKv97ltiGDo6A3wA0/yRPz+CwmEyDo0hUrhIuukG2JHpAl3bvFIixw2/3Hi0DOg==
  /buffer-equal/1.0.0:
    dev: false
    engines:
      node: '>=0.4.0'
    resolution:
      integrity: sha1-WWFrSYME1Var1GaWayLu2j7KX74=
  /buffer-from/1.1.1:
    dev: false
    resolution:
      integrity: sha512-MQcXEUbCKtEo7bhqEs6560Hyd4XaovZlO/k9V3hjVUF/zwW7KBVdSK4gIt/bzwS9MbR5qob+F5jusZsb0YQK2A==
  /buffer-xor/1.0.3:
    dev: false
    resolution:
      integrity: sha1-JuYe0UIvtw3ULm42cp7VHYVf6Nk=
  /buffer/4.9.1:
    dependencies:
      base64-js: 1.3.0
      ieee754: 1.1.13
      isarray: 1.0.0
    dev: false
    resolution:
      integrity: sha1-bRu2AbB6TvztlwlBMgkwJ8lbwpg=
  /builtin-modules/1.1.1:
    dev: false
    engines:
      node: '>=0.10.0'
    resolution:
      integrity: sha1-Jw8HbFpywC9bZaR9+Uxf46J4iS8=
  /builtin-status-codes/3.0.0:
    dev: false
    resolution:
      integrity: sha1-hZgoeOIbmOHGZCXgPQF0eI9Wnug=
  /builtins/1.0.3:
    dev: false
    resolution:
      integrity: sha1-y5T662HIaWRR2zZTThQi+U8K7og=
  /bytes/2.2.0:
    dev: false
    resolution:
      integrity: sha1-/TVGSkA/b5EXwt42Cez/nK4ABYg=
  /bytes/2.4.0:
    dev: false
    resolution:
      integrity: sha1-fZcZb51br39pNeJZhVSe3SpsIzk=
  /bytes/3.0.0:
    dev: false
    engines:
      node: '>= 0.8'
    resolution:
      integrity: sha1-0ygVQE1olpn4Wk6k+odV3ROpYEg=
  /cache-base/1.0.1:
    dependencies:
      collection-visit: 1.0.0
      component-emitter: 1.3.0
      get-value: 2.0.6
      has-value: 1.0.0
      isobject: 3.0.1
      set-value: 2.0.1
      to-object-path: 0.3.0
      union-value: 1.0.1
      unset-value: 1.0.0
    dev: false
    engines:
      node: '>=0.10.0'
    resolution:
      integrity: sha512-AKcdTnFSWATd5/GCPRxr2ChwIJ85CeyrEyjRHlKxQ56d4XJMGym0uAiKn0xbLOGOl3+yRpOTi484dVCEc5AUzQ==
  /callsites/2.0.0:
    dev: false
    engines:
      node: '>=4'
    resolution:
      integrity: sha1-BuuE8A7qQT2oav/vrL/7Ngk7PFA=
  /camelcase-keys/2.1.0:
    dependencies:
      camelcase: 2.1.1
      map-obj: 1.0.1
    dev: false
    engines:
      node: '>=0.10.0'
    resolution:
      integrity: sha1-MIvur/3ygRkFHvodkyITyRuPkuc=
  /camelcase/1.2.1:
    dev: false
    engines:
      node: '>=0.10.0'
    resolution:
      integrity: sha1-m7UwTS4LVmmLLHWLCKPqqdqlijk=
  /camelcase/2.1.1:
    dev: false
    engines:
      node: '>=0.10.0'
    resolution:
      integrity: sha1-fB0W1nmhu+WcoCys7PsBHiAfWh8=
  /camelcase/3.0.0:
    dev: false
    engines:
      node: '>=0.10.0'
    resolution:
      integrity: sha1-MvxLn82vhF/N9+c7uXysImHwqwo=
  /camelcase/4.1.0:
    dev: false
    engines:
      node: '>=4'
    resolution:
      integrity: sha1-1UVjW+HjPFQmScaRc+Xeas+uNN0=
  /caniuse-lite/1.0.30000985:
    dev: false
    resolution:
      integrity: sha512-1ngiwkgqAYPG0JSSUp3PUDGPKKY59EK7NrGGX+VOxaKCNzRbNc7uXMny+c3VJfZxtoK3wSImTvG9T9sXiTw2+w==
  /capture-exit/1.2.0:
    dependencies:
      rsvp: 3.6.2
    dev: false
    resolution:
      integrity: sha1-HF/MSJ/QqwDU8ax64QcuMXP7q28=
  /caseless/0.12.0:
    dev: false
    resolution:
      integrity: sha1-G2gcIf+EAzyCZUMJBolCDRhxUdw=
  /center-align/0.1.3:
    dependencies:
      align-text: 0.1.4
      lazy-cache: 1.0.4
    dev: false
    engines:
      node: '>=0.10.0'
    resolution:
      integrity: sha1-qg0yYptu6XIgBBHL1EYckHvCt60=
  /chai/3.5.0:
    dependencies:
      assertion-error: 1.1.0
      deep-eql: 0.1.3
      type-detect: 1.0.0
    dev: false
    engines:
      node: '>= 0.4.0'
    resolution:
      integrity: sha1-TQJjewZ/6Vi9v906QOxW/vc3Mkc=
  /chalk/1.1.3:
    dependencies:
      ansi-styles: 2.2.1
      escape-string-regexp: 1.0.5
      has-ansi: 2.0.0
      strip-ansi: 3.0.1
      supports-color: 2.0.0
    dev: false
    engines:
      node: '>=0.10.0'
    resolution:
      integrity: sha1-qBFcVeSnAv5NFQq9OHKCKn4J/Jg=
  /chalk/2.4.2:
    dependencies:
      ansi-styles: 3.2.1
      escape-string-regexp: 1.0.5
      supports-color: 5.5.0
    dev: false
    engines:
      node: '>=4'
    resolution:
      integrity: sha512-Mti+f9lpJNcwF4tWV8/OrTTtF1gZi+f8FqlyAdouralcFWFQWF2+NgCHShjkCb+IFBLq9buZwE1xckQU4peSuQ==
  /chardet/0.7.0:
    dev: false
    resolution:
      integrity: sha512-mT8iDcrh03qDGRRmoA2hmBJnxpllMR+0/0qlzjqZES6NdiWDcZkCNAk4rPFZ9Q85r27unkiNNg8ZOiwZXBHwcA==
  /chokidar/1.7.0:
    dependencies:
      anymatch: 1.3.2
      async-each: 1.0.3
      glob-parent: 2.0.0
      inherits: 2.0.4
      is-binary-path: 1.0.1
      is-glob: 2.0.1
      path-is-absolute: 1.0.1
      readdirp: 2.2.1
    dev: false
    optionalDependencies:
      fsevents: 1.2.9
    resolution:
      integrity: sha1-eY5ol3gVHIB2tLNg5e3SjNortGg=
  /chokidar/2.1.6:
    dependencies:
      anymatch: 2.0.0
      async-each: 1.0.3
      braces: 2.3.2
      glob-parent: 3.1.0
      inherits: 2.0.4
      is-binary-path: 1.0.1
      is-glob: 4.0.1
      normalize-path: 3.0.0
      path-is-absolute: 1.0.1
      readdirp: 2.2.1
      upath: 1.1.2
    dev: false
    optionalDependencies:
      fsevents: 1.2.9
    resolution:
      integrity: sha512-V2jUo67OKkc6ySiRpJrjlpJKl9kDuG+Xb8VgsGzb+aEouhgS1D0weyPU4lEzdAcsCAvrih2J2BqyXqHWvVLw5g==
  /chownr/1.1.2:
    dev: false
    resolution:
      integrity: sha512-GkfeAQh+QNy3wquu9oIZr6SS5x7wGdSgNQvD10X3r+AZr1Oys22HW8kAmDMvNg2+Dm0TeGaEuO8gFwdBXxwO8A==
  /ci-info/1.6.0:
    dev: false
    resolution:
      integrity: sha512-vsGdkwSCDpWmP80ncATX7iea5DWQemg1UgCW5J8tqjU3lYw4FBYuj89J0CTVomA7BEfvSZd84GmHko+MxFQU2A==
  /cipher-base/1.0.4:
    dependencies:
      inherits: 2.0.4
      safe-buffer: 5.2.0
    dev: false
    resolution:
      integrity: sha512-Kkht5ye6ZGmwv40uUDZztayT2ThLQGfnj/T71N/XzeZeo3nf8foyW7zGTsPYkEya3m5f3cAypH+qe7YOrM1U2Q==
  /class-utils/0.3.6:
    dependencies:
      arr-union: 3.1.0
      define-property: 0.2.5
      isobject: 3.0.1
      static-extend: 0.1.2
    dev: false
    engines:
      node: '>=0.10.0'
    resolution:
      integrity: sha512-qOhPa/Fj7s6TY8H8esGu5QNpMMQxz79h+urzrNYN6mn+9BnxlDGf5QZ+XeCDsxSjPqsSR56XOZOJmpeurnLMeg==
  /clean-css/4.2.1:
    dependencies:
      source-map: 0.6.1
    dev: false
    engines:
      node: '>= 4.0'
    resolution:
      integrity: sha512-4ZxI6dy4lrY6FHzfiy1aEOXgu4LIsW2MhwG0VBKdcoGoH/XLFgaHSdLTGr4O8Be6A8r3MOphEiI8Gc1n0ecf3g==
  /cli-cursor/2.1.0:
    dependencies:
      restore-cursor: 2.0.0
    dev: false
    engines:
      node: '>=4'
    resolution:
      integrity: sha1-s12sN2R5+sw+lHR9QdDQ9SOP/LU=
  /cli-table/0.3.1:
    dependencies:
      colors: 1.0.3
    dev: false
    engines:
      node: '>= 0.2.0'
    resolution:
      integrity: sha1-9TsFJmqLGguTSz0IIebi3FkUriM=
  /cli-width/2.2.0:
    dev: false
    resolution:
      integrity: sha1-/xnt6Kml5XkyQUewwR8PvLq+1jk=
  /cliui/2.1.0:
    dependencies:
      center-align: 0.1.3
      right-align: 0.1.3
      wordwrap: 0.0.2
    dev: false
    resolution:
      integrity: sha1-S0dXYP+AJkx2LDoXGQMukcf+oNE=
  /cliui/3.2.0:
    dependencies:
      string-width: 1.0.2
      strip-ansi: 3.0.1
      wrap-ansi: 2.1.0
    dev: false
    resolution:
      integrity: sha1-EgYBU3qRbSmUD5NNo7SNWFo5IT0=
  /cliui/4.1.0:
    dependencies:
      string-width: 2.1.1
      strip-ansi: 4.0.0
      wrap-ansi: 2.1.0
    dev: false
    resolution:
      integrity: sha512-4FG+RSG9DL7uEwRUZXZn3SS34DiDPfzP0VOiEwtUWlE+AR2EIg+hSyvrIgUUfhdgR/UkAeW2QHgeP+hWrXs7jQ==
  /clone-buffer/1.0.0:
    dev: false
    engines:
      node: '>= 0.10'
    resolution:
      integrity: sha1-4+JbIHrE5wGvch4staFnksrD3Fg=
  /clone-stats/0.0.1:
    dev: false
    resolution:
      integrity: sha1-uI+UqCzzi4eR1YBG6kAprYjKmdE=
  /clone-stats/1.0.0:
    dev: false
    resolution:
      integrity: sha1-s3gt/4u1R04Yuba/D9/ngvh3doA=
  /clone/0.2.0:
    dev: false
    resolution:
      integrity: sha1-xhJqkK1Pctv1rNskPMN3JP6T/B8=
  /clone/1.0.4:
    dev: false
    engines:
      node: '>=0.8'
    resolution:
      integrity: sha1-2jCcwmPfFZlMaIypAheco8fNfH4=
  /clone/2.1.2:
    dev: false
    engines:
      node: '>=0.8'
    resolution:
      integrity: sha1-G39Ln1kfHo+DZwQBYANFoCiHQ18=
  /cloneable-readable/1.1.3:
    dependencies:
      inherits: 2.0.4
      process-nextick-args: 2.0.1
      readable-stream: 2.3.6
    dev: false
    resolution:
      integrity: sha512-2EF8zTQOxYq70Y4XKtorQupqF0m49MBz2/yf5Bj+MHjvpG3Hy7sImifnqD6UA+TKYxeSV+u6qqQPawN5UvnpKQ==
  /co/4.6.0:
    dev: false
    engines:
      iojs: '>= 1.0.0'
      node: '>= 0.12.0'
    resolution:
      integrity: sha1-bqa989hTrlTMuOR7+gvz+QMfsYQ=
  /code-point-at/1.1.0:
    dev: false
    engines:
      node: '>=0.10.0'
    resolution:
      integrity: sha1-DQcLTQQ6W+ozovGkDi7bPZpMz3c=
  /collection-map/1.0.0:
    dependencies:
      arr-map: 2.0.2
      for-own: 1.0.0
      make-iterator: 1.0.1
    dev: false
    engines:
      node: '>=0.10.0'
    resolution:
      integrity: sha1-rqDwb40mx4DCt1SUOFVEsiVa8Yw=
  /collection-visit/1.0.0:
    dependencies:
      map-visit: 1.0.0
      object-visit: 1.0.1
    dev: false
    engines:
      node: '>=0.10.0'
    resolution:
      integrity: sha1-S8A3PBZLwykbTTaMgpzxqApZ3KA=
  /color-convert/1.9.3:
    dependencies:
      color-name: 1.1.3
    dev: false
    resolution:
      integrity: sha512-QfAUtd+vFdAtFQcC8CCyYt1fYWxSqAiK2cSD6zDB8N3cpsEBAvRxp9zOGg6G/SHHJYAT88/az/IuDGALsNVbGg==
  /color-name/1.1.3:
    dev: false
    resolution:
      integrity: sha1-p9BVi9icQveV3UIyj3QIMcpTvCU=
  /color-support/1.1.3:
    dev: false
    hasBin: true
    resolution:
      integrity: sha512-qiBjkpbMLO/HL68y+lh4q0/O1MZFj2RX6X/KmMa3+gJD3z+WwI1ZzDHysvqHGS3mP6mznPckpXmw1nI9cJjyRg==
  /colors/1.0.3:
    dev: false
    engines:
      node: '>=0.1.90'
    resolution:
      integrity: sha1-BDP0TYCWgP3rYO0mDxsMJi6CpAs=
  /colors/1.2.5:
    dev: false
    engines:
      node: '>=0.1.90'
    resolution:
      integrity: sha512-erNRLao/Y3Fv54qUa0LBB+//Uf3YwMUmdJinN20yMXm9zdKKqH9wt7R9IIVZ+K7ShzfpLV/Zg8+VyrBJYB4lpg==
  /combined-stream/1.0.8:
    dependencies:
      delayed-stream: 1.0.0
    dev: false
    engines:
      node: '>= 0.8'
    resolution:
      integrity: sha512-FQN4MRfuJeHf7cBbBMJFXhKSDq+2kAArBlmRBvcvFE5BB1HZKXtSFASDhdlz9zOYwxh8lDdnvmMOe/+5cdoEdg==
  /commander/2.11.0:
    dev: false
    resolution:
      integrity: sha512-b0553uYA5YAEGgyYIGYROzKQ7X5RAqedkfjiZxwi0kL1g3bOaBNNZfYkzt/CL0umgD5wc9Jec2FbB98CjkMRvQ==
  /commander/2.15.1:
    dev: false
    resolution:
      integrity: sha512-VlfT9F3V0v+jr4yxPc5gg9s62/fIVWsd2Bk2iD435um1NlGMYdVCq+MjcXnhYq2icNOizHr1kK+5TI6H0Hy0ag==
  /commander/2.20.0:
    dev: false
    resolution:
      integrity: sha512-7j2y+40w61zy6YC2iRNpUe/NwhNyoXrYpHMrSunaMG64nRnaf96zO/KMQR4OyN/UnE5KLyEBnKHd4aG3rskjpQ==
  /component-emitter/1.3.0:
    dev: false
    resolution:
      integrity: sha512-Rd3se6QB+sO1TwqZjscQrurpEPIfO0/yYnSin6Q/rD3mOutHvUrCAhJub3r90uNb+SESBuE0QYoB90YdfatsRg==
  /concat-map/0.0.1:
    dev: false
    resolution:
      integrity: sha1-2Klr13/Wjfd5OnMDajug1UBdR3s=
  /concat-stream/1.6.2:
    dependencies:
      buffer-from: 1.1.1
      inherits: 2.0.4
      readable-stream: 2.3.6
      typedarray: 0.0.6
    dev: false
    engines:
      '0': node >= 0.8
    resolution:
      integrity: sha512-27HBghJxjiZtIk3Ycvn/4kbJk/1uZuJFfuPEns6LaEvpvG1f0hTea8lilrouyo9mVc2GWdcEZ8OLoGmSADlrCw==
  /connect-livereload/0.5.4:
    dev: false
    resolution:
      integrity: sha1-gBV9E3HJ83zBQDmrGJWXDRGdw7w=
  /connect/3.7.0:
    dependencies:
      debug: 2.6.9
      finalhandler: 1.1.2
      parseurl: 1.3.3
      utils-merge: 1.0.1
    dev: false
    engines:
      node: '>= 0.10.0'
    resolution:
      integrity: sha512-ZqRXc+tZukToSNmh5C2iWMSoV3X1YUcPbqEM4DkEG5tNQXrQUZCNVGGv3IuicnkMtPfGf3Xtp8WCXs295iQ1pQ==
  /console-browserify/1.1.0:
    dependencies:
      date-now: 0.1.4
    dev: false
    resolution:
      integrity: sha1-8CQcRXMKn8YyOyBtvzjtx0HQuxA=
  /console-control-strings/1.1.0:
    dev: false
    resolution:
      integrity: sha1-PXz0Rk22RG6mRL9LOVB/mFEAjo4=
  /constants-browserify/1.0.0:
    dev: false
    resolution:
      integrity: sha1-wguW2MYXdIqvHBYCF2DNJ/y4y3U=
  /content-disposition/0.5.2:
    dev: false
    engines:
      node: '>= 0.6'
    resolution:
      integrity: sha1-DPaLud318r55YcOoUXjLhdunjLQ=
  /content-type/1.0.4:
    dev: false
    engines:
      node: '>= 0.6'
    resolution:
      integrity: sha512-hIP3EEPs8tB9AT1L+NUqtwOAps4mk2Zob89MWXMHjHWg9milF/j4osnnQLXBCBFBk/tvIG/tUc9mOUJiPBhPXA==
  /convert-source-map/1.6.0:
    dependencies:
      safe-buffer: 5.1.2
    dev: false
    resolution:
      integrity: sha512-eFu7XigvxdZ1ETfbgPBohgyQ/Z++C0eEhTor0qRwBw9unw+L0/6V8wkSuGgzdThkiS5lSpdptOQPD8Ak40a+7A==
  /cookie-signature/1.0.6:
    dev: false
    resolution:
      integrity: sha1-4wOogrNCzD7oylE6eZmXNNqzriw=
  /cookie/0.3.1:
    dev: false
    engines:
      node: '>= 0.6'
    resolution:
      integrity: sha1-5+Ch+e9DtMi6klxcWpboBtFoc7s=
  /copy-descriptor/0.1.1:
    dev: false
    engines:
      node: '>=0.10.0'
    resolution:
      integrity: sha1-Z29us8OZl8LuGsOpJP1hJHSPV40=
  /copy-props/2.0.4:
    dependencies:
      each-props: 1.3.2
      is-plain-object: 2.0.4
    dev: false
    resolution:
      integrity: sha512-7cjuUME+p+S3HZlbllgsn2CDwS+5eCCX16qBgNC4jgSTf49qR1VKy/Zhl400m0IQXl/bPGEVqncgUUMjrr4s8A==
  /core-js/2.6.9:
    dev: false
    requiresBuild: true
    resolution:
      integrity: sha512-HOpZf6eXmnl7la+cUdMnLvUxKNqLUzJvgIziQ0DiF3JwSImNphIqdGqzj6hIKyX04MmV0poclQ7+wjWvxQyR2A==
  /core-util-is/1.0.2:
    dev: false
    resolution:
      integrity: sha1-tf1UIgqivFq1eqtxQMlAdUUDwac=
  /cpx/1.5.0:
    dependencies:
      babel-runtime: 6.26.0
      chokidar: 1.7.0
      duplexer: 0.1.1
      glob: 7.0.6
      glob2base: 0.0.12
      minimatch: 3.0.4
      mkdirp: 0.5.1
      resolve: 1.8.1
      safe-buffer: 5.2.0
      shell-quote: 1.6.1
      subarg: 1.0.0
    dev: false
    hasBin: true
    resolution:
      integrity: sha1-GFvgGFEdhycN7czCkxceN2VauI8=
  /create-ecdh/4.0.3:
    dependencies:
      bn.js: 4.11.8
      elliptic: 6.5.0
    dev: false
    resolution:
      integrity: sha512-GbEHQPMOswGpKXM9kCWVrremUcBmjteUaQ01T9rkKCPDXfUHX0IoP9LpHYo2NPFampa4e+/pFDc3jQdxrxQLaw==
  /create-hash/1.2.0:
    dependencies:
      cipher-base: 1.0.4
      inherits: 2.0.4
      md5.js: 1.3.5
      ripemd160: 2.0.2
      sha.js: 2.4.11
    dev: false
    resolution:
      integrity: sha512-z00bCGNHDG8mHAkP7CtT1qVu+bFQUPjYq/4Iv3C3kWjTFV10zIjfSoeqXo9Asws8gwSHDGj/hl2u4OGIjapeCg==
  /create-hmac/1.1.7:
    dependencies:
      cipher-base: 1.0.4
      create-hash: 1.2.0
      inherits: 2.0.4
      ripemd160: 2.0.2
      safe-buffer: 5.2.0
      sha.js: 2.4.11
    dev: false
    resolution:
      integrity: sha512-MJG9liiZ+ogc4TzUwuvbER1JRdgvUFSB5+VR/g5h82fGaIRWMWddtKBHi7/sVhfjQZ6SehlyhvQYrcYkaUIpLg==
  /cross-spawn/3.0.1:
    dependencies:
      lru-cache: 4.1.5
      which: 1.3.1
    dev: false
    resolution:
      integrity: sha1-ElYDfsufDF9549bvE14wdwGEuYI=
  /cross-spawn/5.1.0:
    dependencies:
      lru-cache: 4.1.5
      shebang-command: 1.2.0
      which: 1.3.1
    dev: false
    resolution:
      integrity: sha1-6L0O/uWPz/b4+UUQoKVUu/ojVEk=
  /cross-spawn/6.0.5:
    dependencies:
      nice-try: 1.0.5
      path-key: 2.0.1
      semver: 5.7.0
      shebang-command: 1.2.0
      which: 1.3.1
    dev: false
    engines:
      node: '>=4.8'
    resolution:
      integrity: sha512-eTVLrBSt7fjbDygz805pMnstIs2VTBNkRm0qxZd+M7A5XDdxVRWO5MxGBXZhjY4cqLYLdtrGqRf8mBPmzwSpWQ==
  /crypto-browserify/3.12.0:
    dependencies:
      browserify-cipher: 1.0.1
      browserify-sign: 4.0.4
      create-ecdh: 4.0.3
      create-hash: 1.2.0
      create-hmac: 1.1.7
      diffie-hellman: 5.0.3
      inherits: 2.0.4
      pbkdf2: 3.0.17
      public-encrypt: 4.0.3
      randombytes: 2.1.0
      randomfill: 1.0.4
    dev: false
    resolution:
      integrity: sha512-fz4spIh+znjO2VjL+IdhEpRJ3YN6sMzITSBijk6FK2UvTqruSQW+/cCZTSNsMiZNvUeq0CqurF+dAbyiGOY6Wg==
  /css-modules-loader-core/1.1.0:
    dependencies:
      icss-replace-symbols: 1.1.0
      postcss: 6.0.1
      postcss-modules-extract-imports: 1.1.0
      postcss-modules-local-by-default: 1.2.0
      postcss-modules-scope: 1.1.0
      postcss-modules-values: 1.3.0
    dev: false
    resolution:
      integrity: sha1-WQhmgpShvs0mGuCkziGwtVHyHRY=
  /css-selector-tokenizer/0.7.1:
    dependencies:
      cssesc: 0.1.0
      fastparse: 1.1.2
      regexpu-core: 1.0.0
    dev: false
    resolution:
      integrity: sha512-xYL0AMZJ4gFzJQsHUKa5jiWWi2vH77WVNg7JYRyewwj6oPh4yb/y6Y9ZCw9dsj/9UauMhtuxR+ogQd//EdEVNA==
  /cssesc/0.1.0:
    dev: false
    hasBin: true
    resolution:
      integrity: sha1-yBSQPkViM3GgR3tAEJqq++6t27Q=
  /cssom/0.3.8:
    dev: false
    resolution:
      integrity: sha512-b0tGHbfegbhPJpxpiBPU2sCkigAqtM9O121le6bbOlgyV+NyGyCmVfJ6QW9eRjz8CpNfWEOYBIMIGRYkLwsIYg==
  /cssstyle/0.3.1:
    dependencies:
      cssom: 0.3.8
    dev: false
    resolution:
      integrity: sha512-tNvaxM5blOnxanyxI6panOsnfiyLRj3HV4qjqqS45WPNS1usdYWRUQjqTEEELK73lpeP/1KoIGYUwrBn/VcECA==
  /currently-unhandled/0.4.1:
    dependencies:
      array-find-index: 1.0.2
    dev: false
    engines:
      node: '>=0.10.0'
    resolution:
      integrity: sha1-mI3zP+qxke95mmE2nddsF635V+o=
  /d/1.0.1:
    dependencies:
      es5-ext: 0.10.50
      type: 1.0.1
    dev: false
    resolution:
      integrity: sha512-m62ShEObQ39CfralilEQRjH6oAMtNCV1xJyEx5LpRYUVN+EviphDgUc/F3hnYbADmkiNs67Y+3ylmlG7Lnu+FA==
  /dargs/5.1.0:
    dev: false
    engines:
      node: '>=4'
    resolution:
      integrity: sha1-7H6lDHhWTNNsnV7Bj2Yyn63ieCk=
  /dashdash/1.14.1:
    dependencies:
      assert-plus: 1.0.0
    dev: false
    engines:
      node: '>=0.10'
    resolution:
      integrity: sha1-hTz6D3y+L+1d4gMmuN1YEDX24vA=
  /data-urls/1.1.0:
    dependencies:
      abab: 2.0.0
      whatwg-mimetype: 2.3.0
      whatwg-url: 7.0.0
    dev: false
    resolution:
      integrity: sha512-YTWYI9se1P55u58gL5GkQHW4P6VJBJ5iBT+B5a7i2Tjadhv52paJG0qHX4A0OR6/t52odI64KP2YvFpkDOi3eQ==
  /date-now/0.1.4:
    dev: false
    resolution:
      integrity: sha1-6vQ5/U1ISK105cx9vvIAZyueNFs=
  /dateformat/1.0.12:
    dependencies:
      get-stdin: 4.0.1
      meow: 3.7.0
    dev: false
    hasBin: true
    resolution:
      integrity: sha1-nxJLZ1lMk3/3BpMuSmQsyo27/uk=
  /dateformat/2.2.0:
    dev: false
    resolution:
      integrity: sha1-QGXiATz5+5Ft39gu+1Bq1MZ2kGI=
  /deasync/0.1.15:
    dependencies:
      bindings: 1.2.1
      node-addon-api: 1.7.1
    dev: false
    engines:
      node: '>=0.11.0'
    requiresBuild: true
    resolution:
      integrity: sha512-pxMaCYu8cQIbGkA4Y1R0PLSooPIpH1WgFBLeJ+zLxQgHfkZG86ViJSmZmONSjZJ/R3NjwkMcIWZAzpLB2G9/CA==
  /debug/2.2.0:
    dependencies:
      ms: 0.7.1
    dev: false
    resolution:
      integrity: sha1-+HBX6ZWxofauaklgZkE3vFbwOdo=
  /debug/2.6.9:
    dependencies:
      ms: 2.0.0
    dev: false
    resolution:
      integrity: sha512-bC7ElrdJaJnPbAP+1EotYvqZsb3ecl5wi6Bfi6BJTUcNowp6cvspg0jXznRTKDjm/E7AdgFBVeAPVMNcKGsHMA==
  /debug/3.1.0:
    dependencies:
      ms: 2.0.0
    dev: false
    resolution:
      integrity: sha512-OX8XqP7/1a9cqkxYw2yXss15f26NKWBpDXQd0/uK/KPqdQhxbPa994hnzjcE2VqQpDslf55723cKPUOGSmMY3g==
  /debug/3.2.6:
    dependencies:
      ms: 2.1.2
    dev: false
    resolution:
      integrity: sha512-mel+jf7nrtEl5Pn1Qx46zARXKDpBbvzezse7p7LqINmdoIk8PYP5SySaxEmYv6TZ0JyEKA1hsCId6DIhgITtWQ==
  /debuglog/1.0.1:
    dev: false
    resolution:
      integrity: sha1-qiT/uaw9+aI1GDfPstJ5NgzXhJI=
  /decamelize/1.2.0:
    dev: false
    engines:
      node: '>=0.10.0'
    resolution:
      integrity: sha1-9lNNFRSCabIDUue+4m9QH5oZEpA=
  /decode-uri-component/0.2.0:
    dev: false
    engines:
      node: '>=0.10'
    resolution:
      integrity: sha1-6zkTMzRYd1y4TNGh+uBiEGu4dUU=
  /decomment/0.9.2:
    dependencies:
      esprima: 4.0.1
    dev: false
    engines:
      node: '>=6.4'
      npm: '>=2.15'
    resolution:
      integrity: sha512-sblyUmOJZxiL7oJ2ogJS6jtl/67+CTOW87SrYE/96u3PhDYikYoLCdLzcnceToiQejOLlqNnLCkaxx/+nE/ehg==
  /deep-eql/0.1.3:
    dependencies:
      type-detect: 0.1.1
    dev: false
    resolution:
      integrity: sha1-71WKyrjeJSBs1xOQbXTlaTDrafI=
  /deep-is/0.1.3:
    dev: false
    resolution:
      integrity: sha1-s2nW+128E+7PUk+RsHD+7cNXzzQ=
  /default-compare/1.0.0:
    dependencies:
      kind-of: 5.1.0
    dev: false
    engines:
      node: '>=0.10.0'
    resolution:
      integrity: sha512-QWfXlM0EkAbqOCbD/6HjdwT19j7WCkMyiRhWilc4H9/5h/RzTF9gv5LYh1+CmDV5d1rki6KAWLtQale0xt20eQ==
  /default-require-extensions/1.0.0:
    dependencies:
      strip-bom: 2.0.0
    dev: false
    engines:
      node: '>=0.10.0'
    resolution:
      integrity: sha1-836hXT4T/9m0N9M+GnW1+5eHTLg=
  /default-resolution/2.0.0:
    dev: false
    engines:
      node: '>= 0.10'
    resolution:
      integrity: sha1-vLgrqnKtebQmp2cy8aga1t8m1oQ=
  /defaults/1.0.3:
    dependencies:
      clone: 1.0.4
    dev: false
    resolution:
      integrity: sha1-xlYFHpgX2f8I7YgUd/P+QBnz730=
  /define-properties/1.1.3:
    dependencies:
      object-keys: 1.1.1
    dev: false
    engines:
      node: '>= 0.4'
    resolution:
      integrity: sha512-3MqfYKj2lLzdMSf8ZIZE/V+Zuy+BgD6f164e8K2w7dgnpKArBDerGYpM46IYYcjnkdPNMjPk9A6VFB8+3SKlXQ==
  /define-property/0.2.5:
    dependencies:
      is-descriptor: 0.1.6
    dev: false
    engines:
      node: '>=0.10.0'
    resolution:
      integrity: sha1-w1se+RjsPJkPmlvFe+BKrOxcgRY=
  /define-property/1.0.0:
    dependencies:
      is-descriptor: 1.0.2
    dev: false
    engines:
      node: '>=0.10.0'
    resolution:
      integrity: sha1-dp66rz9KY6rTr56NMEybvnm/sOY=
  /define-property/2.0.2:
    dependencies:
      is-descriptor: 1.0.2
      isobject: 3.0.1
    dev: false
    engines:
      node: '>=0.10.0'
    resolution:
      integrity: sha512-jwK2UV4cnPpbcG7+VRARKTZPUWowwXA8bzH5NP6ud0oeAxyYPuGZUAC7hMugpCdz4BeSZl2Dl9k66CHJ/46ZYQ==
  /del/2.2.2:
    dependencies:
      globby: 5.0.0
      is-path-cwd: 1.0.0
      is-path-in-cwd: 1.0.1
      object-assign: 4.1.1
      pify: 2.3.0
      pinkie-promise: 2.0.1
      rimraf: 2.6.3
    dev: false
    engines:
      node: '>=0.10.0'
    resolution:
      integrity: sha1-wSyYHQZ4RshLyvhiz/kw2Qf/0ag=
  /delayed-stream/1.0.0:
    dev: false
    engines:
      node: '>=0.4.0'
    resolution:
      integrity: sha1-3zrhmayt+31ECqrgsp4icrJOxhk=
  /delegates/1.0.0:
    dev: false
    resolution:
      integrity: sha1-hMbhWbgZBP3KWaDvRM2HDTElD5o=
  /depd/1.1.2:
    dev: false
    engines:
      node: '>= 0.6'
    resolution:
      integrity: sha1-m81S4UwJd2PnSbJ0xDRu0uVgtak=
  /deprecated/0.0.1:
    dev: false
    engines:
      node: '>= 0.9'
    resolution:
      integrity: sha1-+cmvVGSvoeepcUWKi97yqpTVuxk=
  /des.js/1.0.0:
    dependencies:
      inherits: 2.0.4
      minimalistic-assert: 1.0.1
    dev: false
    resolution:
      integrity: sha1-wHTS4qpqipoH29YfmhXCzYPsjsw=
  /destroy/1.0.4:
    dev: false
    resolution:
      integrity: sha1-l4hXRCxEdJ5CBmE+N5RiBYJqvYA=
  /detect-file/1.0.0:
    dev: false
    engines:
      node: '>=0.10.0'
    resolution:
      integrity: sha1-8NZtA2cqglyxtzvbP+YjEMjlUrc=
  /detect-indent/4.0.0:
    dependencies:
      repeating: 2.0.1
    dev: false
    engines:
      node: '>=0.10.0'
    resolution:
      integrity: sha1-920GQ1LN9Docts5hnE7jqUdd4gg=
  /detect-newline/2.1.0:
    dev: false
    engines:
      node: '>=0.10.0'
    resolution:
      integrity: sha1-9B8cEL5LAOh7XxPaaAdZ8sW/0+I=
  /dezalgo/1.0.3:
    dependencies:
      asap: 2.0.6
      wrappy: 1.0.2
    dev: false
    resolution:
      integrity: sha1-f3Qt4Gb8dIvI24IFad3c5Jvw1FY=
  /diff/3.5.0:
    dev: false
    engines:
      node: '>=0.3.1'
    resolution:
      integrity: sha512-A46qtFgd+g7pDZinpnwiRJtxbC1hpgf0uzP3iG89scHk0AUC7A1TGxf5OiiOUv/JMZR8GOt8hL900hV0bOy5xA==
  /diffie-hellman/5.0.3:
    dependencies:
      bn.js: 4.11.8
      miller-rabin: 4.0.1
      randombytes: 2.1.0
    dev: false
    resolution:
      integrity: sha512-kqag/Nl+f3GwyK25fhUMYj81BUOrZ9IuJsjIcDE5icNM9FJHAVm3VcUDxdLPoQtTuUylWm6ZIknYJwwaPxsUzg==
  /domain-browser/1.2.0:
    dev: false
    engines:
      node: '>=0.4'
      npm: '>=1.2'
    resolution:
      integrity: sha512-jnjyiM6eRyZl2H+W8Q/zLMA481hzi0eszAaBUzIVnmYVDBbnLxVNnfu1HgEBvCbL+71FrxMl3E6lpKH7Ge3OXA==
  /domexception/1.0.1:
    dependencies:
      webidl-conversions: 4.0.2
    dev: false
    resolution:
      integrity: sha512-raigMkn7CJNNo6Ihro1fzG7wr3fHuYVytzquZKX5n0yizGsTcYgzdIUwj1X9pK0VvjeihV+XiclP+DjwbsSKug==
  /duplexer/0.1.1:
    dev: false
    resolution:
      integrity: sha1-rOb/gIwc5mtX0ev5eXessCM0z8E=
  /duplexer2/0.0.2:
    dependencies:
      readable-stream: 1.1.14
    dev: false
    resolution:
      integrity: sha1-xhTc9n4vsUmVqRcR5aYX6KYKMds=
  /duplexify/3.7.1:
    dependencies:
      end-of-stream: 1.1.0
      inherits: 2.0.4
      readable-stream: 2.3.6
      stream-shift: 1.0.0
    dev: false
    resolution:
      integrity: sha512-07z8uv2wMyS51kKhD1KsdXJg5WQ6t93RneqRxUHnskXVtlYYkLqM0gqStQZ3pj073g687jPCHrqNfCzawLYh5g==
  /each-props/1.3.2:
    dependencies:
      is-plain-object: 2.0.4
      object.defaults: 1.1.0
    dev: false
    resolution:
      integrity: sha512-vV0Hem3zAGkJAyU7JSjixeU66rwdynTAa1vofCrSA5fEln+m67Az9CcnkVD776/fsN/UjIWmBDoNRS6t6G9RfA==
  /ecc-jsbn/0.1.2:
    dependencies:
      jsbn: 0.1.1
      safer-buffer: 2.1.2
    dev: false
    resolution:
      integrity: sha1-OoOpBOVDUyh4dMVkt1SThoSamMk=
  /ee-first/1.1.1:
    dev: false
    resolution:
      integrity: sha1-WQxhFWsK4vTwJVcyoViyZrxWsh0=
  /electron-to-chromium/1.3.200:
    dev: false
    resolution:
      integrity: sha512-PUurrpyDA74MuAjJRD+79ss5BqJlU3mdArRbuu4wO/dt6jc3Ic/6BDmFJxkdwbfq39cHf/XKm2vW98XSvut9Dg==
  /elliptic/6.5.0:
    dependencies:
      bn.js: 4.11.8
      brorand: 1.1.0
      hash.js: 1.1.7
      hmac-drbg: 1.0.1
      inherits: 2.0.4
      minimalistic-assert: 1.0.1
      minimalistic-crypto-utils: 1.0.1
    dev: false
    resolution:
      integrity: sha512-eFOJTMyCYb7xtE/caJ6JJu+bhi67WCYNbkGSknu20pmM8Ke/bqOfdnZWxyoGN26JgfxTbXrsCkEw4KheCT/KGg==
  /emojis-list/2.1.0:
    dev: false
    engines:
      node: '>= 0.10'
    resolution:
      integrity: sha1-TapNnbAPmBmIDHn6RXrlsJof04k=
  /encodeurl/1.0.2:
    dev: false
    engines:
      node: '>= 0.8'
    resolution:
      integrity: sha1-rT/0yG7C0CkyL1oCw6mmBslbP1k=
  /end-of-stream/0.1.5:
    dependencies:
      once: 1.3.3
    dev: false
    resolution:
      integrity: sha1-jhdyBsPICDfYVjLouTWd/osvbq8=
  /end-of-stream/1.1.0:
    dependencies:
      once: 1.3.3
    dev: false
    resolution:
      integrity: sha1-6TUyWLqpEIll78QcsO+K3i88+wc=
  /enhanced-resolve/3.4.1:
    dependencies:
      graceful-fs: 4.2.0
      memory-fs: 0.4.1
      object-assign: 4.1.1
      tapable: 0.2.9
    dev: false
    engines:
      node: '>=4.3.0 <5.0.0 || >=5.10'
    resolution:
      integrity: sha1-BCHjOf1xQZs9oT0Smzl5BAIwR24=
  /errno/0.1.7:
    dependencies:
      prr: 1.0.1
    dev: false
    hasBin: true
    resolution:
      integrity: sha512-MfrRBDWzIWifgq6tJj60gkAwtLNb6sQPlcFrSOflcP1aFmmruKQ2wRnze/8V6kgyz7H3FF8Npzv78mZ7XLLflg==
  /error-ex/1.3.2:
    dependencies:
      is-arrayish: 0.2.1
    dev: false
    resolution:
      integrity: sha512-7dFHNmqeFSEt2ZBsCriorKnn3Z2pj+fd9kmI6QoWw4//DL+icEBfc0U7qJCisqrTsKTjw4fNFy2pW9OqStD84g==
  /es-abstract/1.13.0:
    dependencies:
      es-to-primitive: 1.2.0
      function-bind: 1.1.1
      has: 1.0.3
      is-callable: 1.1.4
      is-regex: 1.0.4
      object-keys: 1.1.1
    dev: false
    engines:
      node: '>= 0.4'
    resolution:
      integrity: sha512-vDZfg/ykNxQVwup/8E1BZhVzFfBxs9NqMzGcvIJrqg5k2/5Za2bWo40dK2J1pgLngZ7c+Shh8lwYtLGyrwPutg==
  /es-to-primitive/1.2.0:
    dependencies:
      is-callable: 1.1.4
      is-date-object: 1.0.1
      is-symbol: 1.0.2
    dev: false
    engines:
      node: '>= 0.4'
    resolution:
      integrity: sha512-qZryBOJjV//LaxLTV6UC//WewneB3LcXOL9NP++ozKVXsIIIpm/2c13UDiD9Jp2eThsecw9m3jPqDwTyobcdbg==
  /es5-ext/0.10.50:
    dependencies:
      es6-iterator: 2.0.3
      es6-symbol: 3.1.1
      next-tick: 1.0.0
    dev: false
    resolution:
      integrity: sha512-KMzZTPBkeQV/JcSQhI5/z6d9VWJ3EnQ194USTUwIYZ2ZbpN8+SGXQKt1h68EX44+qt+Fzr8DO17vnxrw7c3agw==
  /es6-iterator/2.0.3:
    dependencies:
      d: 1.0.1
      es5-ext: 0.10.50
      es6-symbol: 3.1.1
    dev: false
    resolution:
      integrity: sha1-p96IkUGgWpSwhUQDstCg+/qY87c=
  /es6-map/0.1.5:
    dependencies:
      d: 1.0.1
      es5-ext: 0.10.50
      es6-iterator: 2.0.3
      es6-set: 0.1.5
      es6-symbol: 3.1.1
      event-emitter: 0.3.5
    dev: false
    resolution:
      integrity: sha1-kTbgUD3MBqMBaQ8LsU/042TpSfA=
  /es6-promise/4.2.8:
    dev: false
    resolution:
      integrity: sha512-HJDGx5daxeIvxdBxvG2cb9g4tEvwIk3i8+nhX0yGrYmZUzbkdg8QbDevheDB8gd0//uPj4c1EQua8Q+MViT0/w==
  /es6-promisify/5.0.0:
    dependencies:
      es6-promise: 4.2.8
    dev: false
    resolution:
      integrity: sha1-UQnWLz5W6pZ8S2NQWu8IKRyKUgM=
  /es6-set/0.1.5:
    dependencies:
      d: 1.0.1
      es5-ext: 0.10.50
      es6-iterator: 2.0.3
      es6-symbol: 3.1.1
      event-emitter: 0.3.5
    dev: false
    resolution:
      integrity: sha1-0rPsXU2ADO2BjbU40ol02wpzzLE=
  /es6-symbol/3.1.1:
    dependencies:
      d: 1.0.1
      es5-ext: 0.10.50
    dev: false
    resolution:
      integrity: sha1-vwDvT9q2uhtG7Le2KbTH7VcVzHc=
  /es6-weak-map/2.0.3:
    dependencies:
      d: 1.0.1
      es5-ext: 0.10.50
      es6-iterator: 2.0.3
      es6-symbol: 3.1.1
    dev: false
    resolution:
      integrity: sha512-p5um32HOTO1kP+w7PRnB+5lQ43Z6muuMuIMffvDN8ZB4GcnjLBV6zGStpbASIMk4DCAvEaamhe2zhyCb/QXXsA==
  /escape-html/1.0.3:
    dev: false
    resolution:
      integrity: sha1-Aljq5NPQwJdN4cFpGI7wBR0dGYg=
  /escape-string-regexp/1.0.5:
    dev: false
    engines:
      node: '>=0.8.0'
    resolution:
      integrity: sha1-G2HAViGQqN/2rjuyzwIAyhMLhtQ=
  /escodegen/1.11.1:
    dependencies:
      esprima: 3.1.3
      estraverse: 4.2.0
      esutils: 2.0.2
      optionator: 0.8.2
    dev: false
    engines:
      node: '>=4.0'
    hasBin: true
    optionalDependencies:
      source-map: 0.6.1
    resolution:
      integrity: sha512-JwiqFD9KdGVVpeuRa68yU3zZnBEOcPs0nKW7wZzXky8Z7tffdYUHbe11bPCV5jYlK6DVdKLWLm0f5I/QlL0Kmw==
  /escodegen/1.7.1:
    dependencies:
      esprima: 1.2.5
      estraverse: 1.9.3
      esutils: 2.0.2
      optionator: 0.5.0
    dev: false
    engines:
      node: '>=0.12.0'
    hasBin: true
    optionalDependencies:
      source-map: 0.2.0
    resolution:
      integrity: sha1-MOz89mypjcZ80v0WKr626vqM5vw=
  /escodegen/1.8.1:
    dependencies:
      esprima: 2.7.3
      estraverse: 1.9.3
      esutils: 2.0.2
      optionator: 0.8.2
    dev: false
    engines:
      node: '>=0.12.0'
    hasBin: true
    optionalDependencies:
      source-map: 0.2.0
    resolution:
      integrity: sha1-WltTr0aTEQvrsIZ6o0MN07cKEBg=
  /escope/3.6.0:
    dependencies:
      es6-map: 0.1.5
      es6-weak-map: 2.0.3
      esrecurse: 4.2.1
      estraverse: 4.2.0
    dev: false
    engines:
      node: '>=0.4.0'
    resolution:
      integrity: sha1-4Bl16BJ4GhY6ba392AOY3GTIicM=
  /esprima/1.2.5:
    dev: false
    engines:
      node: '>=0.4.0'
    hasBin: true
    resolution:
      integrity: sha1-CZNQL+r2aBODJXVvMPmlH+7sEek=
  /esprima/2.5.0:
    dev: false
    engines:
      node: '>=0.10.0'
    hasBin: true
    resolution:
      integrity: sha1-84ekb9NEwbGjm6+MIL+0O20AWMw=
  /esprima/2.7.3:
    dev: false
    engines:
      node: '>=0.10.0'
    hasBin: true
    resolution:
      integrity: sha1-luO3DVd59q1JzQMmc9HDEnZ7pYE=
  /esprima/3.1.3:
    dev: false
    engines:
      node: '>=4'
    hasBin: true
    resolution:
      integrity: sha1-/cpRzuYTOJXjyI1TXOSdv/YqRjM=
  /esprima/4.0.1:
    dev: false
    engines:
      node: '>=4'
    hasBin: true
    resolution:
      integrity: sha512-eGuFFw7Upda+g4p+QHvnW0RyTX/SVeJBDM/gCtMARO0cLuT2HcEKnTPvhjV6aGeqrCB/sbNop0Kszm0jsaWU4A==
  /esrecurse/4.2.1:
    dependencies:
      estraverse: 4.2.0
    dev: false
    engines:
      node: '>=4.0'
    resolution:
      integrity: sha512-64RBB++fIOAXPw3P9cy89qfMlvZEXZkqqJkjqqXIvzP5ezRZjW+lPWjw35UX/3EhUPFYbg5ER4JYgDw4007/DQ==
  /estraverse/1.9.3:
    dev: false
    engines:
      node: '>=0.10.0'
    resolution:
      integrity: sha1-r2fy3JIlgkFZUJJgkaQAXSnJu0Q=
  /estraverse/4.2.0:
    dev: false
    engines:
      node: '>=0.10.0'
    resolution:
      integrity: sha1-De4/7TH81GlhjOc0IJn8GvoL2xM=
  /esutils/2.0.2:
    dev: false
    engines:
      node: '>=0.10.0'
    resolution:
      integrity: sha1-Cr9PHKpbyx96nYrMbepPqqBLrJs=
  /etag/1.7.0:
    dev: false
    engines:
      node: '>= 0.6'
    resolution:
      integrity: sha1-A9MLX2fdbmMtKUXTDWZScxo01dg=
  /etag/1.8.1:
    dev: false
    engines:
      node: '>= 0.6'
    resolution:
      integrity: sha1-Qa4u62XvpiJorr/qg6x9eSmbCIc=
  /event-emitter/0.3.5:
    dependencies:
      d: 1.0.1
      es5-ext: 0.10.50
    dev: false
    resolution:
      integrity: sha1-34xp7vFkeSPHFXuc6DhAYQsCzDk=
  /event-stream/3.3.5:
    dependencies:
      duplexer: 0.1.1
      from: 0.1.7
      map-stream: 0.0.7
      pause-stream: 0.0.11
      split: 1.0.1
      stream-combiner: 0.2.2
      through: 2.3.8
    dev: false
    resolution:
      integrity: sha512-vyibDcu5JL20Me1fP734QBH/kenBGLZap2n0+XXM7mvuUPzJ20Ydqj1aKcIeMdri1p+PU+4yAKugjN8KCVst+g==
  /events/3.0.0:
    dev: false
    engines:
      node: '>=0.8.x'
    resolution:
      integrity: sha512-Dc381HFWJzEOhQ+d8pkNon++bk9h6cdAoAj4iE6Q4y6xgTzySWXlKn05/TVNpjnfRqi/X0EpJEJohPjNI3zpVA==
  /evp_bytestokey/1.0.3:
    dependencies:
      md5.js: 1.3.5
      safe-buffer: 5.2.0
    dev: false
    resolution:
      integrity: sha512-/f2Go4TognH/KvCISP7OUsHn85hT9nUkxxA9BEWxFn+Oj9o8ZNLm/40hdlgSLyuOimsrTKLUMEorQexp/aPQeA==
  /exec-sh/0.2.2:
    dependencies:
      merge: 1.2.1
    dev: false
    resolution:
      integrity: sha512-FIUCJz1RbuS0FKTdaAafAByGS0CPvU3R0MeHxgtl+djzCc//F8HakL8GzmVNZanasTbTAY/3DRFA0KpVqj/eAw==
  /execa/0.10.0:
    dependencies:
      cross-spawn: 6.0.5
      get-stream: 3.0.0
      is-stream: 1.1.0
      npm-run-path: 2.0.2
      p-finally: 1.0.0
      signal-exit: 3.0.2
      strip-eof: 1.0.0
    dev: false
    engines:
      node: '>=4'
    resolution:
      integrity: sha512-7XOMnz8Ynx1gGo/3hyV9loYNPWM94jG3+3T3Y8tsfSstFmETmENCMU/A/zj8Lyaj1lkgEepKepvd6240tBRvlw==
  /execa/0.7.0:
    dependencies:
      cross-spawn: 5.1.0
      get-stream: 3.0.0
      is-stream: 1.1.0
      npm-run-path: 2.0.2
      p-finally: 1.0.0
      signal-exit: 3.0.2
      strip-eof: 1.0.0
    dev: false
    engines:
      node: '>=4'
    resolution:
      integrity: sha1-lEvs00zEHuMqY6n68nrVpl/Fl3c=
  /exit/0.1.2:
    dev: false
    engines:
      node: '>= 0.8.0'
    resolution:
      integrity: sha1-BjJjj42HfMghB9MKD/8aF8uhzQw=
  /expand-brackets/0.1.5:
    dependencies:
      is-posix-bracket: 0.1.1
    dev: false
    engines:
      node: '>=0.10.0'
    resolution:
      integrity: sha1-3wcoTjQqgHzXM6xa9yQR5YHRF3s=
  /expand-brackets/2.1.4:
    dependencies:
      debug: 2.6.9
      define-property: 0.2.5
      extend-shallow: 2.0.1
      posix-character-classes: 0.1.1
      regex-not: 1.0.2
      snapdragon: 0.8.2
      to-regex: 3.0.2
    dev: false
    engines:
      node: '>=0.10.0'
    resolution:
      integrity: sha1-t3c14xXOMPa27/D4OwQVGiJEliI=
  /expand-range/1.8.2:
    dependencies:
      fill-range: 2.2.4
    dev: false
    engines:
      node: '>=0.10.0'
    resolution:
      integrity: sha1-opnv/TNf4nIeuujiV+x5ZE/IUzc=
  /expand-tilde/2.0.2:
    dependencies:
      homedir-polyfill: 1.0.3
    dev: false
    engines:
      node: '>=0.10.0'
    resolution:
      integrity: sha1-l+gBqgUt8CRU3kawK/YhZCzchQI=
  /expect/22.4.3:
    dependencies:
      ansi-styles: 3.2.1
      jest-diff: 22.4.3
      jest-get-type: 22.4.3
      jest-matcher-utils: 22.4.3
      jest-message-util: 22.4.3
      jest-regex-util: 22.4.3
    dev: false
    resolution:
      integrity: sha512-XcNXEPehqn8b/jm8FYotdX0YrXn36qp4HWlrVT4ktwQas1l1LPxiVWncYnnL2eyMtKAmVIaG0XAp0QlrqJaxaA==
  /expect/23.6.0:
    dependencies:
      ansi-styles: 3.2.1
      jest-diff: 23.6.0
      jest-get-type: 22.4.3
      jest-matcher-utils: 23.6.0
      jest-message-util: 23.4.0
      jest-regex-util: 23.3.0
    dev: false
    resolution:
      integrity: sha512-dgSoOHgmtn/aDGRVFWclQyPDKl2CQRq0hmIEoUAuQs/2rn2NcvCWcSCovm6BLeuB/7EZuLGu2QfnR+qRt5OM4w==
  /express/4.16.4:
    dependencies:
      accepts: 1.3.7
      array-flatten: 1.1.1
      body-parser: 1.18.3
      content-disposition: 0.5.2
      content-type: 1.0.4
      cookie: 0.3.1
      cookie-signature: 1.0.6
      debug: 2.6.9
      depd: 1.1.2
      encodeurl: 1.0.2
      escape-html: 1.0.3
      etag: 1.8.1
      finalhandler: 1.1.1
      fresh: 0.5.2
      merge-descriptors: 1.0.1
      methods: 1.1.2
      on-finished: 2.3.0
      parseurl: 1.3.3
      path-to-regexp: 0.1.7
      proxy-addr: 2.0.5
      qs: 6.5.2
      range-parser: 1.2.1
      safe-buffer: 5.1.2
      send: 0.16.2
      serve-static: 1.13.2
      setprototypeof: 1.1.0
      statuses: 1.4.0
      type-is: 1.6.18
      utils-merge: 1.0.1
      vary: 1.1.2
    dev: false
    engines:
      node: '>= 0.10.0'
    resolution:
      integrity: sha512-j12Uuyb4FMrd/qQAm6uCHAkPtO8FDTRJZBDd5D2KOL2eLaz1yUNdUB/NOIyq0iU4q4cFarsUCrnFDPBcnksuOg==
  /extend-shallow/2.0.1:
    dependencies:
      is-extendable: 0.1.1
    dev: false
    engines:
      node: '>=0.10.0'
    resolution:
      integrity: sha1-Ua99YUrZqfYQ6huvu5idaxxWiQ8=
  /extend-shallow/3.0.2:
    dependencies:
      assign-symbols: 1.0.0
      is-extendable: 1.0.1
    dev: false
    engines:
      node: '>=0.10.0'
    resolution:
      integrity: sha1-Jqcarwc7OfshJxcnRhMcJwQCjbg=
  /extend/3.0.2:
    dev: false
    resolution:
      integrity: sha512-fjquC59cD7CyW6urNXK0FBufkZcoiGG80wTuPujX590cB5Ttln20E2UB4S/WARVqhXffZl2LNgS+gQdPIIim/g==
  /external-editor/3.1.0:
    dependencies:
      chardet: 0.7.0
      iconv-lite: 0.4.24
      tmp: 0.0.33
    dev: false
    engines:
      node: '>=4'
    resolution:
      integrity: sha512-hMQ4CX1p1izmuLYyZqLMO/qGNw10wSv9QDCPfzXfyFrOaCSSoRfqE1Kf1s5an66J5JZC62NewG+mK49jOCtQew==
  /extglob/0.3.2:
    dependencies:
      is-extglob: 1.0.0
    dev: false
    engines:
      node: '>=0.10.0'
    resolution:
      integrity: sha1-Lhj/PS9JqydlzskCPwEdqo2DSaE=
  /extglob/2.0.4:
    dependencies:
      array-unique: 0.3.2
      define-property: 1.0.0
      expand-brackets: 2.1.4
      extend-shallow: 2.0.1
      fragment-cache: 0.2.1
      regex-not: 1.0.2
      snapdragon: 0.8.2
      to-regex: 3.0.2
    dev: false
    engines:
      node: '>=0.10.0'
    resolution:
      integrity: sha512-Nmb6QXkELsuBr24CJSkilo6UHHgbekK5UiZgfE6UHD3Eb27YC6oD+bhcT+tJ6cl8dmsgdQxnWlcry8ksBIBLpw==
  /extsprintf/1.3.0:
    dev: false
    engines:
      '0': node >=0.6.0
    resolution:
      integrity: sha1-lpGEQOMEGnpBT4xS48V06zw+HgU=
  /fancy-log/1.3.3:
    dependencies:
      ansi-gray: 0.1.1
      color-support: 1.1.3
      parse-node-version: 1.0.1
      time-stamp: 1.1.0
    dev: false
    engines:
      node: '>= 0.10'
    resolution:
      integrity: sha512-k9oEhlyc0FrVh25qYuSELjr8oxsCoc4/LEZfg2iJJrfEk/tZL9bCoJE47gqAvI2m/AUjluCS4+3I0eTx8n3AEw==
  /fast-deep-equal/2.0.1:
    dev: false
    resolution:
      integrity: sha1-ewUhjd+WZ79/Nwv3/bLLFf3Qqkk=
  /fast-json-stable-stringify/2.0.0:
    dev: false
    resolution:
      integrity: sha1-1RQsDK7msRifh9OnYREGT4bIu/I=
  /fast-levenshtein/1.0.7:
    dev: false
    resolution:
      integrity: sha1-AXjc3uAjuSkFGTrwlZ6KdjnP3Lk=
  /fast-levenshtein/2.0.6:
    dev: false
    resolution:
      integrity: sha1-PYpcZog6FqMMqGQ+hR8Zuqd5eRc=
  /fast-safe-stringify/1.1.13:
    dev: false
    resolution:
      integrity: sha1-oB6c2cnkkXFcmKdaQtXwu9EH/3Y=
  /fastparse/1.1.2:
    dev: false
    resolution:
      integrity: sha512-483XLLxTVIwWK3QTrMGRqUfUpoOs/0hbQrl2oz4J0pAcm3A3bu84wxTFqGqkJzewCLdME38xJLJAxBABfQT8sQ==
  /faye-websocket/0.10.0:
    dependencies:
      websocket-driver: 0.7.3
    dev: false
    engines:
      node: '>=0.4.0'
    resolution:
      integrity: sha1-TkkvjQTftviQA1B/btvy1QHnxvQ=
  /fb-watchman/2.0.0:
    dependencies:
      bser: 2.1.0
    dev: false
    resolution:
      integrity: sha1-VOmr99+i8mzZsWNsWIwa/AXeXVg=
  /figures/2.0.0:
    dependencies:
      escape-string-regexp: 1.0.5
    dev: false
    engines:
      node: '>=4'
    resolution:
      integrity: sha1-OrGi0qYsi/tDGgyUy3l6L84nyWI=
  /filename-regex/2.0.1:
    dev: false
    engines:
      node: '>=0.10.0'
    resolution:
      integrity: sha1-wcS5vuPglyXdsQa3XB4wH+LxiyY=
  /fileset/0.2.1:
    dependencies:
      glob: 5.0.15
      minimatch: 2.0.10
    dev: false
    resolution:
      integrity: sha1-WI74lzxmI7KnbfRlEFaWuWqsgGc=
  /fileset/2.0.3:
    dependencies:
      glob: 7.0.6
      minimatch: 3.0.4
    dev: false
    resolution:
      integrity: sha1-jnVIqW08wjJ+5eZ0FocjozO7oqA=
  /fill-range/2.2.4:
    dependencies:
      is-number: 2.1.0
      isobject: 2.1.0
      randomatic: 3.1.1
      repeat-element: 1.1.3
      repeat-string: 1.6.1
    dev: false
    engines:
      node: '>=0.10.0'
    resolution:
      integrity: sha512-cnrcCbj01+j2gTG921VZPnHbjmdAf8oQV/iGeV2kZxGSyfYjjTyY79ErsK1WJWMpw6DaApEX72binqJE+/d+5Q==
  /fill-range/4.0.0:
    dependencies:
      extend-shallow: 2.0.1
      is-number: 3.0.0
      repeat-string: 1.6.1
      to-regex-range: 2.1.1
    dev: false
    engines:
      node: '>=0.10.0'
    resolution:
      integrity: sha1-1USBHUKPmOsGpj3EAtJAPDKMOPc=
  /finalhandler/1.1.1:
    dependencies:
      debug: 2.6.9
      encodeurl: 1.0.2
      escape-html: 1.0.3
      on-finished: 2.3.0
      parseurl: 1.3.3
      statuses: 1.4.0
      unpipe: 1.0.0
    dev: false
    engines:
      node: '>= 0.8'
    resolution:
      integrity: sha512-Y1GUDo39ez4aHAw7MysnUD5JzYX+WaIj8I57kO3aEPT1fFRL4sr7mjei97FgnwhAyyzRYmQZaTHb2+9uZ1dPtg==
  /finalhandler/1.1.2:
    dependencies:
      debug: 2.6.9
      encodeurl: 1.0.2
      escape-html: 1.0.3
      on-finished: 2.3.0
      parseurl: 1.3.3
      statuses: 1.5.0
      unpipe: 1.0.0
    dev: false
    engines:
      node: '>= 0.8'
    resolution:
      integrity: sha512-aAWcW57uxVNrQZqFXjITpW3sIUQmHGG3qSb9mUah9MgMC4NeWhNOlNjXEYq3HjRAvL6arUviZGGJsBg6z0zsWA==
  /find-index/0.1.1:
    dev: false
    resolution:
      integrity: sha1-Z101iyyjiS15Whq0cjL4tuLg3eQ=
  /find-up/1.1.2:
    dependencies:
      path-exists: 2.1.0
      pinkie-promise: 2.0.1
    dev: false
    engines:
      node: '>=0.10.0'
    resolution:
      integrity: sha1-ay6YIrGizgpgq2TWEOzK1TyyTQ8=
  /find-up/2.1.0:
    dependencies:
      locate-path: 2.0.0
    dev: false
    engines:
      node: '>=4'
    resolution:
      integrity: sha1-RdG35QbHF93UgndaK3eSCjwMV6c=
  /findup-sync/2.0.0:
    dependencies:
      detect-file: 1.0.0
      is-glob: 3.1.0
      micromatch: 3.1.10
      resolve-dir: 1.0.1
    dev: false
    engines:
      node: '>= 0.10'
    resolution:
      integrity: sha1-kyaxSIwi0aYIhlCoaQGy2akKLLw=
  /findup-sync/3.0.0:
    dependencies:
      detect-file: 1.0.0
      is-glob: 4.0.1
      micromatch: 3.1.10
      resolve-dir: 1.0.1
    dev: false
    engines:
      node: '>= 0.10'
    resolution:
      integrity: sha512-YbffarhcicEhOrm4CtrwdKBdCuz576RLdhJDsIfvNtxUuhdRet1qZcsMjqbePtAseKdAnDyM/IyXbu7PRPRLYg==
  /fined/1.2.0:
    dependencies:
      expand-tilde: 2.0.2
      is-plain-object: 2.0.4
      object.defaults: 1.1.0
      object.pick: 1.3.0
      parse-filepath: 1.0.2
    dev: false
    engines:
      node: '>= 0.10'
    resolution:
      integrity: sha512-ZYDqPLGxDkDhDZBjZBb+oD1+j0rA4E0pXY50eplAAOPg2N/gUBSSk5IM1/QhPfyVo19lJ+CvXpqfvk+b2p/8Ng==
  /first-chunk-stream/1.0.0:
    dev: false
    engines:
      node: '>=0.10.0'
    resolution:
      integrity: sha1-Wb+1DNkF9g18OUzT2ayqtOatk04=
  /flagged-respawn/1.0.1:
    dev: false
    engines:
      node: '>= 0.10'
    resolution:
      integrity: sha512-lNaHNVymajmk0OJMBn8fVUAU1BtDeKIqKoVhk4xAALB57aALg6b4W0MfJ/cUE0g9YBXy5XhSlPIpYIJ7HaY/3Q==
  /flush-write-stream/1.1.1:
    dependencies:
      inherits: 2.0.4
      readable-stream: 2.3.6
    dev: false
    resolution:
      integrity: sha512-3Z4XhFZ3992uIq0XOqb9AreonueSYphE6oYbpt5+3u06JWklbsPkNv3ZKkP9Bz/r+1MWCaMoSQ28P85+1Yc77w==
  /for-in/1.0.2:
    dev: false
    engines:
      node: '>=0.10.0'
    resolution:
      integrity: sha1-gQaNKVqBQuwKxybG4iAMMPttXoA=
  /for-own/0.1.5:
    dependencies:
      for-in: 1.0.2
    dev: false
    engines:
      node: '>=0.10.0'
    resolution:
      integrity: sha1-UmXGgaTylNq78XyVCbZ2OqhFEM4=
  /for-own/1.0.0:
    dependencies:
      for-in: 1.0.2
    dev: false
    engines:
      node: '>=0.10.0'
    resolution:
      integrity: sha1-xjMy9BXO3EsE2/5wz4NklMU8tEs=
  /forever-agent/0.6.1:
    dev: false
    resolution:
      integrity: sha1-+8cfDEGt6zf5bFd60e1C2P2sypE=
  /fork-stream/0.0.4:
    dev: false
    resolution:
      integrity: sha1-24Sfznf2cIpfjzhq5TOgkHtUrnA=
  /form-data/2.3.3:
    dependencies:
      asynckit: 0.4.0
      combined-stream: 1.0.8
      mime-types: 2.1.24
    dev: false
    engines:
      node: '>= 0.12'
    resolution:
      integrity: sha512-1lLKB2Mu3aGP1Q/2eCOx0fNbRMe7XdwktwOruhfqqd0rIJWwN4Dh+E3hrPSlDCXnSR7UtZ1N38rVXm+6+MEhJQ==
  /formatio/1.1.1:
    dependencies:
      samsam: 1.1.2
    deprecated: This package is unmaintained. Use @sinonjs/formatio instead
    dev: false
    resolution:
      integrity: sha1-XtPM1jZVEJc4NGXZlhmRAOhhYek=
  /forwarded/0.1.2:
    dev: false
    engines:
      node: '>= 0.6'
    resolution:
      integrity: sha1-mMI9qxF1ZXuMBXPozszZGw/xjIQ=
  /fragment-cache/0.2.1:
    dependencies:
      map-cache: 0.2.2
    dev: false
    engines:
      node: '>=0.10.0'
    resolution:
      integrity: sha1-QpD60n8T6Jvn8zeZxrxaCr//DRk=
  /fresh/0.3.0:
    dev: false
    engines:
      node: '>= 0.6'
    resolution:
      integrity: sha1-ZR+DjiJCTnVm3hYdg1jKoZn4PU8=
  /fresh/0.5.2:
    dev: false
    engines:
      node: '>= 0.6'
    resolution:
      integrity: sha1-PYyt2Q2XZWn6g1qx+OSyOhBWBac=
  /from/0.1.7:
    dev: false
    resolution:
      integrity: sha1-g8YK/Fi5xWmXAH7Rp2izqzA6RP4=
  /fs-extra/6.0.0:
    dependencies:
      graceful-fs: 4.2.0
      jsonfile: 4.0.0
      universalify: 0.1.2
    dev: false
    resolution:
      integrity: sha512-lk2cUCo8QzbiEWEbt7Cw3m27WMiRG321xsssbcIpfMhpRjrlC08WBOVQqj1/nQYYNnPtyIhP1oqLO3QwT2tPCw==
  /fs-extra/7.0.1:
    dependencies:
      graceful-fs: 4.2.0
      jsonfile: 4.0.0
      universalify: 0.1.2
    dev: false
    engines:
      node: '>=6 <7 || >=8'
    resolution:
      integrity: sha512-YJDaCJZEnBmcbw13fvdAM9AwNOJwOzrE4pqMqBq5nFiEqXUqHwlK4B+3pUw6JNvfSPtX05xFHtYy/1ni01eGCw==
  /fs-minipass/1.2.6:
    dependencies:
      minipass: 2.3.5
    dev: false
    resolution:
      integrity: sha512-crhvyXcMejjv3Z5d2Fa9sf5xLYVCF5O1c71QxbVnbLsmYMBEvDAftewesN/HhY03YRoA7zOMxjNGrF5svGaaeQ==
  /fs-mkdirp-stream/1.0.0:
    dependencies:
      graceful-fs: 4.2.0
      through2: 2.0.5
    dev: false
    engines:
      node: '>= 0.10'
    resolution:
      integrity: sha1-C3gV/DIBxqaeFNuYzgmMFpNSWes=
  /fs.realpath/1.0.0:
    dev: false
    resolution:
      integrity: sha1-FQStJSMVjKpA20onh8sBQRmU6k8=
  /fsevents/1.2.9:
    bundledDependencies:
      - node-pre-gyp
    dependencies:
      nan: 2.14.0
    dev: false
    engines:
      node: '>=4.0'
    optional: true
    requiresBuild: true
    resolution:
      integrity: sha512-oeyj2H3EjjonWcFjD5NvZNE9Rqe4UW+nQBU2HNeKw0koVLEFIhtyETyAakeAM3de7Z/SW5kcA+fZUait9EApnw==
  /fstream/1.0.12:
    dependencies:
      graceful-fs: 4.2.0
      inherits: 2.0.4
      mkdirp: 0.5.1
      rimraf: 2.6.3
    dev: false
    engines:
      node: '>=0.6'
    resolution:
      integrity: sha512-WvJ193OHa0GHPEL+AycEJgxvBEwyfRkN1vhjca23OaPVMCaLCXTd5qAu82AjTcgP1UJmytkOKb63Ypde7raDIg==
  /function-bind/1.1.1:
    dev: false
    resolution:
      integrity: sha512-yIovAzMX49sF8Yl58fSCWJ5svSLuaibPxXQJFLmBObTuCr0Mf1KiPopGM9NiFjiYBCbfaa2Fh6breQ6ANVTI0A==
  /gauge/2.7.4:
    dependencies:
      aproba: 1.2.0
      console-control-strings: 1.1.0
      has-unicode: 2.0.1
      object-assign: 4.1.1
      signal-exit: 3.0.2
      string-width: 1.0.2
      strip-ansi: 3.0.1
      wide-align: 1.1.3
    dev: false
    resolution:
      integrity: sha1-LANAXHU4w51+s3sxcCLjJfsBi/c=
  /gaze/0.5.2:
    dependencies:
      globule: 0.1.0
    dev: false
    engines:
      node: '>= 0.8.0'
    resolution:
      integrity: sha1-QLcJU30k0dRXZ9takIaJ3+aaxE8=
  /gaze/1.1.3:
    dependencies:
      globule: 1.2.1
    dev: false
    engines:
      node: '>= 4.0.0'
    resolution:
      integrity: sha512-BRdNm8hbWzFzWHERTrejLqwHDfS4GibPoq5wjTPIoJHoBtKGPg3xAFfxmM+9ztbXelxcf2hwQcaz1PtmFeue8g==
  /generic-names/1.0.3:
    dependencies:
      loader-utils: 0.2.17
    dev: false
    resolution:
      integrity: sha1-LXhqEhruUIh2eWk56OO/+DbCCRc=
  /get-caller-file/1.0.3:
    dev: false
    resolution:
      integrity: sha512-3t6rVToeoZfYSGd8YoLFR2DJkiQrIiUrGcjvFX2mDw3bn6k2OtwHN0TNCLbBO+w8qTvimhDkv+LSscbJY1vE6w==
  /get-stdin/4.0.1:
    dev: false
    engines:
      node: '>=0.10.0'
    resolution:
      integrity: sha1-uWjGsKBDhDJJAui/Gl3zJXmkUP4=
  /get-stream/3.0.0:
    dev: false
    engines:
      node: '>=4'
    resolution:
      integrity: sha1-jpQ9E1jcN1VQVOy+LtsFqhdO3hQ=
  /get-value/2.0.6:
    dev: false
    engines:
      node: '>=0.10.0'
    resolution:
      integrity: sha1-3BXKHGcjh8p2vTesCjlbogQqLCg=
  /getpass/0.1.7:
    dependencies:
      assert-plus: 1.0.0
    dev: false
    resolution:
      integrity: sha1-Xv+OPmhNVprkyysSgmBOi6YhSfo=
  /git-repo-info/2.1.0:
    dev: false
    engines:
      node: '>= 4.0'
    resolution:
      integrity: sha512-+kigfDB7j3W80f74BoOUX+lKOmf4pR3/i2Ww6baKTCPe2hD4FRdjhV3s4P5Dy0Tak1uY1891QhKoYNtnyX2VvA==
  /glob-base/0.3.0:
    dependencies:
      glob-parent: 2.0.0
      is-glob: 2.0.1
    dev: false
    engines:
      node: '>=0.10.0'
    resolution:
      integrity: sha1-27Fk9iIbHAscz4Kuoyi0l98Oo8Q=
  /glob-escape/0.0.2:
    dev: false
    engines:
      node: '>= 0.10'
    resolution:
      integrity: sha1-nCf3gh7RwTd1gvPv2VWOP2dWKO0=
  /glob-parent/2.0.0:
    dependencies:
      is-glob: 2.0.1
    dev: false
    resolution:
      integrity: sha1-gTg9ctsFT8zPUzbaqQLxgvbtuyg=
  /glob-parent/3.1.0:
    dependencies:
      is-glob: 3.1.0
      path-dirname: 1.0.2
    dev: false
    resolution:
      integrity: sha1-nmr2KZ2NO9K9QEMIMr0RPfkGxa4=
  /glob-stream/3.1.18:
    dependencies:
      glob: 4.5.3
      glob2base: 0.0.12
      minimatch: 2.0.10
      ordered-read-streams: 0.1.0
      through2: 0.6.5
      unique-stream: 1.0.0
    dev: false
    engines:
      node: '>= 0.9'
    resolution:
      integrity: sha1-kXCl8St5Awb9/lmPMT+PeVT9FDs=
  /glob-stream/6.1.0:
    dependencies:
      extend: 3.0.2
      glob: 7.1.4
      glob-parent: 3.1.0
      is-negated-glob: 1.0.0
      ordered-read-streams: 1.0.1
      pumpify: 1.5.1
      readable-stream: 2.3.6
      remove-trailing-separator: 1.1.0
      to-absolute-glob: 2.0.2
      unique-stream: 2.3.1
    dev: false
    engines:
      node: '>= 0.10'
    resolution:
      integrity: sha1-cEXJlBOz65SIjYOrRtC0BMx73eQ=
  /glob-watcher/0.0.6:
    dependencies:
      gaze: 0.5.2
    dev: false
    engines:
      node: '>= 0.9'
    resolution:
      integrity: sha1-uVtKjfdLOcgymLDAXJeLTZo7cQs=
  /glob-watcher/5.0.3:
    dependencies:
      anymatch: 2.0.0
      async-done: 1.3.2
      chokidar: 2.1.6
      is-negated-glob: 1.0.0
      just-debounce: 1.0.0
      object.defaults: 1.1.0
    dev: false
    engines:
      node: '>= 0.10'
    resolution:
      integrity: sha512-8tWsULNEPHKQ2MR4zXuzSmqbdyV5PtwwCaWSGQ1WwHsJ07ilNeN1JB8ntxhckbnpSHaf9dXFUHzIWvm1I13dsg==
  /glob/3.1.21:
    dependencies:
      graceful-fs: 1.2.3
      inherits: 1.0.2
      minimatch: 0.2.14
    dev: false
    resolution:
      integrity: sha1-0p4KBV3qUTj00H7UDomC6DwgZs0=
  /glob/4.5.3:
    dependencies:
      inflight: 1.0.6
      inherits: 2.0.4
      minimatch: 2.0.10
      once: 1.4.0
    dev: false
    resolution:
      integrity: sha1-xstz0yJsHv7wTePFbQEvAzd+4V8=
  /glob/5.0.15:
    dependencies:
      inflight: 1.0.6
      inherits: 2.0.4
      minimatch: 3.0.4
      once: 1.4.0
      path-is-absolute: 1.0.1
    dev: false
    resolution:
      integrity: sha1-G8k2ueAvSmA/zCIuz3Yz0wuLk7E=
  /glob/7.0.6:
    dependencies:
      fs.realpath: 1.0.0
      inflight: 1.0.6
      inherits: 2.0.4
      minimatch: 3.0.4
      once: 1.4.0
      path-is-absolute: 1.0.1
    dev: false
    resolution:
      integrity: sha1-IRuvr0nlJbjNkyYNFKsTYVKz9Xo=
  /glob/7.1.2:
    dependencies:
      fs.realpath: 1.0.0
      inflight: 1.0.6
      inherits: 2.0.4
      minimatch: 3.0.4
      once: 1.4.0
      path-is-absolute: 1.0.1
    dev: false
    resolution:
      integrity: sha512-MJTUg1kjuLeQCJ+ccE4Vpa6kKVXkPYJ2mOCQyUuKLcLQsdrMCpBPUi8qVE6+YuaJkozeA9NusTAw3hLr8Xe5EQ==
  /glob/7.1.4:
    dependencies:
      fs.realpath: 1.0.0
      inflight: 1.0.6
      inherits: 2.0.4
      minimatch: 3.0.4
      once: 1.4.0
      path-is-absolute: 1.0.1
    dev: false
    resolution:
      integrity: sha512-hkLPepehmnKk41pUGm3sYxoFs/umurYfYJCerbXEyFIWcAzvpipAgVkBqqT9RBKMGjnq6kMuyYwha6csxbiM1A==
  /glob2base/0.0.12:
    dependencies:
      find-index: 0.1.1
    dev: false
    engines:
      node: '>= 0.10'
    resolution:
      integrity: sha1-nUGbPijxLoOjYhZKJ3BVkiycDVY=
  /global-modules/1.0.0:
    dependencies:
      global-prefix: 1.0.2
      is-windows: 1.0.2
      resolve-dir: 1.0.1
    dev: false
    engines:
      node: '>=0.10.0'
    resolution:
      integrity: sha512-sKzpEkf11GpOFuw0Zzjzmt4B4UZwjOcG757PPvrfhxcLFbq0wpsgpOqxpxtxFiCG4DtG93M6XRVbF2oGdev7bg==
  /global-prefix/1.0.2:
    dependencies:
      expand-tilde: 2.0.2
      homedir-polyfill: 1.0.3
      ini: 1.3.5
      is-windows: 1.0.2
      which: 1.3.1
    dev: false
    engines:
      node: '>=0.10.0'
    resolution:
      integrity: sha1-2/dDxsFJklk8ZVVoy2btMsASLr4=
  /globals/9.18.0:
    dev: false
    engines:
      node: '>=0.10.0'
    resolution:
      integrity: sha512-S0nG3CLEQiY/ILxqtztTWH/3iRRdyBLw6KMDxnKMchrtbj2OFmehVh0WUCfW3DUrIgx/qFrJPICrq4Z4sTR9UQ==
  /globby/5.0.0:
    dependencies:
      array-union: 1.0.2
      arrify: 1.0.1
      glob: 7.0.6
      object-assign: 4.1.1
      pify: 2.3.0
      pinkie-promise: 2.0.1
    dev: false
    engines:
      node: '>=0.10.0'
    resolution:
      integrity: sha1-69hGZ8oNuzMLmbz8aOrCvFQ3Dg0=
  /globule/0.1.0:
    dependencies:
      glob: 3.1.21
      lodash: 1.0.2
      minimatch: 0.2.14
    dev: false
    engines:
      node: '>= 0.8.0'
    resolution:
      integrity: sha1-2cjt3h2nnRJaFRt5UzuXhnY0auU=
  /globule/1.2.1:
    dependencies:
      glob: 7.1.4
      lodash: 4.17.15
      minimatch: 3.0.4
    dev: false
    engines:
      node: '>= 0.10'
    resolution:
      integrity: sha512-g7QtgWF4uYSL5/dn71WxubOrS7JVGCnFPEnoeChJmBnyR9Mw8nGoEwOgJL/RC2Te0WhbsEUCejfH8SZNJ+adYQ==
  /glogg/1.0.2:
    dependencies:
      sparkles: 1.0.1
    dev: false
    engines:
      node: '>= 0.10'
    resolution:
      integrity: sha512-5mwUoSuBk44Y4EshyiqcH95ZntbDdTQqA3QYSrxmzj28Ai0vXBGMH1ApSANH14j2sIRtqCEyg6PfsuP7ElOEDA==
  /graceful-fs/1.2.3:
    deprecated: please upgrade to graceful-fs 4 for compatibility with current and future versions of Node.js
    dev: false
    engines:
      node: '>=0.4.0'
    resolution:
      integrity: sha1-FaSAaldUfLLS2/J/QuiajDRRs2Q=
  /graceful-fs/3.0.11:
    dependencies:
      natives: 1.1.6
    deprecated: please upgrade to graceful-fs 4 for compatibility with current and future versions of Node.js
    dev: false
    engines:
      node: '>=0.4.0'
    resolution:
      integrity: sha1-dhPHeKGv6mLyXGMKCG1/Osu92Bg=
  /graceful-fs/4.2.0:
    dev: false
    resolution:
      integrity: sha512-jpSvDPV4Cq/bgtpndIWbI5hmYxhQGHPC4d4cqBPb4DLniCfhJokdXhwhaDuLBGLQdvvRum/UiX6ECVIPvDXqdg==
  /growl/1.10.5:
    dev: false
    engines:
      node: '>=4.x'
    resolution:
      integrity: sha512-qBr4OuELkhPenW6goKVXiv47US3clb3/IbuWF9KNKEijAy9oeHxU9IgzjvJhHkUzhaj7rOUD7+YGWqUjLp5oSA==
  /growly/1.3.0:
    dev: false
    resolution:
      integrity: sha1-8QdIy+dq+WS3yWyTxrzCivEgwIE=
  /gulp-cli/2.2.0:
    dependencies:
      ansi-colors: 1.1.0
      archy: 1.0.0
      array-sort: 1.0.0
      color-support: 1.1.3
      concat-stream: 1.6.2
      copy-props: 2.0.4
      fancy-log: 1.3.3
      gulplog: 1.0.0
      interpret: 1.2.0
      isobject: 3.0.1
      liftoff: 3.1.0
      matchdep: 2.0.0
      mute-stdout: 1.0.1
      pretty-hrtime: 1.0.3
      replace-homedir: 1.0.0
      semver-greatest-satisfied-range: 1.1.0
      v8flags: 3.1.3
      yargs: 7.1.0
    dev: false
    engines:
      node: '>= 0.10'
    hasBin: true
    resolution:
      integrity: sha512-rGs3bVYHdyJpLqR0TUBnlcZ1O5O++Zs4bA0ajm+zr3WFCfiSLjGwoCBqFs18wzN+ZxahT9DkOK5nDf26iDsWjA==
  /gulp-connect/5.5.0:
    dependencies:
      ansi-colors: 1.1.0
      connect: 3.7.0
      connect-livereload: 0.5.4
      event-stream: 3.3.5
      fancy-log: 1.3.3
      send: 0.13.2
      serve-index: 1.9.1
      serve-static: 1.14.1
      tiny-lr: 0.2.1
    dev: false
    engines:
      node: '>=0.10.0'
    resolution:
      integrity: sha512-oRBLjw/4EVaZb8g8OcxOVdGD8ZXYrRiWKcNxlrGjxb/6Cp0GDdqw7ieX7D8xJrQS7sbXT+G94u63pMJF3MMjQA==
  /gulp-flatten/0.2.0:
    dependencies:
      gulp-util: 3.0.8
      through2: 2.0.5
    dev: false
    engines:
      node: '>=0.10'
    resolution:
      integrity: sha1-iS1RfjjXkA/UVM+aHgIQMA6S6wY=
  /gulp-if/2.0.2:
    dependencies:
      gulp-match: 1.1.0
      ternary-stream: 2.1.1
      through2: 2.0.5
    dev: false
    engines:
      node: '>= 0.10.0'
    resolution:
      integrity: sha1-pJe351cwBQQcqivIt92jyARE1ik=
  /gulp-istanbul/0.10.4:
    dependencies:
      gulp-util: 3.0.8
      istanbul: 0.4.5
      istanbul-threshold-checker: 0.1.0
      lodash: 4.17.15
      through2: 2.0.5
    dev: false
    resolution:
      integrity: sha1-Kyoby+uWpix45pgh0QTW/KMu+wk=
  /gulp-match/1.1.0:
    dependencies:
      minimatch: 3.0.4
    dev: false
    resolution:
      integrity: sha512-DlyVxa1Gj24DitY2OjEsS+X6tDpretuxD6wTfhXE/Rw2hweqc1f6D/XtsJmoiCwLWfXgR87W9ozEityPCVzGtQ==
  /gulp-mocha/6.0.0:
    dependencies:
      dargs: 5.1.0
      execa: 0.10.0
      mocha: 5.2.0
      npm-run-path: 2.0.2
      plugin-error: 1.0.1
      supports-color: 5.5.0
      through2: 2.0.5
    dev: false
    engines:
      node: '>=6'
    resolution:
      integrity: sha512-FfBldW5ttnDpKf4Sg6/BLOOKCCbr5mbixDGK1t02/8oSrTCwNhgN/mdszG3cuQuYNzuouUdw4EH/mlYtgUscPg==
  /gulp-open/3.0.1:
    dependencies:
      colors: 1.2.5
      opn: 5.2.0
      plugin-log: 0.1.0
      through2: 2.0.5
    dev: false
    engines:
      node: '>=4'
    resolution:
      integrity: sha512-dohokw+npnt48AsD0hhvCLEHLnDMqM35F+amvIfJlX1H2nNHYUClR0Oy1rI0TvbL1/pHiHGNLmohhk+kvwIKjA==
  /gulp-replace/0.5.4:
    dependencies:
      istextorbinary: 1.0.2
      readable-stream: 2.3.6
      replacestream: 4.0.3
    dev: false
    engines:
      node: '>=0.10'
    resolution:
      integrity: sha1-aaZ5FLvRPFYr/xT1BKQDeWqg2qk=
  /gulp-util/3.0.8:
    dependencies:
      array-differ: 1.0.0
      array-uniq: 1.0.3
      beeper: 1.1.1
      chalk: 1.1.3
      dateformat: 2.2.0
      fancy-log: 1.3.3
      gulplog: 1.0.0
      has-gulplog: 0.1.0
      lodash._reescape: 3.0.0
      lodash._reevaluate: 3.0.0
      lodash._reinterpolate: 3.0.0
      lodash.template: 3.6.2
      minimist: 1.2.0
      multipipe: 0.1.2
      object-assign: 3.0.0
      replace-ext: 0.0.1
      through2: 2.0.5
      vinyl: 0.5.3
    deprecated: 'gulp-util is deprecated - replace it, following the guidelines at https://medium.com/gulpjs/gulp-util-ca3b1f9f9ac5'
    dev: false
    engines:
      node: '>=0.10'
    resolution:
      integrity: sha1-AFTh50RQLifATBh8PsxQXdVLu08=
  /gulp/3.9.1:
    dependencies:
      archy: 1.0.0
      chalk: 1.1.3
      deprecated: 0.0.1
      gulp-util: 3.0.8
      interpret: 1.2.0
      liftoff: 2.5.0
      minimist: 1.2.0
      orchestrator: 0.3.8
      pretty-hrtime: 1.0.3
      semver: 4.3.6
      tildify: 1.2.0
      v8flags: 2.1.1
      vinyl-fs: 0.3.14
    dev: false
    engines:
      node: '>= 0.9'
    hasBin: true
    resolution:
      integrity: sha1-VxzkWSjdQK9lFPxAEYZgFsE4RbQ=
  /gulp/4.0.2:
    dependencies:
      glob-watcher: 5.0.3
      gulp-cli: 2.2.0
      undertaker: 1.2.1
      vinyl-fs: 3.0.3
    dev: false
    engines:
      node: '>= 0.10'
    hasBin: true
    resolution:
      integrity: sha512-dvEs27SCZt2ibF29xYgmnwwCYZxdxhQ/+LFWlbAW8y7jt68L/65402Lz3+CKy0Ov4rOs+NERmDq7YlZaDqUIfA==
  /gulplog/1.0.0:
    dependencies:
      glogg: 1.0.2
    dev: false
    engines:
      node: '>= 0.10'
    resolution:
      integrity: sha1-4oxNRdBey77YGDY86PnFkmIp/+U=
  /handlebars/4.1.2:
    dependencies:
      neo-async: 2.6.1
      optimist: 0.6.1
      source-map: 0.6.1
    dev: false
    engines:
      node: '>=0.4.7'
    hasBin: true
    optionalDependencies:
      uglify-js: 3.6.0
    resolution:
      integrity: sha512-nvfrjqvt9xQ8Z/w0ijewdD/vvWDTOweBUm96NTr66Wfvo1mJenBLwcYmPs3TIBP5ruzYGD7Hx/DaM9RmhroGPw==
  /har-schema/2.0.0:
    dev: false
    engines:
      node: '>=4'
    resolution:
      integrity: sha1-qUwiJOvKwEeCoNkDVSHyRzW37JI=
  /har-validator/5.1.3:
    dependencies:
      ajv: 6.10.2
      har-schema: 2.0.0
    dev: false
    engines:
      node: '>=6'
    resolution:
      integrity: sha512-sNvOCzEQNr/qrvJgc3UG/kD4QtlHycrzwS+6mfTrrSq97BvaYcPZZI1ZSqGSPR73Cxn4LKTD4PttRwfU7jWq5g==
  /has-ansi/2.0.0:
    dependencies:
      ansi-regex: 2.1.1
    dev: false
    engines:
      node: '>=0.10.0'
    resolution:
      integrity: sha1-NPUEnOHs3ysGSa8+8k5F7TVBbZE=
  /has-flag/1.0.0:
    dev: false
    engines:
      node: '>=0.10.0'
    resolution:
      integrity: sha1-nZ55MWXOAXoA8AQYxD+UKnsdEfo=
  /has-flag/2.0.0:
    dev: false
    engines:
      node: '>=0.10.0'
    resolution:
      integrity: sha1-6CB68cx7MNRGzHC3NLXovhj4jVE=
  /has-flag/3.0.0:
    dev: false
    engines:
      node: '>=4'
    resolution:
      integrity: sha1-tdRU3CGZriJWmfNGfloH87lVuv0=
  /has-gulplog/0.1.0:
    dependencies:
      sparkles: 1.0.1
    dev: false
    engines:
      node: '>= 0.10'
    resolution:
      integrity: sha1-ZBTIKRNpfaUVkDl9r7EvIpZ4Ec4=
  /has-symbols/1.0.0:
    dev: false
    engines:
      node: '>= 0.4'
    resolution:
      integrity: sha1-uhqPGvKg/DllD1yFA2dwQSIGO0Q=
  /has-unicode/2.0.1:
    dev: false
    resolution:
      integrity: sha1-4Ob+aijPUROIVeCG0Wkedx3iqLk=
  /has-value/0.3.1:
    dependencies:
      get-value: 2.0.6
      has-values: 0.1.4
      isobject: 2.1.0
    dev: false
    engines:
      node: '>=0.10.0'
    resolution:
      integrity: sha1-ex9YutpiyoJ+wKIHgCVlSEWZXh8=
  /has-value/1.0.0:
    dependencies:
      get-value: 2.0.6
      has-values: 1.0.0
      isobject: 3.0.1
    dev: false
    engines:
      node: '>=0.10.0'
    resolution:
      integrity: sha1-GLKB2lhbHFxR3vJMkw7SmgvmsXc=
  /has-values/0.1.4:
    dev: false
    engines:
      node: '>=0.10.0'
    resolution:
      integrity: sha1-bWHeldkd/Km5oCCJrThL/49it3E=
  /has-values/1.0.0:
    dependencies:
      is-number: 3.0.0
      kind-of: 4.0.0
    dev: false
    engines:
      node: '>=0.10.0'
    resolution:
      integrity: sha1-lbC2P+whRmGab+V/51Yo1aOe/k8=
  /has/1.0.3:
    dependencies:
      function-bind: 1.1.1
    dev: false
    engines:
      node: '>= 0.4.0'
    resolution:
      integrity: sha512-f2dvO0VU6Oej7RkWJGrehjbzMAjFp5/VKPp5tTpWIV4JHHZK1/BxbFRtf/siA2SWTe09caDmVtYYzWEIbBS4zw==
  /hash-base/3.0.4:
    dependencies:
      inherits: 2.0.4
      safe-buffer: 5.2.0
    dev: false
    engines:
      node: '>=4'
    resolution:
      integrity: sha1-X8hoaEfs1zSZQDMZprCj8/auSRg=
  /hash.js/1.1.7:
    dependencies:
      inherits: 2.0.4
      minimalistic-assert: 1.0.1
    dev: false
    resolution:
      integrity: sha512-taOaskGt4z4SOANNseOviYDvjEJinIkRgmp7LbKP2YTTmVxWBl87s/uzK9r+44BclBSp2X7K1hqeNfz9JbBeXA==
  /he/1.1.1:
    dev: false
    hasBin: true
    resolution:
      integrity: sha1-k0EP0hsAlzUVH4howvJx80J+I/0=
  /hmac-drbg/1.0.1:
    dependencies:
      hash.js: 1.1.7
      minimalistic-assert: 1.0.1
      minimalistic-crypto-utils: 1.0.1
    dev: false
    resolution:
      integrity: sha1-0nRXAQJabHdabFRXk+1QL8DGSaE=
  /home-or-tmp/2.0.0:
    dependencies:
      os-homedir: 1.0.2
      os-tmpdir: 1.0.2
    dev: false
    engines:
      node: '>=0.10.0'
    resolution:
      integrity: sha1-42w/LSyufXRqhX440Y1fMqeILbg=
  /homedir-polyfill/1.0.3:
    dependencies:
      parse-passwd: 1.0.0
    dev: false
    engines:
      node: '>=0.10.0'
    resolution:
      integrity: sha512-eSmmWE5bZTK2Nou4g0AI3zZ9rswp7GRKoKXS1BLUkvPviOqs4YTN1djQIqrXy9k5gEtdLPy86JjRwsNM9tnDcA==
  /hosted-git-info/2.7.1:
    dev: false
    resolution:
      integrity: sha512-7T/BxH19zbcCTa8XkMlbK5lTo1WtgkFi3GvdWEyNuc4Vex7/9Dqbnpsf4JMydcfj9HCg4zUWFTL3Za6lapg5/w==
  /html-encoding-sniffer/1.0.2:
    dependencies:
      whatwg-encoding: 1.0.5
    dev: false
    resolution:
      integrity: sha512-71lZziiDnsuabfdYiUeWdCVyKuqwWi23L8YeIgV9jSSZHCtb6wB1BKWooH7L3tn4/FuZJMVWyNaIDr4RGmaSYw==
  /http-errors/1.3.1:
    dependencies:
      inherits: 2.0.4
      statuses: 1.2.1
    dev: false
    engines:
      node: '>= 0.6'
    resolution:
      integrity: sha1-GX4izevUGYWF6GlO9nhhl7ke2UI=
  /http-errors/1.6.3:
    dependencies:
      depd: 1.1.2
      inherits: 2.0.3
      setprototypeof: 1.1.0
      statuses: 1.5.0
    dev: false
    engines:
      node: '>= 0.6'
    resolution:
      integrity: sha1-i1VoC7S+KDoLW/TqLjhYC+HZMg0=
  /http-errors/1.7.3:
    dependencies:
      depd: 1.1.2
      inherits: 2.0.4
      setprototypeof: 1.1.1
      statuses: 1.5.0
      toidentifier: 1.0.0
    dev: false
    engines:
      node: '>= 0.6'
    resolution:
      integrity: sha512-ZTTX0MWrsQ2ZAhA1cejAwDLycFsd7I7nVtnkT3Ol0aqodaKW+0CTZDQ1uBv5whptCnc8e8HeRRJxRs0kmm/Qfw==
  /http-parser-js/0.4.10:
    dev: false
    resolution:
      integrity: sha1-ksnBN0w1CF912zWexWzCV8u5P6Q=
  /http-signature/1.2.0:
    dependencies:
      assert-plus: 1.0.0
      jsprim: 1.4.1
      sshpk: 1.16.1
    dev: false
    engines:
      node: '>=0.8'
      npm: '>=1.3.7'
    resolution:
      integrity: sha1-muzZJRFHcvPZW2WmCruPfBj7rOE=
  /https-browserify/1.0.0:
    dev: false
    resolution:
      integrity: sha1-7AbBDgo0wPL68Zn3/X/Hj//QPHM=
  /https-proxy-agent/2.2.2:
    dependencies:
      agent-base: 4.3.0
      debug: 3.2.6
    dev: false
    engines:
      node: '>= 4.5.0'
    resolution:
      integrity: sha512-c8Ndjc9Bkpfx/vCJueCPy0jlP4ccCCSNDp8xwCZzPjKJUm+B+u9WX2x98Qx4n1PiMNTWo3D7KK5ifNV/yJyRzg==
  /iconv-lite/0.4.13:
    dev: false
    engines:
      node: '>=0.8.0'
    resolution:
      integrity: sha1-H4irpKsLFQjoMSrMOTRfNumS4vI=
  /iconv-lite/0.4.23:
    dependencies:
      safer-buffer: 2.1.2
    dev: false
    engines:
      node: '>=0.10.0'
    resolution:
      integrity: sha512-neyTUVFtahjf0mB3dZT77u+8O0QB89jFdnBkd5P1JgYPbPaia3gXXOVL2fq8VyU2gMMD7SaN7QukTB/pmXYvDA==
  /iconv-lite/0.4.24:
    dependencies:
      safer-buffer: 2.1.2
    dev: false
    engines:
      node: '>=0.10.0'
    resolution:
      integrity: sha512-v3MXnZAcvnywkTUEZomIActle7RXXeedOR31wwl7VlyoXO4Qi9arvSenNQWne1TcRwhCL1HwLI21bEqdpj8/rA==
  /icss-replace-symbols/1.1.0:
    dev: false
    resolution:
      integrity: sha1-Bupvg2ead0njhs/h/oEq5dsiPe0=
  /ieee754/1.1.13:
    dev: false
    resolution:
      integrity: sha512-4vf7I2LYV/HaWerSo3XmlMkp5eZ83i+/CDluXi/IGTs/O1sejBNhTtnxzmRZfvOUqj7lZjqHkeTvpgSFDlWZTg==
  /import-local/1.0.0:
    dependencies:
      pkg-dir: 2.0.0
      resolve-cwd: 2.0.0
    dev: false
    engines:
      node: '>=4'
    hasBin: true
    resolution:
      integrity: sha512-vAaZHieK9qjGo58agRBg+bhHX3hoTZU/Oa3GESWLz7t1U62fk63aHuDJJEteXoDeTCcPmUT+z38gkHPZkkmpmQ==
  /imurmurhash/0.1.4:
    dev: false
    engines:
      node: '>=0.8.19'
    resolution:
      integrity: sha1-khi5srkoojixPcT7a21XbyMUU+o=
  /in-publish/2.0.0:
    dev: false
    hasBin: true
    resolution:
      integrity: sha1-4g/146KvwmkDILbcVSaCqcf631E=
  /indent-string/2.1.0:
    dependencies:
      repeating: 2.0.1
    dev: false
    engines:
      node: '>=0.10.0'
    resolution:
      integrity: sha1-ji1INIdCEhtKghi3oTfppSBJ3IA=
  /individual/3.0.0:
    dev: false
    resolution:
      integrity: sha1-58pPhfiVewGHNPKFdQ3CLsL5hi0=
  /inflight/1.0.6:
    dependencies:
      once: 1.4.0
      wrappy: 1.0.2
    dev: false
    resolution:
      integrity: sha1-Sb1jMdfQLQwJvJEKEHW6gWW1bfk=
  /inherits/1.0.2:
    dev: false
    resolution:
      integrity: sha1-ykMJ2t7mtUzAuNJH6NfHoJdb3Js=
  /inherits/2.0.1:
    dev: false
    resolution:
      integrity: sha1-sX0I0ya0Qj5Wjv9xn5GwscvfafE=
  /inherits/2.0.3:
    dev: false
    resolution:
      integrity: sha1-Yzwsg+PaQqUC9SRmAiSA9CCCYd4=
  /inherits/2.0.4:
    dev: false
    resolution:
      integrity: sha512-k/vGaX4/Yla3WzyMCvTQOXYeIHvqOKtnqBduzTHpzpQZzAskKMhZ2K+EnBiSM9zGSoIFeMpXKxa4dYeZIQqewQ==
  /ini/1.3.5:
    dev: false
    resolution:
      integrity: sha512-RZY5huIKCMRWDUqZlEi72f/lmXKMvuszcMBduliQ3nnWbx9X/ZBQO7DijMEYS9EhHBb2qacRUMtC7svLwe0lcw==
  /inpath/1.0.2:
    dev: false
    resolution:
      integrity: sha1-SsIZcQ7Hpy9GD/lL9CTdPvDlKBc=
  /inquirer/6.2.2:
    dependencies:
      ansi-escapes: 3.2.0
      chalk: 2.4.2
      cli-cursor: 2.1.0
      cli-width: 2.2.0
      external-editor: 3.1.0
      figures: 2.0.0
      lodash: 4.17.15
      mute-stream: 0.0.7
      run-async: 2.3.0
      rxjs: 6.5.2
      string-width: 2.1.1
      strip-ansi: 5.2.0
      through: 2.3.8
    dev: false
    engines:
      node: '>=6.0.0'
    resolution:
      integrity: sha512-Z2rREiXA6cHRR9KBOarR3WuLlFzlIfAEIiB45ll5SSadMg7WqOh1MKEjjndfuH5ewXdixWCxqnVfGOQzPeiztA==
  /interpret/1.2.0:
    dev: false
    engines:
      node: '>= 0.10'
    resolution:
      integrity: sha512-mT34yGKMNceBQUoVn7iCDKDntA7SC6gycMAWzGx1z/CMCTV7b2AAtXlo3nRyHZ1FelRkQbQjprHSYGwzLtkVbw==
  /invariant/2.2.4:
    dependencies:
      loose-envify: 1.4.0
    dev: false
    resolution:
      integrity: sha512-phJfQVBuaJM5raOpJjSfkiD6BpbCE4Ns//LaXl6wGYtUBY83nWS6Rf9tXm2e8VaK60JEjYldbPif/A2B1C2gNA==
  /invert-kv/1.0.0:
    dev: false
    engines:
      node: '>=0.10.0'
    resolution:
      integrity: sha1-EEqOSqym09jNFXqO+L+rLXo//bY=
  /ipaddr.js/1.9.0:
    dev: false
    engines:
      node: '>= 0.10'
    resolution:
      integrity: sha512-M4Sjn6N/+O6/IXSJseKqHoFc+5FdGJ22sXqnjTpdZweHK64MzEPAyQZyEU3R/KRv2GLoa7nNtg/C2Ev6m7z+eA==
  /is-absolute/1.0.0:
    dependencies:
      is-relative: 1.0.0
      is-windows: 1.0.2
    dev: false
    engines:
      node: '>=0.10.0'
    resolution:
      integrity: sha512-dOWoqflvcydARa360Gvv18DZ/gRuHKi2NU/wU5X1ZFzdYfH29nkiNZsF3mp4OJ3H4yo9Mx8A/uAGNzpzPN3yBA==
  /is-accessor-descriptor/0.1.6:
    dependencies:
      kind-of: 3.2.2
    dev: false
    engines:
      node: '>=0.10.0'
    resolution:
      integrity: sha1-qeEss66Nh2cn7u84Q/igiXtcmNY=
  /is-accessor-descriptor/1.0.0:
    dependencies:
      kind-of: 6.0.2
    dev: false
    engines:
      node: '>=0.10.0'
    resolution:
      integrity: sha512-m5hnHTkcVsPfqx3AKlyttIPb7J+XykHvJP2B9bZDjlhLIoEq4XoK64Vg7boZlVWYK6LUY94dYPEE7Lh0ZkZKcQ==
  /is-arguments/1.0.4:
    dev: false
    engines:
      node: '>= 0.4'
    resolution:
      integrity: sha512-xPh0Rmt8NE65sNzvyUmWgI1tz3mKq74lGA0mL8LYZcoIzKOzDh6HmrYm3d18k60nHerC8A9Km8kYu87zfSFnLA==
  /is-arrayish/0.2.1:
    dev: false
    resolution:
      integrity: sha1-d8mYQFJ6qOyxqLppe4BkWnqSap0=
  /is-binary-path/1.0.1:
    dependencies:
      binary-extensions: 1.13.1
    dev: false
    engines:
      node: '>=0.10.0'
    resolution:
      integrity: sha1-dfFmQrSA8YenEcgUFh/TpKdlWJg=
  /is-buffer/1.1.6:
    dev: false
    resolution:
      integrity: sha512-NcdALwpXkTm5Zvvbk7owOUSvVvBKDgKP5/ewfXEznmQFfs4ZRmanOeKBTjRVjka3QFoN6XJ+9F3USqfHqTaU5w==
  /is-callable/1.1.4:
    dev: false
    engines:
      node: '>= 0.4'
    resolution:
      integrity: sha512-r5p9sxJjYnArLjObpjA4xu5EKI3CuKHkJXMhT7kwbpUyIFD1n5PMAsoPvWnvtZiNz7LjkYDRZhd7FlI0eMijEA==
  /is-ci/1.2.1:
    dependencies:
      ci-info: 1.6.0
    dev: false
    hasBin: true
    resolution:
      integrity: sha512-s6tfsaQaQi3JNciBH6shVqEDvhGut0SUXr31ag8Pd8BBbVVlcGfWhpPmEOoM6RJ5TFhbypvf5yyRw/VXW1IiWg==
  /is-data-descriptor/0.1.4:
    dependencies:
      kind-of: 3.2.2
    dev: false
    engines:
      node: '>=0.10.0'
    resolution:
      integrity: sha1-C17mSDiOLIYCgueT8YVv7D8wG1Y=
  /is-data-descriptor/1.0.0:
    dependencies:
      kind-of: 6.0.2
    dev: false
    engines:
      node: '>=0.10.0'
    resolution:
      integrity: sha512-jbRXy1FmtAoCjQkVmIVYwuuqDFUbaOeDjmed1tOGPrsMhtJA4rD9tkgA0F1qJ3gRFRXcHYVkdeaP50Q5rE/jLQ==
  /is-date-object/1.0.1:
    dev: false
    engines:
      node: '>= 0.4'
    resolution:
      integrity: sha1-mqIOtq7rv/d/vTPnTKAbM1gdOhY=
  /is-descriptor/0.1.6:
    dependencies:
      is-accessor-descriptor: 0.1.6
      is-data-descriptor: 0.1.4
      kind-of: 5.1.0
    dev: false
    engines:
      node: '>=0.10.0'
    resolution:
      integrity: sha512-avDYr0SB3DwO9zsMov0gKCESFYqCnE4hq/4z3TdUlukEy5t9C0YRq7HLrsN52NAcqXKaepeCD0n+B0arnVG3Hg==
  /is-descriptor/1.0.2:
    dependencies:
      is-accessor-descriptor: 1.0.0
      is-data-descriptor: 1.0.0
      kind-of: 6.0.2
    dev: false
    engines:
      node: '>=0.10.0'
    resolution:
      integrity: sha512-2eis5WqQGV7peooDyLmNEPUrps9+SXX5c9pL3xEB+4e9HnGuDa7mB7kHxHw4CbqS9k1T2hOH3miL8n8WtiYVtg==
  /is-dotfile/1.0.3:
    dev: false
    engines:
      node: '>=0.10.0'
    resolution:
      integrity: sha1-pqLzL/0t+wT1yiXs0Pa4PPeYoeE=
  /is-equal-shallow/0.1.3:
    dependencies:
      is-primitive: 2.0.0
    dev: false
    engines:
      node: '>=0.10.0'
    resolution:
      integrity: sha1-IjgJj8Ih3gvPpdnqxMRdY4qhxTQ=
  /is-extendable/0.1.1:
    dev: false
    engines:
      node: '>=0.10.0'
    resolution:
      integrity: sha1-YrEQ4omkcUGOPsNqYX1HLjAd/Ik=
  /is-extendable/1.0.1:
    dependencies:
      is-plain-object: 2.0.4
    dev: false
    engines:
      node: '>=0.10.0'
    resolution:
      integrity: sha512-arnXMxT1hhoKo9k1LZdmlNyJdDDfy2v0fXjFlmok4+i8ul/6WlbVge9bhM74OpNPQPMGUToDtz+KXa1PneJxOA==
  /is-extglob/1.0.0:
    dev: false
    engines:
      node: '>=0.10.0'
    resolution:
      integrity: sha1-rEaBd8SUNAWgkvyPKXYMb/xiBsA=
  /is-extglob/2.1.1:
    dev: false
    engines:
      node: '>=0.10.0'
    resolution:
      integrity: sha1-qIwCU1eR8C7TfHahueqXc8gz+MI=
  /is-finite/1.0.2:
    dependencies:
      number-is-nan: 1.0.1
    dev: false
    engines:
      node: '>=0.10.0'
    resolution:
      integrity: sha1-zGZ3aVYCvlUO8R6LSqYwU0K20Ko=
  /is-fullwidth-code-point/1.0.0:
    dependencies:
      number-is-nan: 1.0.1
    dev: false
    engines:
      node: '>=0.10.0'
    resolution:
      integrity: sha1-754xOG8DGn8NZDr4L95QxFfvAMs=
  /is-fullwidth-code-point/2.0.0:
    dev: false
    engines:
      node: '>=4'
    resolution:
      integrity: sha1-o7MKXE8ZkYMWeqq5O+764937ZU8=
  /is-generator-fn/1.0.0:
    dev: false
    engines:
      node: '>=0.10.0'
    resolution:
      integrity: sha1-lp1J4bszKfa7fwkIm+JleLLd1Go=
  /is-generator-function/1.0.7:
    dev: false
    engines:
      node: '>= 0.4'
    resolution:
      integrity: sha512-YZc5EwyO4f2kWCax7oegfuSr9mFz1ZvieNYBEjmukLxgXfBUbxAWGVF7GZf0zidYtoBl3WvC07YK0wT76a+Rtw==
  /is-glob/2.0.1:
    dependencies:
      is-extglob: 1.0.0
    dev: false
    engines:
      node: '>=0.10.0'
    resolution:
      integrity: sha1-0Jb5JqPe1WAPP9/ZEZjLCIjC2GM=
  /is-glob/3.1.0:
    dependencies:
      is-extglob: 2.1.1
    dev: false
    engines:
      node: '>=0.10.0'
    resolution:
      integrity: sha1-e6WuJCF4BKxwcHuWkiVnSGzD6Eo=
  /is-glob/4.0.1:
    dependencies:
      is-extglob: 2.1.1
    dev: false
    engines:
      node: '>=0.10.0'
    resolution:
      integrity: sha512-5G0tKtBTFImOqDnLB2hG6Bp2qcKEFduo4tZu9MT/H6NQv/ghhy30o55ufafxJ/LdH79LLs2Kfrn85TLKyA7BUg==
  /is-negated-glob/1.0.0:
    dev: false
    engines:
      node: '>=0.10.0'
    resolution:
      integrity: sha1-aRC8pdqMleeEtXUbl2z1oQ/uNtI=
  /is-number/2.1.0:
    dependencies:
      kind-of: 3.2.2
    dev: false
    engines:
      node: '>=0.10.0'
    resolution:
      integrity: sha1-Afy7s5NGOlSPL0ZszhbezknbkI8=
  /is-number/3.0.0:
    dependencies:
      kind-of: 3.2.2
    dev: false
    engines:
      node: '>=0.10.0'
    resolution:
      integrity: sha1-JP1iAaR4LPUFYcgQJ2r8fRLXEZU=
  /is-number/4.0.0:
    dev: false
    engines:
      node: '>=0.10.0'
    resolution:
      integrity: sha512-rSklcAIlf1OmFdyAqbnWTLVelsQ58uvZ66S/ZyawjWqIviTWCjg2PzVGw8WUA+nNuPTqb4wgA+NszrJ+08LlgQ==
  /is-path-cwd/1.0.0:
    dev: false
    engines:
      node: '>=0.10.0'
    resolution:
      integrity: sha1-0iXsIxMuie3Tj9p2dHLmLmXxEG0=
  /is-path-in-cwd/1.0.1:
    dependencies:
      is-path-inside: 1.0.1
    dev: false
    engines:
      node: '>=0.10.0'
    resolution:
      integrity: sha512-FjV1RTW48E7CWM7eE/J2NJvAEEVektecDBVBE5Hh3nM1Jd0kvhHtX68Pr3xsDf857xt3Y4AkwVULK1Vku62aaQ==
  /is-path-inside/1.0.1:
    dependencies:
      path-is-inside: 1.0.2
    dev: false
    engines:
      node: '>=0.10.0'
    resolution:
      integrity: sha1-jvW33lBDej/cprToZe96pVy0gDY=
  /is-plain-object/2.0.4:
    dependencies:
      isobject: 3.0.1
    dev: false
    engines:
      node: '>=0.10.0'
    resolution:
      integrity: sha512-h5PpgXkWitc38BBMYawTYMWJHFZJVnBquFE57xFpjB8pJFiF6gZ+bU+WyI/yqXiFR5mdLsgYNaPe8uao6Uv9Og==
  /is-posix-bracket/0.1.1:
    dev: false
    engines:
      node: '>=0.10.0'
    resolution:
      integrity: sha1-MzTceXdDaOkvAW5vvAqI9c1ua8Q=
  /is-primitive/2.0.0:
    dev: false
    engines:
      node: '>=0.10.0'
    resolution:
      integrity: sha1-IHurkWOEmcB7Kt8kCkGochADRXU=
  /is-promise/2.1.0:
    dev: false
    resolution:
      integrity: sha1-eaKp7OfwlugPNtKy87wWwf9L8/o=
  /is-regex/1.0.4:
    dependencies:
      has: 1.0.3
    dev: false
    engines:
      node: '>= 0.4'
    resolution:
      integrity: sha1-VRdIm1RwkbCTDglWVM7SXul+lJE=
  /is-relative/1.0.0:
    dependencies:
      is-unc-path: 1.0.0
    dev: false
    engines:
      node: '>=0.10.0'
    resolution:
      integrity: sha512-Kw/ReK0iqwKeu0MITLFuj0jbPAmEiOsIwyIXvvbfa6QfmN9pkD1M+8pdk7Rl/dTKbH34/XBFMbgD4iMJhLQbGA==
  /is-stream/1.1.0:
    dev: false
    engines:
      node: '>=0.10.0'
    resolution:
      integrity: sha1-EtSj3U5o4Lec6428hBc66A2RykQ=
  /is-symbol/1.0.2:
    dependencies:
      has-symbols: 1.0.0
    dev: false
    engines:
      node: '>= 0.4'
    resolution:
      integrity: sha512-HS8bZ9ox60yCJLH9snBpIwv9pYUAkcuLhSA1oero1UB5y9aiQpRA8y2ex945AOtCZL1lJDeIk3G5LthswI46Lw==
  /is-typedarray/1.0.0:
    dev: false
    resolution:
      integrity: sha1-5HnICFjfDBsR3dppQPlgEfzaSpo=
  /is-unc-path/1.0.0:
    dependencies:
      unc-path-regex: 0.1.2
    dev: false
    engines:
      node: '>=0.10.0'
    resolution:
      integrity: sha512-mrGpVd0fs7WWLfVsStvgF6iEJnbjDFZh9/emhRDcGWTduTfNHd9CHeUwH3gYIjdbwo4On6hunkztwOaAw0yllQ==
  /is-utf8/0.2.1:
    dev: false
    resolution:
      integrity: sha1-Sw2hRCEE0bM2NA6AeX6GXPOffXI=
  /is-valid-glob/1.0.0:
    dev: false
    engines:
      node: '>=0.10.0'
    resolution:
      integrity: sha1-Kb8+/3Ab4tTTFdusw5vDn+j2Aao=
  /is-windows/1.0.2:
    dev: false
    engines:
      node: '>=0.10.0'
    resolution:
      integrity: sha512-eXK1UInq2bPmjyX6e3VHIzMLobc4J94i4AWn+Hpq3OU5KkrRC96OAcR3PRJ/pGu6m8TRnBHP9dkXQVsT/COVIA==
  /is-wsl/1.1.0:
    dev: false
    engines:
      node: '>=4'
    resolution:
      integrity: sha1-HxbkqiKwTRM2tmGIpmrzxgDDpm0=
  /isarray/0.0.1:
    dev: false
    resolution:
      integrity: sha1-ihis/Kmo9Bd+Cav8YDiTmwXR7t8=
  /isarray/1.0.0:
    dev: false
    resolution:
      integrity: sha1-u5NdSFgsuhaMBoNJV6VKPgcSTxE=
  /isexe/2.0.0:
    dev: false
    resolution:
      integrity: sha1-6PvzdNxVb/iUehDcsFctYz8s+hA=
  /isobject/2.1.0:
    dependencies:
      isarray: 1.0.0
    dev: false
    engines:
      node: '>=0.10.0'
    resolution:
      integrity: sha1-8GVWEJaj8dou9GJy+BXIQNh+DIk=
  /isobject/3.0.1:
    dev: false
    engines:
      node: '>=0.10.0'
    resolution:
      integrity: sha1-TkMekrEalzFjaqH5yNHMvP2reN8=
  /isstream/0.1.2:
    dev: false
    resolution:
      integrity: sha1-R+Y/evVa+m+S4VAOaQ64uFKcCZo=
  /istanbul-api/1.3.7:
    dependencies:
      async: 2.6.3
      fileset: 2.0.3
      istanbul-lib-coverage: 1.2.1
      istanbul-lib-hook: 1.2.2
      istanbul-lib-instrument: 1.10.2
      istanbul-lib-report: 1.1.5
      istanbul-lib-source-maps: 1.2.6
      istanbul-reports: 1.5.1
      js-yaml: 3.13.1
      mkdirp: 0.5.1
      once: 1.4.0
    dev: false
    resolution:
      integrity: sha512-4/ApBnMVeEPG3EkSzcw25wDe4N66wxwn+KKn6b47vyek8Xb3NBAcg4xfuQbS7BqcZuTX4wxfD5lVagdggR3gyA==
  /istanbul-lib-coverage/1.2.1:
    dev: false
    resolution:
      integrity: sha512-PzITeunAgyGbtY1ibVIUiV679EFChHjoMNRibEIobvmrCRaIgwLxNucOSimtNWUhEib/oO7QY2imD75JVgCJWQ==
  /istanbul-lib-hook/1.2.2:
    dependencies:
      append-transform: 0.4.0
    dev: false
    resolution:
      integrity: sha512-/Jmq7Y1VeHnZEQ3TL10VHyb564mn6VrQXHchON9Jf/AEcmQ3ZIiyD1BVzNOKTZf/G3gE+kiGK6SmpF9y3qGPLw==
  /istanbul-lib-instrument/1.10.2:
    dependencies:
      babel-generator: 6.26.1
      babel-template: 6.26.0
      babel-traverse: 6.26.0
      babel-types: 6.26.0
      babylon: 6.18.0
      istanbul-lib-coverage: 1.2.1
      semver: 5.3.0
    dev: false
    resolution:
      integrity: sha512-aWHxfxDqvh/ZlxR8BBaEPVSWDPUkGD63VjGQn3jcw8jCp7sHEMKcrj4xfJn/ABzdMEHiQNyvDQhqm5o8+SQg7A==
  /istanbul-lib-report/1.1.5:
    dependencies:
      istanbul-lib-coverage: 1.2.1
      mkdirp: 0.5.1
      path-parse: 1.0.6
      supports-color: 3.2.3
    dev: false
    resolution:
      integrity: sha512-UsYfRMoi6QO/doUshYNqcKJqVmFe9w51GZz8BS3WB0lYxAllQYklka2wP9+dGZeHYaWIdcXUx8JGdbqaoXRXzw==
  /istanbul-lib-source-maps/1.2.6:
    dependencies:
      debug: 3.2.6
      istanbul-lib-coverage: 1.2.1
      mkdirp: 0.5.1
      rimraf: 2.6.3
      source-map: 0.5.7
    dev: false
    resolution:
      integrity: sha512-TtbsY5GIHgbMsMiRw35YBHGpZ1DVFEO19vxxeiDMYaeOFOCzfnYVxvl6pOUIZR4dtPhAGpSMup8OyF8ubsaqEg==
  /istanbul-reports/1.5.1:
    dependencies:
      handlebars: 4.1.2
    dev: false
    resolution:
      integrity: sha512-+cfoZ0UXzWjhAdzosCPP3AN8vvef8XDkWtTfgaN+7L3YTpNYITnCaEkceo5SEYy644VkHka/P1FvkWvrG/rrJw==
  /istanbul-threshold-checker/0.1.0:
    dependencies:
      istanbul: 0.3.22
      lodash: 3.6.0
    dev: false
    resolution:
      integrity: sha1-DhRCwBfLJ6hfeBc0/v0hJkBco5w=
  /istanbul/0.3.22:
    dependencies:
      abbrev: 1.0.9
      async: 1.5.2
      escodegen: 1.7.1
      esprima: 2.5.0
      fileset: 0.2.1
      handlebars: 4.1.2
      js-yaml: 3.13.1
      mkdirp: 0.5.1
      nopt: 3.0.6
      once: 1.4.0
      resolve: 1.1.7
      supports-color: 3.2.3
      which: 1.3.1
      wordwrap: 1.0.0
    deprecated: |-
      This module is no longer maintained, try this instead:
        npm i nyc
      Visit https://istanbul.js.org/integrations for other alternatives.
    dev: false
    hasBin: true
    resolution:
      integrity: sha1-PhZNhQIf4ZyYXR8OfvDD4i0BLrY=
  /istanbul/0.4.5:
    dependencies:
      abbrev: 1.0.9
      async: 1.5.2
      escodegen: 1.8.1
      esprima: 2.7.3
      glob: 5.0.15
      handlebars: 4.1.2
      js-yaml: 3.13.1
      mkdirp: 0.5.1
      nopt: 3.0.6
      once: 1.4.0
      resolve: 1.1.7
      supports-color: 3.2.3
      which: 1.3.1
      wordwrap: 1.0.0
    deprecated: |-
      This module is no longer maintained, try this instead:
        npm i nyc
      Visit https://istanbul.js.org/integrations for other alternatives.
    dev: false
    hasBin: true
    resolution:
      integrity: sha1-ZcfXPUxNqE1POsMQuRj7C4Azczs=
  /istextorbinary/1.0.2:
    dependencies:
      binaryextensions: 1.0.1
      textextensions: 1.0.2
    dev: false
    engines:
      node: '>=0.4'
    resolution:
      integrity: sha1-rOGTVNGpoBc+/rEITOD4ewrX3s8=
  /jest-changed-files/22.4.3:
    dependencies:
      throat: 4.1.0
    dev: false
    resolution:
      integrity: sha512-83Dh0w1aSkUNFhy5d2dvqWxi/y6weDwVVLU6vmK0cV9VpRxPzhTeGimbsbRDSnEoszhF937M4sDLLeS7Cu/Tmw==
  /jest-changed-files/23.4.2:
    dependencies:
      throat: 4.1.0
    dev: false
    resolution:
      integrity: sha512-EyNhTAUWEfwnK0Is/09LxoqNDOn7mU7S3EHskG52djOFS/z+IT0jT3h3Ql61+dklcG7bJJitIWEMB4Sp1piHmA==
  /jest-cli/22.4.4:
    dependencies:
      ansi-escapes: 3.2.0
      chalk: 2.4.2
      exit: 0.1.2
      glob: 7.1.4
      graceful-fs: 4.2.0
      import-local: 1.0.0
      is-ci: 1.2.1
      istanbul-api: 1.3.7
      istanbul-lib-coverage: 1.2.1
      istanbul-lib-instrument: 1.10.2
      istanbul-lib-source-maps: 1.2.6
      jest-changed-files: 22.4.3
      jest-config: 22.4.4
      jest-environment-jsdom: 22.4.3
      jest-get-type: 22.4.3
      jest-haste-map: 22.4.3
      jest-message-util: 22.4.3
      jest-regex-util: 22.4.3
      jest-resolve-dependencies: 22.4.3
      jest-runner: 22.4.4
      jest-runtime: 22.4.4
      jest-snapshot: 22.4.3
      jest-util: 22.4.3
      jest-validate: 22.4.4
      jest-worker: 22.4.3
      micromatch: 2.3.11
      node-notifier: 5.4.0
      realpath-native: 1.1.0
      rimraf: 2.6.3
      slash: 1.0.0
      string-length: 2.0.0
      strip-ansi: 4.0.0
      which: 1.3.1
      yargs: 10.1.2
    dev: false
    engines:
      node: '>= 6'
    hasBin: true
    resolution:
      integrity: sha512-I9dsgkeyjVEEZj9wrGrqlH+8OlNob9Iptyl+6L5+ToOLJmHm4JwOPatin1b2Bzp5R5YRQJ+oiedx7o1H7wJzhA==
  /jest-cli/23.6.0:
    dependencies:
      ansi-escapes: 3.2.0
      chalk: 2.4.2
      exit: 0.1.2
      glob: 7.1.4
      graceful-fs: 4.2.0
      import-local: 1.0.0
      is-ci: 1.2.1
      istanbul-api: 1.3.7
      istanbul-lib-coverage: 1.2.1
      istanbul-lib-instrument: 1.10.2
      istanbul-lib-source-maps: 1.2.6
      jest-changed-files: 23.4.2
      jest-config: 23.6.0
      jest-environment-jsdom: 23.4.0
      jest-get-type: 22.4.3
      jest-haste-map: 23.6.0
      jest-message-util: 23.4.0
      jest-regex-util: 23.3.0
      jest-resolve-dependencies: 23.6.0
      jest-runner: 23.6.0
      jest-runtime: 23.6.0
      jest-snapshot: 23.6.0
      jest-util: 23.4.0
      jest-validate: 23.6.0
      jest-watcher: 23.4.0
      jest-worker: 23.2.0
      micromatch: 2.3.11
      node-notifier: 5.4.0
      prompts: 0.1.14
      realpath-native: 1.1.0
      rimraf: 2.6.3
      slash: 1.0.0
      string-length: 2.0.0
      strip-ansi: 4.0.0
      which: 1.3.1
      yargs: 11.1.0
    dev: false
    engines:
      node: '>= 6'
    hasBin: true
    resolution:
      integrity: sha512-hgeD1zRUp1E1zsiyOXjEn4LzRLWdJBV//ukAHGlx6s5mfCNJTbhbHjgxnDUXA8fsKWN/HqFFF6X5XcCwC/IvYQ==
  /jest-config/22.4.4:
    dependencies:
      chalk: 2.4.2
      glob: 7.1.4
      jest-environment-jsdom: 22.4.3
      jest-environment-node: 22.4.3
      jest-get-type: 22.4.3
      jest-jasmine2: 22.4.4
      jest-regex-util: 22.4.3
      jest-resolve: 22.4.3
      jest-util: 22.4.3
      jest-validate: 22.4.4
      pretty-format: 22.4.3
    dev: false
    resolution:
      integrity: sha512-9CKfo1GC4zrXSoMLcNeDvQBfgtqGTB1uP8iDIZ97oB26RCUb886KkKWhVcpyxVDOUxbhN+uzcBCeFe7w+Iem4A==
  /jest-config/23.6.0:
    dependencies:
      babel-core: 6.26.3
      babel-jest: 23.6.0_babel-core@6.26.3
      chalk: 2.4.2
      glob: 7.1.4
      jest-environment-jsdom: 23.4.0
      jest-environment-node: 23.4.0
      jest-get-type: 22.4.3
      jest-jasmine2: 23.6.0
      jest-regex-util: 23.3.0
      jest-resolve: 23.6.0
      jest-util: 23.4.0
      jest-validate: 23.6.0
      micromatch: 2.3.11
      pretty-format: 23.6.0
    dev: false
    resolution:
      integrity: sha512-i8V7z9BeDXab1+VNo78WM0AtWpBRXJLnkT+lyT+Slx/cbP5sZJ0+NDuLcmBE5hXAoK0aUp7vI+MOxR+R4d8SRQ==
  /jest-diff/22.4.3:
    dependencies:
      chalk: 2.4.2
      diff: 3.5.0
      jest-get-type: 22.4.3
      pretty-format: 22.4.3
    dev: false
    resolution:
      integrity: sha512-/QqGvCDP5oZOF6PebDuLwrB2BMD8ffJv6TAGAdEVuDx1+uEgrHpSFrfrOiMRx2eJ1hgNjlQrOQEHetVwij90KA==
  /jest-diff/23.6.0:
    dependencies:
      chalk: 2.4.2
      diff: 3.5.0
      jest-get-type: 22.4.3
      pretty-format: 23.6.0
    dev: false
    resolution:
      integrity: sha512-Gz9l5Ov+X3aL5L37IT+8hoCUsof1CVYBb2QEkOupK64XyRR3h+uRpYIm97K7sY8diFxowR8pIGEdyfMKTixo3g==
  /jest-docblock/22.4.3:
    dependencies:
      detect-newline: 2.1.0
    dev: false
    resolution:
      integrity: sha512-uPKBEAw7YrEMcXueMKZXn/rbMxBiSv48fSqy3uEnmgOlQhSX+lthBqHb1fKWNVmFqAp9E/RsSdBfiV31LbzaOg==
  /jest-docblock/23.2.0:
    dependencies:
      detect-newline: 2.1.0
    dev: false
    resolution:
      integrity: sha1-8IXh8YVI2Z/dabICB+b9VdkTg6c=
  /jest-each/23.6.0:
    dependencies:
      chalk: 2.4.2
      pretty-format: 23.6.0
    dev: false
    resolution:
      integrity: sha512-x7V6M/WGJo6/kLoissORuvLIeAoyo2YqLOoCDkohgJ4XOXSqOtyvr8FbInlAWS77ojBsZrafbozWoKVRdtxFCg==
  /jest-environment-jsdom/22.4.3:
    dependencies:
      jest-mock: 22.4.3
      jest-util: 22.4.3
      jsdom: 11.11.0
    dev: false
    resolution:
      integrity: sha512-FviwfR+VyT3Datf13+ULjIMO5CSeajlayhhYQwpzgunswoaLIPutdbrnfUHEMyJCwvqQFaVtTmn9+Y8WCt6n1w==
  /jest-environment-jsdom/23.4.0:
    dependencies:
      jest-mock: 23.2.0
      jest-util: 23.4.0
      jsdom: 11.11.0
    dev: false
    resolution:
      integrity: sha1-BWp5UrP+pROsYqFAosNox52eYCM=
  /jest-environment-node/22.4.3:
    dependencies:
      jest-mock: 22.4.3
      jest-util: 22.4.3
    dev: false
    resolution:
      integrity: sha512-reZl8XF6t/lMEuPWwo9OLfttyC26A5AMgDyEQ6DBgZuyfyeNUzYT8BFo6uxCCP/Av/b7eb9fTi3sIHFPBzmlRA==
  /jest-environment-node/23.4.0:
    dependencies:
      jest-mock: 23.2.0
      jest-util: 23.4.0
    dev: false
    resolution:
      integrity: sha1-V+gO0IQd6jAxZ8zozXlSHeuv3hA=
  /jest-get-type/22.4.3:
    dev: false
    resolution:
      integrity: sha512-/jsz0Y+V29w1chdXVygEKSz2nBoHoYqNShPe+QgxSNjAuP1i8+k4LbQNrfoliKej0P45sivkSCh7yiD6ubHS3w==
  /jest-haste-map/22.4.3:
    dependencies:
      fb-watchman: 2.0.0
      graceful-fs: 4.2.0
      jest-docblock: 22.4.3
      jest-serializer: 22.4.3
      jest-worker: 22.4.3
      micromatch: 2.3.11
      sane: 2.5.2
    dev: false
    resolution:
      integrity: sha512-4Q9fjzuPVwnaqGKDpIsCSoTSnG3cteyk2oNVjBX12HHOaF1oxql+uUiqZb5Ndu7g/vTZfdNwwy4WwYogLh29DQ==
  /jest-haste-map/23.6.0:
    dependencies:
      fb-watchman: 2.0.0
      graceful-fs: 4.2.0
      invariant: 2.2.4
      jest-docblock: 23.2.0
      jest-serializer: 23.0.1
      jest-worker: 23.2.0
      micromatch: 2.3.11
      sane: 2.5.2
    dev: false
    resolution:
      integrity: sha512-uyNhMyl6dr6HaXGHp8VF7cK6KpC6G9z9LiMNsst+rJIZ8l7wY0tk8qwjPmEghczojZ2/ZhtEdIabZ0OQRJSGGg==
  /jest-jasmine2/22.4.4:
    dependencies:
      chalk: 2.4.2
      co: 4.6.0
      expect: 22.4.3
      graceful-fs: 4.2.0
      is-generator-fn: 1.0.0
      jest-diff: 22.4.3
      jest-matcher-utils: 22.4.3
      jest-message-util: 22.4.3
      jest-snapshot: 22.4.3
      jest-util: 22.4.3
      source-map-support: 0.5.12
    dev: false
    resolution:
      integrity: sha512-nK3vdUl50MuH7vj/8at7EQVjPGWCi3d5+6aCi7Gxy/XMWdOdbH1qtO/LjKbqD8+8dUAEH+BVVh7HkjpCWC1CSw==
  /jest-jasmine2/23.6.0:
    dependencies:
      babel-traverse: 6.26.0
      chalk: 2.4.2
      co: 4.6.0
      expect: 23.6.0
      is-generator-fn: 1.0.0
      jest-diff: 23.6.0
      jest-each: 23.6.0
      jest-matcher-utils: 23.6.0
      jest-message-util: 23.4.0
      jest-snapshot: 23.6.0
      jest-util: 23.4.0
      pretty-format: 23.6.0
    dev: false
    resolution:
      integrity: sha512-pe2Ytgs1nyCs8IvsEJRiRTPC0eVYd8L/dXJGU08GFuBwZ4sYH/lmFDdOL3ZmvJR8QKqV9MFuwlsAi/EWkFUbsQ==
  /jest-leak-detector/22.4.3:
    dependencies:
      pretty-format: 22.4.3
    dev: false
    resolution:
      integrity: sha512-NZpR/Ls7+ndO57LuXROdgCGz2RmUdC541tTImL9bdUtU3WadgFGm0yV+Ok4Fuia/1rLAn5KaJ+i76L6e3zGJYQ==
  /jest-leak-detector/23.6.0:
    dependencies:
      pretty-format: 23.6.0
    dev: false
    resolution:
      integrity: sha512-f/8zA04rsl1Nzj10HIyEsXvYlMpMPcy0QkQilVZDFOaPbv2ur71X5u2+C4ZQJGyV/xvVXtCCZ3wQ99IgQxftCg==
  /jest-matcher-utils/22.4.3:
    dependencies:
      chalk: 2.4.2
      jest-get-type: 22.4.3
      pretty-format: 22.4.3
    dev: false
    resolution:
      integrity: sha512-lsEHVaTnKzdAPR5t4B6OcxXo9Vy4K+kRRbG5gtddY8lBEC+Mlpvm1CJcsMESRjzUhzkz568exMV1hTB76nAKbA==
  /jest-matcher-utils/23.6.0:
    dependencies:
      chalk: 2.4.2
      jest-get-type: 22.4.3
      pretty-format: 23.6.0
    dev: false
    resolution:
      integrity: sha512-rosyCHQfBcol4NsckTn01cdelzWLU9Cq7aaigDf8VwwpIRvWE/9zLgX2bON+FkEW69/0UuYslUe22SOdEf2nog==
  /jest-message-util/22.4.3:
    dependencies:
      '@babel/code-frame': 7.5.5
      chalk: 2.4.2
      micromatch: 2.3.11
      slash: 1.0.0
      stack-utils: 1.0.2
    dev: false
    resolution:
      integrity: sha512-iAMeKxhB3Se5xkSjU0NndLLCHtP4n+GtCqV0bISKA5dmOXQfEbdEmYiu2qpnWBDCQdEafNDDU6Q+l6oBMd/+BA==
  /jest-message-util/23.4.0:
    dependencies:
      '@babel/code-frame': 7.5.5
      chalk: 2.4.2
      micromatch: 2.3.11
      slash: 1.0.0
      stack-utils: 1.0.2
    dev: false
    resolution:
      integrity: sha1-F2EMUJQjSVCNAaPR4L2iwHkIap8=
  /jest-mock/22.4.3:
    dev: false
    resolution:
      integrity: sha512-+4R6mH5M1G4NK16CKg9N1DtCaFmuxhcIqF4lQK/Q1CIotqMs/XBemfpDPeVZBFow6iyUNu6EBT9ugdNOTT5o5Q==
  /jest-mock/23.2.0:
    dev: false
    resolution:
      integrity: sha1-rRxg8p6HGdR8JuETgJi20YsmETQ=
  /jest-regex-util/22.4.3:
    dev: false
    resolution:
      integrity: sha512-LFg1gWr3QinIjb8j833bq7jtQopiwdAs67OGfkPrvy7uNUbVMfTXXcOKXJaeY5GgjobELkKvKENqq1xrUectWg==
  /jest-regex-util/23.3.0:
    dev: false
    resolution:
      integrity: sha1-X4ZylUfCeFxAAs6qj4Sf6MpHG8U=
  /jest-resolve-dependencies/22.4.3:
    dependencies:
      jest-regex-util: 22.4.3
    dev: false
    resolution:
      integrity: sha512-06czCMVToSN8F2U4EvgSB1Bv/56gc7MpCftZ9z9fBgUQM7dzHGCMBsyfVA6dZTx8v0FDcnALf7hupeQxaBCvpA==
  /jest-resolve-dependencies/23.6.0:
    dependencies:
      jest-regex-util: 23.3.0
      jest-snapshot: 23.6.0
    dev: false
    resolution:
      integrity: sha512-EkQWkFWjGKwRtRyIwRwI6rtPAEyPWlUC2MpzHissYnzJeHcyCn1Hc8j7Nn1xUVrS5C6W5+ZL37XTem4D4pLZdA==
  /jest-resolve/22.4.3:
    dependencies:
      browser-resolve: 1.11.3
      chalk: 2.4.2
    dev: false
    resolution:
      integrity: sha512-u3BkD/MQBmwrOJDzDIaxpyqTxYH+XqAXzVJP51gt29H8jpj3QgKof5GGO2uPGKGeA1yTMlpbMs1gIQ6U4vcRhw==
  /jest-resolve/23.6.0:
    dependencies:
      browser-resolve: 1.11.3
      chalk: 2.4.2
      realpath-native: 1.1.0
    dev: false
    resolution:
      integrity: sha512-XyoRxNtO7YGpQDmtQCmZjum1MljDqUCob7XlZ6jy9gsMugHdN2hY4+Acz9Qvjz2mSsOnPSH7skBmDYCHXVZqkA==
  /jest-runner/22.4.4:
    dependencies:
      exit: 0.1.2
      jest-config: 22.4.4
      jest-docblock: 22.4.3
      jest-haste-map: 22.4.3
      jest-jasmine2: 22.4.4
      jest-leak-detector: 22.4.3
      jest-message-util: 22.4.3
      jest-runtime: 22.4.4
      jest-util: 22.4.3
      jest-worker: 22.4.3
      throat: 4.1.0
    dev: false
    resolution:
      integrity: sha512-5S/OpB51igQW9xnkM5Tgd/7ZjiAuIoiJAVtvVTBcEBiXBIFzWM3BAMPBM19FX68gRV0KWyFuGKj0EY3M3aceeQ==
  /jest-runner/23.6.0:
    dependencies:
      exit: 0.1.2
      graceful-fs: 4.2.0
      jest-config: 23.6.0
      jest-docblock: 23.2.0
      jest-haste-map: 23.6.0
      jest-jasmine2: 23.6.0
      jest-leak-detector: 23.6.0
      jest-message-util: 23.4.0
      jest-runtime: 23.6.0
      jest-util: 23.4.0
      jest-worker: 23.2.0
      source-map-support: 0.5.12
      throat: 4.1.0
    dev: false
    resolution:
      integrity: sha512-kw0+uj710dzSJKU6ygri851CObtCD9cN8aNkg8jWJf4ewFyEa6kwmiH/r/M1Ec5IL/6VFa0wnAk6w+gzUtjJzA==
  /jest-runtime/22.4.4:
    dependencies:
      babel-core: 6.26.3
      babel-jest: 22.4.4_babel-core@6.26.3
      babel-plugin-istanbul: 4.1.6
      chalk: 2.4.2
      convert-source-map: 1.6.0
      exit: 0.1.2
      graceful-fs: 4.2.0
      jest-config: 22.4.4
      jest-haste-map: 22.4.3
      jest-regex-util: 22.4.3
      jest-resolve: 22.4.3
      jest-util: 22.4.3
      jest-validate: 22.4.4
      json-stable-stringify: 1.0.1
      micromatch: 2.3.11
      realpath-native: 1.1.0
      slash: 1.0.0
      strip-bom: 3.0.0
      write-file-atomic: 2.4.3
      yargs: 10.1.2
    dev: false
    hasBin: true
    resolution:
      integrity: sha512-WRTj9m///npte1YjuphCYX7GRY/c2YvJImU9t7qOwFcqHr4YMzmX6evP/3Sehz5DKW2Vi8ONYPCFWe36JVXxfw==
  /jest-runtime/23.6.0:
    dependencies:
      babel-core: 6.26.3
      babel-plugin-istanbul: 4.1.6
      chalk: 2.4.2
      convert-source-map: 1.6.0
      exit: 0.1.2
      fast-json-stable-stringify: 2.0.0
      graceful-fs: 4.2.0
      jest-config: 23.6.0
      jest-haste-map: 23.6.0
      jest-message-util: 23.4.0
      jest-regex-util: 23.3.0
      jest-resolve: 23.6.0
      jest-snapshot: 23.6.0
      jest-util: 23.4.0
      jest-validate: 23.6.0
      micromatch: 2.3.11
      realpath-native: 1.1.0
      slash: 1.0.0
      strip-bom: 3.0.0
      write-file-atomic: 2.4.3
      yargs: 11.1.0
    dev: false
    hasBin: true
    resolution:
      integrity: sha512-ycnLTNPT2Gv+TRhnAYAQ0B3SryEXhhRj1kA6hBPSeZaNQkJ7GbZsxOLUkwg6YmvWGdX3BB3PYKFLDQCAE1zNOw==
  /jest-serializer/22.4.3:
    dev: false
    resolution:
      integrity: sha512-uPaUAppx4VUfJ0QDerpNdF43F68eqKWCzzhUlKNDsUPhjOon7ZehR4C809GCqh765FoMRtTVUVnGvIoskkYHiw==
  /jest-serializer/23.0.1:
    dev: false
    resolution:
      integrity: sha1-o3dq6zEekP6D+rnlM+hRAr0WQWU=
  /jest-snapshot/22.4.3:
    dependencies:
      chalk: 2.4.2
      jest-diff: 22.4.3
      jest-matcher-utils: 22.4.3
      mkdirp: 0.5.1
      natural-compare: 1.4.0
      pretty-format: 22.4.3
    dev: false
    resolution:
      integrity: sha512-JXA0gVs5YL0HtLDCGa9YxcmmV2LZbwJ+0MfyXBBc5qpgkEYITQFJP7XNhcHFbUvRiniRpRbGVfJrOoYhhGE0RQ==
  /jest-snapshot/23.6.0:
    dependencies:
      babel-types: 6.26.0
      chalk: 2.4.2
      jest-diff: 23.6.0
      jest-matcher-utils: 23.6.0
      jest-message-util: 23.4.0
      jest-resolve: 23.6.0
      mkdirp: 0.5.1
      natural-compare: 1.4.0
      pretty-format: 23.6.0
      semver: 5.7.0
    dev: false
    resolution:
      integrity: sha512-tM7/Bprftun6Cvj2Awh/ikS7zV3pVwjRYU2qNYS51VZHgaAMBs5l4o/69AiDHhQrj5+LA2Lq4VIvK7zYk/bswg==
  /jest-util/22.4.3:
    dependencies:
      callsites: 2.0.0
      chalk: 2.4.2
      graceful-fs: 4.2.0
      is-ci: 1.2.1
      jest-message-util: 22.4.3
      mkdirp: 0.5.1
      source-map: 0.6.1
    dev: false
    resolution:
      integrity: sha512-rfDfG8wyC5pDPNdcnAlZgwKnzHvZDu8Td2NJI/jAGKEGxJPYiE4F0ss/gSAkG4778Y23Hvbz+0GMrDJTeo7RjQ==
  /jest-util/23.4.0:
    dependencies:
      callsites: 2.0.0
      chalk: 2.4.2
      graceful-fs: 4.2.0
      is-ci: 1.2.1
      jest-message-util: 23.4.0
      mkdirp: 0.5.1
      slash: 1.0.0
      source-map: 0.6.1
    dev: false
    resolution:
      integrity: sha1-TQY8uSe68KI4Mf9hvsLLv0l5NWE=
  /jest-validate/22.4.4:
    dependencies:
      chalk: 2.4.2
      jest-config: 22.4.4
      jest-get-type: 22.4.3
      leven: 2.1.0
      pretty-format: 22.4.3
    dev: false
    resolution:
      integrity: sha512-dmlf4CIZRGvkaVg3fa0uetepcua44DHtktHm6rcoNVtYlpwe6fEJRkMFsaUVcFHLzbuBJ2cPw9Gl9TKfnzMVwg==
  /jest-validate/23.6.0:
    dependencies:
      chalk: 2.4.2
      jest-get-type: 22.4.3
      leven: 2.1.0
      pretty-format: 23.6.0
    dev: false
    resolution:
      integrity: sha512-OFKapYxe72yz7agrDAWi8v2WL8GIfVqcbKRCLbRG9PAxtzF9b1SEDdTpytNDN12z2fJynoBwpMpvj2R39plI2A==
  /jest-watcher/23.4.0:
    dependencies:
      ansi-escapes: 3.2.0
      chalk: 2.4.2
      string-length: 2.0.0
    dev: false
    resolution:
      integrity: sha1-0uKM50+NrWxq/JIrksq+9u0FyRw=
  /jest-worker/22.4.3:
    dependencies:
      merge-stream: 1.0.1
    dev: false
    resolution:
      integrity: sha512-B1ucW4fI8qVAuZmicFxI1R3kr2fNeYJyvIQ1rKcuLYnenFV5K5aMbxFj6J0i00Ju83S8jP2d7Dz14+AvbIHRYQ==
  /jest-worker/23.2.0:
    dependencies:
      merge-stream: 1.0.1
    dev: false
    resolution:
      integrity: sha1-+vcGqNo2+uYOsmlXJX+ntdjqArk=
  /jest/23.6.0:
    dependencies:
      import-local: 1.0.0
      jest-cli: 23.6.0
    dev: false
    engines:
      node: '>= 6'
    hasBin: true
    resolution:
      integrity: sha512-lWzcd+HSiqeuxyhG+EnZds6iO3Y3ZEnMrfZq/OTGvF/C+Z4fPMCdhWTGSAiO2Oym9rbEXfwddHhh6jqrTF3+Lw==
  /jju/1.4.0:
    dev: false
    resolution:
      integrity: sha1-o6vicYryQaKykE+EpiWXDzia4yo=
  /js-base64/2.5.1:
    dev: false
    resolution:
      integrity: sha512-M7kLczedRMYX4L8Mdh4MzyAMM9O5osx+4FcOQuTvr3A9F2D9S5JXheN0ewNbrvK2UatkTRhL5ejGmGSjNMiZuw==
  /js-tokens/3.0.2:
    dev: false
    resolution:
      integrity: sha1-mGbfOVECEw449/mWvOtlRDIJwls=
  /js-tokens/4.0.0:
    dev: false
    resolution:
      integrity: sha512-RdJUflcE3cUzKiMqQgsCu06FPu9UdIJO0beYbPhHN4k6apgJtifcoCtT9bcxOpYBtpD2kCM6Sbzg4CausW/PKQ==
  /js-yaml/3.13.1:
    dependencies:
      argparse: 1.0.10
      esprima: 4.0.1
    dev: false
    hasBin: true
    resolution:
      integrity: sha512-YfbcO7jXDdyj0DGxYVSlSeQNHbD7XPWvrVWeVUujrQEoZzWJIRrCPoyk6kL6IAjAG2IolMK4T0hNUe0HOUs5Jw==
  /jsbn/0.1.1:
    dev: false
    resolution:
      integrity: sha1-peZUwuWi3rXyAdls77yoDA7y9RM=
  /jsdom/11.11.0:
    dependencies:
      abab: 1.0.4
      acorn: 5.7.3
      acorn-globals: 4.3.2
      array-equal: 1.0.0
      cssom: 0.3.8
      cssstyle: 0.3.1
      data-urls: 1.1.0
      domexception: 1.0.1
      escodegen: 1.11.1
      html-encoding-sniffer: 1.0.2
      left-pad: 1.3.0
      nwsapi: 2.1.4
      parse5: 4.0.0
      pn: 1.1.0
      request: 2.88.0
      request-promise-native: 1.0.7_request@2.88.0
      sax: 1.2.4
      symbol-tree: 3.2.4
      tough-cookie: 2.5.0
      w3c-hr-time: 1.0.1
      webidl-conversions: 4.0.2
      whatwg-encoding: 1.0.5
      whatwg-mimetype: 2.3.0
      whatwg-url: 6.5.0
      ws: 4.1.0
      xml-name-validator: 3.0.0
    dev: false
    resolution:
      integrity: sha512-ou1VyfjwsSuWkudGxb03FotDajxAto6USAlmMZjE2lc0jCznt7sBWkhfRBRaWwbnmDqdMSTKTLT5d9sBFkkM7A==
  /jsesc/0.5.0:
    dev: false
    hasBin: true
    resolution:
      integrity: sha1-597mbjXW/Bb3EP6R1c9p9w8IkR0=
  /jsesc/1.3.0:
    dev: false
    hasBin: true
    resolution:
      integrity: sha1-RsP+yMGJKxKwgz25vHYiF226s0s=
  /json-loader/0.5.7:
    dev: false
    resolution:
      integrity: sha512-QLPs8Dj7lnf3e3QYS1zkCo+4ZwqOiF9d/nZnYozTISxXWCfNs9yuky5rJw4/W34s7POaNlbZmQGaB5NiXCbP4w==
  /json-parse-better-errors/1.0.2:
    dev: false
    resolution:
      integrity: sha512-mrqyZKfX5EhL7hvqcV6WG1yYjnjeuYDzDhhcAAUrq8Po85NBQBJP+ZDUT75qZQ98IkUoBqdkExkukOU7Ts2wrw==
  /json-schema-traverse/0.4.1:
    dev: false
    resolution:
      integrity: sha512-xbbCH5dCYU5T8LcEhhuh7HJ88HXuW3qsI3Y0zOZFKfZEHcpWiHU/Jxzk629Brsab/mMiHQti9wMP+845RPe3Vg==
  /json-schema/0.2.3:
    dev: false
    resolution:
      integrity: sha1-tIDIkuWaLwWVTOcnvT8qTogvnhM=
  /json-stable-stringify-without-jsonify/1.0.1:
    dev: false
    resolution:
      integrity: sha1-nbe1lJatPzz+8wp1FC0tkwrXJlE=
  /json-stable-stringify/1.0.1:
    dependencies:
      jsonify: 0.0.0
    dev: false
    resolution:
      integrity: sha1-mnWdOcXy/1A/1TAGRu1EX4jE+a8=
  /json-stringify-safe/5.0.1:
    dev: false
    resolution:
      integrity: sha1-Epai1Y/UXxmg9s4B1lcB4sc1tus=
  /json5/0.5.1:
    dev: false
    hasBin: true
    resolution:
      integrity: sha1-Hq3nrMASA0rYTiOWdn6tn6VJWCE=
  /jsonfile/4.0.0:
    dev: false
    optionalDependencies:
      graceful-fs: 4.2.0
    resolution:
      integrity: sha1-h3Gq4HmbZAdrdmQPygWPnBDjPss=
  /jsonify/0.0.0:
    dev: false
    resolution:
      integrity: sha1-LHS27kHZPKUbe1qu6PUDYx0lKnM=
  /jsprim/1.4.1:
    dependencies:
      assert-plus: 1.0.0
      extsprintf: 1.3.0
      json-schema: 0.2.3
      verror: 1.10.0
    dev: false
    engines:
      '0': node >=0.6.0
    resolution:
      integrity: sha1-MT5mvB5cwG5Di8G3SZwuXFastqI=
  /just-debounce/1.0.0:
    dev: false
    resolution:
      integrity: sha1-h/zPrv/AtozRnVX2cilD+SnqNeo=
  /kind-of/3.2.2:
    dependencies:
      is-buffer: 1.1.6
    dev: false
    engines:
      node: '>=0.10.0'
    resolution:
      integrity: sha1-MeohpzS6ubuw8yRm2JOupR5KPGQ=
  /kind-of/4.0.0:
    dependencies:
      is-buffer: 1.1.6
    dev: false
    engines:
      node: '>=0.10.0'
    resolution:
      integrity: sha1-IIE989cSkosgc3hpGkUGb65y3Vc=
  /kind-of/5.1.0:
    dev: false
    engines:
      node: '>=0.10.0'
    resolution:
      integrity: sha512-NGEErnH6F2vUuXDh+OlbcKW7/wOcfdRHaZ7VWtqCztfHri/++YKmP51OdWeGPuqCOba6kk2OTe5d02VmTB80Pw==
  /kind-of/6.0.2:
    dev: false
    engines:
      node: '>=0.10.0'
    resolution:
      integrity: sha512-s5kLOcnH0XqDO+FvuaLX8DDjZ18CGFk7VygH40QoKPUQhW4e2rvM0rwUq0t8IQDOwYSeLK01U90OjzBTme2QqA==
  /kleur/2.0.2:
    deprecated: 'Please upgrade to kleur@3 or migrate to ''ansi-colors'' if you prefer the old syntax. Visit <https://github.com/lukeed/kleur/releases/tag/v3.0.0\> for migration path(s).'
    dev: false
    engines:
      node: '>=6'
    resolution:
      integrity: sha512-77XF9iTllATmG9lSlIv0qdQ2BQ/h9t0bJllHlbvsQ0zUWfU7Yi0S8L5JXzPZgkefIiajLmBJJ4BsMJmqcf7oxQ==
  /last-run/1.1.1:
    dependencies:
      default-resolution: 2.0.0
      es6-weak-map: 2.0.3
    dev: false
    engines:
      node: '>= 0.10'
    resolution:
      integrity: sha1-RblpQsF7HHnHchmCWbqUO+v4yls=
  /lazy-cache/1.0.4:
    dev: false
    engines:
      node: '>=0.10.0'
    resolution:
      integrity: sha1-odePw6UEdMuAhF07O24dpJpEbo4=
  /lazystream/1.0.0:
    dependencies:
      readable-stream: 2.3.6
    dev: false
    engines:
      node: '>= 0.6.3'
    resolution:
      integrity: sha1-9plf4PggOS9hOWvolGJAe7dxaOQ=
  /lcid/1.0.0:
    dependencies:
      invert-kv: 1.0.0
    dev: false
    engines:
      node: '>=0.10.0'
    resolution:
      integrity: sha1-MIrMr6C8SDo4Z7S28rlQYlHRuDU=
  /lead/1.0.0:
    dependencies:
      flush-write-stream: 1.1.1
    dev: false
    engines:
      node: '>= 0.10'
    resolution:
      integrity: sha1-bxT5mje+Op3XhPVJVpDlkDRm7kI=
  /left-pad/1.3.0:
    deprecated: use String.prototype.padStart()
    dev: false
    resolution:
      integrity: sha512-XI5MPzVNApjAyhQzphX8BkmKsKUxD4LdyK24iZeQGinBN9yTQT3bFlCBy/aVx2HrNcqQGsdot8ghrjyrvMCoEA==
  /leven/2.1.0:
    dev: false
    engines:
      node: '>=0.10.0'
    resolution:
      integrity: sha1-wuep93IJTe6dNCAq6KzORoeHVYA=
  /levn/0.2.5:
    dependencies:
      prelude-ls: 1.1.2
      type-check: 0.3.2
    dev: false
    engines:
      node: '>= 0.8.0'
    resolution:
      integrity: sha1-uo0znQykphDjo/FFucr0iAcVUFQ=
  /levn/0.3.0:
    dependencies:
      prelude-ls: 1.1.2
      type-check: 0.3.2
    dev: false
    engines:
      node: '>= 0.8.0'
    resolution:
      integrity: sha1-OwmSTt+fCDwEkP3UwLxEIeBHZO4=
  /liftoff/2.5.0:
    dependencies:
      extend: 3.0.2
      findup-sync: 2.0.0
      fined: 1.2.0
      flagged-respawn: 1.0.1
      is-plain-object: 2.0.4
      object.map: 1.0.1
      rechoir: 0.6.2
      resolve: 1.8.1
    dev: false
    engines:
      node: '>= 0.8'
    resolution:
      integrity: sha1-IAkpG7Mc6oYbvxCnwVooyvdcMew=
  /liftoff/3.1.0:
    dependencies:
      extend: 3.0.2
      findup-sync: 3.0.0
      fined: 1.2.0
      flagged-respawn: 1.0.1
      is-plain-object: 2.0.4
      object.map: 1.0.1
      rechoir: 0.6.2
      resolve: 1.8.1
    dev: false
    engines:
      node: '>= 0.8'
    resolution:
      integrity: sha512-DlIPlJUkCV0Ips2zf2pJP0unEoT1kwYhiiPUGF3s/jtxTCjziNLoiVVh+jqWOWeFi6mmwQ5fNxvAUyPad4Dfog==
  /livereload-js/2.4.0:
    dev: false
    resolution:
      integrity: sha512-XPQH8Z2GDP/Hwz2PCDrh2mth4yFejwA1OZ/81Ti3LgKyhDcEjsSsqFWZojHG0va/duGd+WyosY7eXLDoOyqcPw==
  /load-json-file/1.1.0:
    dependencies:
      graceful-fs: 4.2.0
      parse-json: 2.2.0
      pify: 2.3.0
      pinkie-promise: 2.0.1
      strip-bom: 2.0.0
    dev: false
    engines:
      node: '>=0.10.0'
    resolution:
      integrity: sha1-lWkFcI1YtLq0wiYbBPWfMcmTdMA=
  /load-json-file/2.0.0:
    dependencies:
      graceful-fs: 4.2.0
      parse-json: 2.2.0
      pify: 2.3.0
      strip-bom: 3.0.0
    dev: false
    engines:
      node: '>=4'
    resolution:
      integrity: sha1-eUfkIUmvgNaWy/eXvKq8/h/inKg=
  /loader-runner/2.4.0:
    dev: false
    engines:
      node: '>=4.3.0 <5.0.0 || >=5.10'
    resolution:
      integrity: sha512-Jsmr89RcXGIwivFY21FcRrisYZfvLMTWx5kOLc+JTxtpBOG6xML0vzbc6SEQG2FO9/4Fc3wW4LVcB5DmGflaRw==
  /loader-utils/0.2.17:
    dependencies:
      big.js: 3.2.0
      emojis-list: 2.1.0
      json5: 0.5.1
      object-assign: 4.1.1
    dev: false
    resolution:
      integrity: sha1-+G5jdNQyBabmxg6RlvF8Apm/s0g=
  /loader-utils/1.1.0:
    dependencies:
      big.js: 3.2.0
      emojis-list: 2.1.0
      json5: 0.5.1
    dev: false
    engines:
      node: '>=4.0.0'
    resolution:
      integrity: sha1-yYrvSIvM7aL/teLeZG1qdUQp9c0=
  /locate-path/2.0.0:
    dependencies:
      p-locate: 2.0.0
      path-exists: 3.0.0
    dev: false
    engines:
      node: '>=4'
    resolution:
      integrity: sha1-K1aLJl7slExtnA3pw9u7ygNUzY4=
  /lodash._baseclone/4.5.7:
    dev: false
    resolution:
      integrity: sha1-zkKt4IOE711i+nfDD2GkbmhvhDQ=
  /lodash._basecopy/3.0.1:
    dev: false
    resolution:
      integrity: sha1-jaDmqHbPNEwK2KVIghEd08XHyjY=
  /lodash._basetostring/3.0.1:
    dev: false
    resolution:
      integrity: sha1-0YYdh3+CSlL2aYMtyvPuFVZqB9U=
  /lodash._basevalues/3.0.0:
    dev: false
    resolution:
      integrity: sha1-W3dXYoAr3j0yl1A+JjAIIP32Ybc=
  /lodash._getnative/3.9.1:
    dev: false
    resolution:
      integrity: sha1-VwvH3t5G1hzc3mh9ZdPuy6o6r/U=
  /lodash._isiterateecall/3.0.9:
    dev: false
    resolution:
      integrity: sha1-UgOte6Ql+uhCRg5pbbnPPmqsBXw=
  /lodash._reescape/3.0.0:
    dev: false
    resolution:
      integrity: sha1-Kx1vXf4HyKNVdT5fJ/rH8c3hYWo=
  /lodash._reevaluate/3.0.0:
    dev: false
    resolution:
      integrity: sha1-WLx0xAZklTrgsSTYBpltrKQx4u0=
  /lodash._reinterpolate/3.0.0:
    dev: false
    resolution:
      integrity: sha1-DM8tiRZq8Ds2Y8eWU4t1rG4RTZ0=
  /lodash._root/3.0.1:
    dev: false
    resolution:
      integrity: sha1-+6HEUkwZ7ppfgTa0YJ8BfPTe1pI=
  /lodash._stack/4.1.3:
    dev: false
    resolution:
      integrity: sha1-dRqnbBuWSwR+dtFPxyoJP8teLdA=
  /lodash.assign/4.2.0:
    dev: false
    resolution:
      integrity: sha1-DZnzzNem0mHRm9rrkkUAXShYCOc=
  /lodash.camelcase/4.3.0:
    dev: false
    resolution:
      integrity: sha1-soqmKIorn8ZRA1x3EfZathkDMaY=
  /lodash.escape/3.2.0:
    dependencies:
      lodash._root: 3.0.1
    dev: false
    resolution:
      integrity: sha1-mV7g3BjBtIzJLv+ucaEKq1tIdpg=
  /lodash.get/4.4.2:
    dev: false
    resolution:
      integrity: sha1-LRd/ZS+jHpObRDjVNBSZ36OCXpk=
  /lodash.isarguments/3.1.0:
    dev: false
    resolution:
      integrity: sha1-L1c9hcaiQon/AGY7SRwdM4/zRYo=
  /lodash.isarray/3.0.4:
    dev: false
    resolution:
      integrity: sha1-eeTriMNqgSKvhvhEqpvNhRtfu1U=
  /lodash.isequal/4.5.0:
    dev: false
    resolution:
      integrity: sha1-QVxEePK8wwEgwizhDtMib30+GOA=
  /lodash.isplainobject/4.0.6:
    dev: false
    resolution:
      integrity: sha1-fFJqUtibRcRcxpC4gWO+BJf1UMs=
  /lodash.keys/3.1.2:
    dependencies:
      lodash._getnative: 3.9.1
      lodash.isarguments: 3.1.0
      lodash.isarray: 3.0.4
    dev: false
    resolution:
      integrity: sha1-TbwEcrFWvlCgsoaFXRvQsMZWCYo=
  /lodash.keysin/4.2.0:
    dev: false
    resolution:
      integrity: sha1-jMP7NcLZSsxEOhhj4C+kB5nqbyg=
  /lodash.merge/4.3.5:
    dependencies:
      lodash._baseclone: 4.5.7
      lodash._stack: 4.1.3
      lodash.isplainobject: 4.0.6
      lodash.keysin: 4.2.0
      lodash.rest: 4.0.5
    dev: false
    resolution:
      integrity: sha1-VOWMTyCD2f7MsVeaYPdLCT1yrRc=
  /lodash.merge/4.6.2:
    dev: false
    resolution:
      integrity: sha512-0KpjqXRVvrYyCsX1swR/XTK0va6VQkQM6MNo7PqW77ByjAhoARA8EfrP1N4+KlKj8YS0ZUCtRT/YUuhyYDujIQ==
  /lodash.rest/4.0.5:
    dev: false
    resolution:
      integrity: sha1-lU73UEkmIDjJbR/Jiyj9r58Hcqo=
  /lodash.restparam/3.6.1:
    dev: false
    resolution:
      integrity: sha1-k2pOMJ7zMKdkXtQUWYbIWuWyCAU=
  /lodash.sortby/4.7.0:
    dev: false
    resolution:
      integrity: sha1-7dFMgk4sycHgsKG0K7UhBRakJDg=
  /lodash.template/3.6.2:
    dependencies:
      lodash._basecopy: 3.0.1
      lodash._basetostring: 3.0.1
      lodash._basevalues: 3.0.0
      lodash._isiterateecall: 3.0.9
      lodash._reinterpolate: 3.0.0
      lodash.escape: 3.2.0
      lodash.keys: 3.1.2
      lodash.restparam: 3.6.1
      lodash.templatesettings: 3.1.1
    dev: false
    resolution:
      integrity: sha1-+M3sxhaaJVvpCYrosMU9N4kx0U8=
  /lodash.templatesettings/3.1.1:
    dependencies:
      lodash._reinterpolate: 3.0.0
      lodash.escape: 3.2.0
    dev: false
    resolution:
      integrity: sha1-+zB4RHU7Zrnxr6VOJix0UwfbqOU=
  /lodash/1.0.2:
    dev: false
    engines:
      '0': node
      '1': rhino
    resolution:
      integrity: sha1-j1dWDIO1n8JwvT1WG2kAQ0MOJVE=
  /lodash/3.6.0:
    dev: false
    resolution:
      integrity: sha1-Umao9J3Zib5Pn2gbbyoMVShdDZo=
  /lodash/4.17.15:
    dev: false
    resolution:
      integrity: sha512-8xOcRHvCjnocdS5cpwXQXVzmmh5e5+saE2QGoeQmbKmRS6J3VQppPOIt0MnmE+4xlZoumy0GPG0D0MVIQbNA1A==
  /lolex/1.3.2:
    dev: false
    resolution:
      integrity: sha1-fD2mL/yzDw9agKJWbKJORdigHzE=
  /long/4.0.0:
    dev: false
    resolution:
      integrity: sha512-XsP+KhQif4bjX1kbuSiySJFNAehNxgLb6hPRGJ9QsUr8ajHkuXGdrHmFUTUUXhDwVX2R5bY4JNZEwbUiMhV+MA==
  /longest/1.0.1:
    dev: false
    engines:
      node: '>=0.10.0'
    resolution:
      integrity: sha1-MKCy2jj3N3DoKUoNIuZiXtd9AJc=
  /loose-envify/1.4.0:
    dependencies:
      js-tokens: 4.0.0
    dev: false
    hasBin: true
    resolution:
      integrity: sha512-lyuxPGr/Wfhrlem2CL/UcnUc1zcqKAImBDzukY7Y5F/yQiNdko6+fRLevlw1HgMySw7f611UIY408EtxRSoK3Q==
  /loud-rejection/1.6.0:
    dependencies:
      currently-unhandled: 0.4.1
      signal-exit: 3.0.2
    dev: false
    engines:
      node: '>=0.10.0'
    resolution:
      integrity: sha1-W0b4AUft7leIcPCG0Eghz5mOVR8=
  /lru-cache/2.7.3:
    dev: false
    resolution:
      integrity: sha1-bUUk6LlV+V1PW1iFHOId1y+06VI=
  /lru-cache/4.1.5:
    dependencies:
      pseudomap: 1.0.2
      yallist: 2.1.2
    dev: false
    resolution:
      integrity: sha512-sWZlbEP2OsHNkXrMl5GYk/jKk70MBng6UU4YI/qGDYbgf6YbP4EvmqISbXCoJiRKs+1bSpFHVgQxvJ17F2li5g==
  /make-iterator/1.0.1:
    dependencies:
      kind-of: 6.0.2
    dev: false
    engines:
      node: '>=0.10.0'
    resolution:
      integrity: sha512-pxiuXh0iVEq7VM7KMIhs5gxsfxCux2URptUQaXo4iZZJxBAzTPOLE2BumO5dbfVYq/hBJFBR/a1mFDmOx5AGmw==
  /makeerror/1.0.11:
    dependencies:
      tmpl: 1.0.4
    dev: false
    resolution:
      integrity: sha1-4BpckQnyr3lmDk6LlYd5AYT1qWw=
  /map-cache/0.2.2:
    dev: false
    engines:
      node: '>=0.10.0'
    resolution:
      integrity: sha1-wyq9C9ZSXZsFFkW7TyasXcmKDb8=
  /map-obj/1.0.1:
    dev: false
    engines:
      node: '>=0.10.0'
    resolution:
      integrity: sha1-2TPOuSBdgr3PSIb2dCvcK03qFG0=
  /map-stream/0.0.7:
    dev: false
    resolution:
      integrity: sha1-ih8HiW2CsQkmvTdEokIACfiJdKg=
  /map-visit/1.0.0:
    dependencies:
      object-visit: 1.0.1
    dev: false
    engines:
      node: '>=0.10.0'
    resolution:
      integrity: sha1-7Nyo8TFE5mDxtb1B8S80edmN+48=
  /matchdep/2.0.0:
    dependencies:
      findup-sync: 2.0.0
      micromatch: 3.1.10
      resolve: 1.8.1
      stack-trace: 0.0.10
    dev: false
    engines:
      node: '>= 0.10.0'
    resolution:
      integrity: sha1-xvNINKDY28OzfCfui7yyfHd1WC4=
  /math-random/1.0.4:
    dev: false
    resolution:
      integrity: sha512-rUxjysqif/BZQH2yhd5Aaq7vXMSx9NdEsQcyA07uEzIvxgI7zIr33gGsh+RU0/XjmQpCW7RsVof1vlkvQVCK5A==
  /md5.js/1.3.5:
    dependencies:
      hash-base: 3.0.4
      inherits: 2.0.4
      safe-buffer: 5.2.0
    dev: false
    resolution:
      integrity: sha512-xitP+WxNPcTTOgnTJcrhM0xvdPepipPSf3I8EIpGKeFLjt3PlJLIDG3u8EX53ZIubkb+5U2+3rELYpEhHhzdkg==
  /media-typer/0.3.0:
    dev: false
    engines:
      node: '>= 0.6'
    resolution:
      integrity: sha1-hxDXrwqmJvj/+hzgAWhUUmMlV0g=
  /mem/1.1.0:
    dependencies:
      mimic-fn: 1.2.0
    dev: false
    engines:
      node: '>=4'
    resolution:
      integrity: sha1-Xt1StIXKHZAP5kiVUFOZoN+kX3Y=
  /memory-fs/0.4.1:
    dependencies:
      errno: 0.1.7
      readable-stream: 2.3.6
    dev: false
    resolution:
      integrity: sha1-OpoguEYlI+RHz7x+i7gO1me/xVI=
  /meow/3.7.0:
    dependencies:
      camelcase-keys: 2.1.0
      decamelize: 1.2.0
      loud-rejection: 1.6.0
      map-obj: 1.0.1
      minimist: 1.2.0
      normalize-package-data: 2.5.0
      object-assign: 4.1.1
      read-pkg-up: 1.0.1
      redent: 1.0.0
      trim-newlines: 1.0.0
    dev: false
    engines:
      node: '>=0.10.0'
    resolution:
      integrity: sha1-cstmi0JSKCkKu/qFaJJYcwioAfs=
  /merge-descriptors/1.0.1:
    dev: false
    resolution:
      integrity: sha1-sAqqVW3YtEVoFQ7J0blT8/kMu2E=
  /merge-stream/1.0.1:
    dependencies:
      readable-stream: 2.3.6
    dev: false
    resolution:
      integrity: sha1-QEEgLVCKNCugAXQAjfDCUbjBNeE=
  /merge/1.2.1:
    dev: false
    resolution:
      integrity: sha512-VjFo4P5Whtj4vsLzsYBu5ayHhoHJ0UqNm7ibvShmbmoz7tGi0vXaoJbGdB+GmDMLUdg8DpQXEIeVDAe8MaABvQ==
  /merge2/1.0.3:
    dev: false
    engines:
      node: '>=0.10'
    resolution:
      integrity: sha1-+kT4siYmFaty8ICKQB1HinDjlNs=
  /methods/1.1.2:
    dev: false
    engines:
      node: '>= 0.6'
    resolution:
      integrity: sha1-VSmk1nZUE07cxSZmVoNbD4Ua/O4=
  /micromatch/2.3.11:
    dependencies:
      arr-diff: 2.0.0
      array-unique: 0.2.1
      braces: 1.8.5
      expand-brackets: 0.1.5
      extglob: 0.3.2
      filename-regex: 2.0.1
      is-extglob: 1.0.0
      is-glob: 2.0.1
      kind-of: 3.2.2
      normalize-path: 2.1.1
      object.omit: 2.0.1
      parse-glob: 3.0.4
      regex-cache: 0.4.4
    dev: false
    engines:
      node: '>=0.10.0'
    resolution:
      integrity: sha1-hmd8l9FyCzY0MdBNDRUpO9OMFWU=
  /micromatch/3.1.10:
    dependencies:
      arr-diff: 4.0.0
      array-unique: 0.3.2
      braces: 2.3.2
      define-property: 2.0.2
      extend-shallow: 3.0.2
      extglob: 2.0.4
      fragment-cache: 0.2.1
      kind-of: 6.0.2
      nanomatch: 1.2.13
      object.pick: 1.3.0
      regex-not: 1.0.2
      snapdragon: 0.8.2
      to-regex: 3.0.2
    dev: false
    engines:
      node: '>=0.10.0'
    resolution:
      integrity: sha512-MWikgl9n9M3w+bpsY3He8L+w9eF9338xRl8IAO5viDizwSzziFEyUzo2xrrloB64ADbTf8uA8vRqqttDTOmccg==
  /miller-rabin/4.0.1:
    dependencies:
      bn.js: 4.11.8
      brorand: 1.1.0
    dev: false
    hasBin: true
    resolution:
      integrity: sha512-115fLhvZVqWwHPbClyntxEVfVDfl9DLLTuJvq3g2O/Oxi8AiNouAHvDSzHS0viUJc+V5vm3eq91Xwqn9dp4jRA==
  /mime-db/1.40.0:
    dev: false
    engines:
      node: '>= 0.6'
    resolution:
      integrity: sha512-jYdeOMPy9vnxEqFRRo6ZvTZ8d9oPb+k18PKoYNYUe2stVEBPPwsln/qWzdbmaIvnhZ9v2P+CuecK+fpUfsV2mA==
  /mime-types/2.1.24:
    dependencies:
      mime-db: 1.40.0
    dev: false
    engines:
      node: '>= 0.6'
    resolution:
      integrity: sha512-WaFHS3MCl5fapm3oLxU4eYDw77IQM2ACcxQ9RIxfaC3ooc6PFuBMGZZsYpvoXS5D5QTWPieo1jjLdAm3TBP3cQ==
  /mime/1.3.4:
    dev: false
    hasBin: true
    resolution:
      integrity: sha1-EV+eO2s9rylZmDyzjxSaLUDrXVM=
  /mime/1.4.1:
    dev: false
    hasBin: true
    resolution:
      integrity: sha512-KI1+qOZu5DcW6wayYHSzR/tXKCDC5Om4s1z2QJjDULzLcmf3DvzS7oluY4HCTrc+9FiKmWUgeNLg7W3uIQvxtQ==
  /mime/1.6.0:
    dev: false
    engines:
      node: '>=4'
    hasBin: true
    resolution:
      integrity: sha512-x0Vn8spI+wuJ1O6S7gnbaQg8Pxh4NNHb7KSINmEWKiPE4RKOplvijn+NkmYmmRgP68mc70j2EbeTFRsrswaQeg==
  /mimic-fn/1.2.0:
    dev: false
    engines:
      node: '>=4'
    resolution:
      integrity: sha512-jf84uxzwiuiIVKiOLpfYk7N46TSy8ubTonmneY9vrpHNAnp0QBt2BxWV9dO3/j+BoVAb+a5G6YDPW3M5HOdMWQ==
  /minimalistic-assert/1.0.1:
    dev: false
    resolution:
      integrity: sha512-UtJcAD4yEaGtjPezWuO9wC4nwUnVH/8/Im3yEHQP4b67cXlD/Qr9hdITCU1xDbSEXg2XKNaP8jsReV7vQd00/A==
  /minimalistic-crypto-utils/1.0.1:
    dev: false
    resolution:
      integrity: sha1-9sAMHAsIIkblxNmd+4x8CDsrWCo=
  /minimatch/0.2.14:
    dependencies:
      lru-cache: 2.7.3
      sigmund: 1.0.1
    deprecated: Please update to minimatch 3.0.2 or higher to avoid a RegExp DoS issue
    dev: false
    resolution:
      integrity: sha1-x054BXT2PG+aCQ6Q775u9TpqdWo=
  /minimatch/2.0.10:
    dependencies:
      brace-expansion: 1.1.11
    deprecated: Please update to minimatch 3.0.2 or higher to avoid a RegExp DoS issue
    dev: false
    resolution:
      integrity: sha1-jQh8OcazjAAbl/ynzm0OHoCvusc=
  /minimatch/3.0.4:
    dependencies:
      brace-expansion: 1.1.11
    dev: false
    resolution:
      integrity: sha512-yJHVQEhyqPLUTgt9B83PXu6W3rx4MvvHvSUvToogpwoGDOUQ+yDrR0HRot+yOCdCO7u4hX3pWft6kWBBcqh0UA==
  /minimist/0.0.10:
    dev: false
    resolution:
      integrity: sha1-3j+YVD2/lggr5IrRoMfNqDYwHc8=
  /minimist/0.0.8:
    dev: false
    resolution:
      integrity: sha1-hX/Kv8M5fSYluCKCYuhqp6ARsF0=
  /minimist/1.2.0:
    dev: false
    resolution:
      integrity: sha1-o1AIsg9BOD7sH7kU9M1d95omQoQ=
  /minipass/2.3.5:
    dependencies:
      safe-buffer: 5.2.0
      yallist: 3.0.3
    dev: false
    resolution:
      integrity: sha512-Gi1W4k059gyRbyVUZQ4mEqLm0YIUiGYfvxhF6SIlk3ui1WVxMTGfGdQ2SInh3PDrRTVvPKgULkpJtT4RH10+VA==
  /minizlib/1.2.1:
    dependencies:
      minipass: 2.3.5
    dev: false
    resolution:
      integrity: sha512-7+4oTUOWKg7AuL3vloEWekXY2/D20cevzsrNT2kGWm+39J9hGTCBv8VI5Pm5lXZ/o3/mdR4f8rflAPhnQb8mPA==
  /mixin-deep/1.3.2:
    dependencies:
      for-in: 1.0.2
      is-extendable: 1.0.1
    dev: false
    engines:
      node: '>=0.10.0'
    resolution:
      integrity: sha512-WRoDn//mXBiJ1H40rqa3vH0toePwSsGb45iInWlTySa+Uu4k3tYUSxa2v1KqAiLtvlrSzaExqS1gtk96A9zvEA==
  /mkdirp-promise/5.0.1:
    dependencies:
      mkdirp: 0.5.1
    dev: false
    engines:
      node: '>=4'
    resolution:
      integrity: sha1-6bj2jlUsaKnBcTuEiD96HdA5uKE=
  /mkdirp/0.5.1:
    dependencies:
      minimist: 0.0.8
    dev: false
    hasBin: true
    resolution:
      integrity: sha1-MAV0OOrGz3+MR2fzhkjWaX11yQM=
  /mocha/5.2.0:
    dependencies:
      browser-stdout: 1.3.1
      commander: 2.15.1
      debug: 3.1.0
      diff: 3.5.0
      escape-string-regexp: 1.0.5
      glob: 7.1.2
      growl: 1.10.5
      he: 1.1.1
      minimatch: 3.0.4
      mkdirp: 0.5.1
      supports-color: 5.4.0
    dev: false
    engines:
      node: '>= 4.0.0'
    hasBin: true
    resolution:
      integrity: sha512-2IUgKDhc3J7Uug+FxMXuqIyYzH7gJjXECKe/w43IGgQHTSj3InJi+yAA7T24L9bQMRKiUEHxEX37G5JpVUGLcQ==
  /ms/0.7.1:
    dev: false
    resolution:
      integrity: sha1-nNE8A62/8ltl7/3nzoZO6VIBcJg=
  /ms/2.0.0:
    dev: false
    resolution:
      integrity: sha1-VgiurfwAvmwpAd9fmGF4jeDVl8g=
  /ms/2.1.1:
    dev: false
    resolution:
      integrity: sha512-tgp+dl5cGk28utYktBsrFqA7HKgrhgPsg6Z/EfhWI4gl1Hwq8B/GmY/0oXZ6nF8hDVesS/FpnYaD/kOWhYQvyg==
  /ms/2.1.2:
    dev: false
    resolution:
      integrity: sha512-sGkPx+VjMtmA6MX27oA4FBFELFCZZ4S4XqeGOXCv68tT+jb3vk/RyaKWP0PTKyWtmLSM0b+adUTEvbs1PEaH2w==
  /multipipe/0.1.2:
    dependencies:
      duplexer2: 0.0.2
    dev: false
    resolution:
      integrity: sha1-Ko8t33Du1WTf8tV/HhoTfZ8FB4s=
  /mute-stdout/1.0.1:
    dev: false
    engines:
      node: '>= 0.10'
    resolution:
      integrity: sha512-kDcwXR4PS7caBpuRYYBUz9iVixUk3anO3f5OYFiIPwK/20vCzKCHyKoulbiDY1S53zD2bxUpxN/IJ+TnXjfvxg==
  /mute-stream/0.0.7:
    dev: false
    resolution:
      integrity: sha1-MHXOk7whuPq0PhvE2n6BFe0ee6s=
  /mute-stream/0.0.8:
    dev: false
    resolution:
      integrity: sha512-nnbWWOkoWyUsTjKrhgD0dcz22mdkSnpYqbEjIm2nhwhuxlSkpywJmBo8h0ZqJdkp73mb90SssHkN4rsRaBAfAA==
  /mz/2.7.0:
    dependencies:
      any-promise: 1.3.0
      object-assign: 4.1.1
      thenify-all: 1.6.0
    dev: false
    resolution:
      integrity: sha512-z81GNO7nnYMEhrGh9LeymoE4+Yr0Wn5McHIZMK5cfQCl+NDX08sCZgUc9/6MHni9IWuFLm1Z3HTCXu2z9fN62Q==
  /nan/2.14.0:
    dev: false
    resolution:
      integrity: sha512-INOFj37C7k3AfaNTtX8RhsTw7qRy7eLET14cROi9+5HAVbbHuIWUHEauBv5qT4Av2tWasiTY1Jw6puUNqRJXQg==
  /nanomatch/1.2.13:
    dependencies:
      arr-diff: 4.0.0
      array-unique: 0.3.2
      define-property: 2.0.2
      extend-shallow: 3.0.2
      fragment-cache: 0.2.1
      is-windows: 1.0.2
      kind-of: 6.0.2
      object.pick: 1.3.0
      regex-not: 1.0.2
      snapdragon: 0.8.2
      to-regex: 3.0.2
    dev: false
    engines:
      node: '>=0.10.0'
    resolution:
      integrity: sha512-fpoe2T0RbHwBTBUOftAfBPaDEi06ufaUai0mE6Yn1kacc3SnTErfb/h+X94VXzI64rKFHYImXSvdwGGCmwOqCA==
  /natives/1.1.6:
    deprecated: 'This module relies on Node.js''s internals and will break at some point. Do not use it, and update to graceful-fs@4.x.'
    dev: false
    resolution:
      integrity: sha512-6+TDFewD4yxY14ptjKaS63GVdtKiES1pTPyxn9Jb0rBqPMZ7VcCiooEhPNsr+mqHtMGxa/5c/HhcC4uPEUw/nA==
  /natural-compare/1.4.0:
    dev: false
    resolution:
      integrity: sha1-Sr6/7tdUHywnrPspvbvRXI1bpPc=
  /ndjson/1.5.0:
    dependencies:
      json-stringify-safe: 5.0.1
      minimist: 1.2.0
      split2: 2.2.0
      through2: 2.0.5
    dev: false
    hasBin: true
    resolution:
      integrity: sha1-rmA7NrE0vOw0e0UkIrC/mNWDLsg=
  /negotiator/0.6.2:
    dev: false
    engines:
      node: '>= 0.6'
    resolution:
      integrity: sha512-hZXc7K2e+PgeI1eDBe/10Ard4ekbfrrqG8Ep+8Jmf4JID2bNg7NvCPOZN+kfF574pFQI7mum2AUqDidoKqcTOw==
  /neo-async/2.6.1:
    dev: false
    resolution:
      integrity: sha512-iyam8fBuCUpWeKPGpaNMetEocMt364qkCsfL9JuhjXX6dRnguRVOfk2GZaDpPjcOKiiXCPINZC1GczQ7iTq3Zw==
  /next-tick/1.0.0:
    dev: false
    resolution:
      integrity: sha1-yobR/ogoFpsBICCOPchCS524NCw=
  /nice-try/1.0.5:
    dev: false
    resolution:
      integrity: sha512-1nh45deeb5olNY7eX82BkPO7SSxR5SSYJiPTrTdFUVYwAl8CKMA5N9PjTYkHiRjisVcxcQ1HXdLhx2qxxJzLNQ==
  /node-addon-api/1.7.1:
    dev: false
    resolution:
      integrity: sha512-2+DuKodWvwRTrCfKOeR24KIc5unKjOh8mz17NCzVnHWfjAdDqbfbjqh7gUT+BkXBRQM52+xCHciKWonJ3CbJMQ==
  /node-fetch/2.1.2:
    dev: false
    engines:
      node: 4.x || >=6.0.0
    resolution:
      integrity: sha1-q4hOjn5X44qUR1POxwb3iNF2i7U=
  /node-forge/0.7.6:
    dev: false
    resolution:
      integrity: sha512-sol30LUpz1jQFBjOKwbjxijiE3b6pjd74YwfD0fJOKPjF+fONKb2Yg8rYgS6+bK6VDl+/wfr4IYpC7jDzLUIfw==
  /node-gyp/3.8.0:
    dependencies:
      fstream: 1.0.12
      glob: 7.0.6
      graceful-fs: 4.2.0
      mkdirp: 0.5.1
      nopt: 3.0.6
      npmlog: 4.1.2
      osenv: 0.1.5
      request: 2.88.0
      rimraf: 2.6.3
      semver: 5.3.0
      tar: 2.2.2
      which: 1.3.1
    dev: false
    engines:
      node: '>= 0.8.0'
    hasBin: true
    resolution:
      integrity: sha512-3g8lYefrRRzvGeSowdJKAKyks8oUpLEd/DyPV4eMhVlhJ0aNaZqIrNUIPuEWWTAoPqyFkfGrM67MC69baqn6vA==
  /node-int64/0.4.0:
    dev: false
    resolution:
      integrity: sha1-h6kGXNs1XTGC2PlM4RGIuCXGijs=
  /node-libs-browser/2.2.1:
    dependencies:
      assert: 1.5.0
      browserify-zlib: 0.2.0
      buffer: 4.9.1
      console-browserify: 1.1.0
      constants-browserify: 1.0.0
      crypto-browserify: 3.12.0
      domain-browser: 1.2.0
      events: 3.0.0
      https-browserify: 1.0.0
      os-browserify: 0.3.0
      path-browserify: 0.0.1
      process: 0.11.10
      punycode: 1.4.1
      querystring-es3: 0.2.1
      readable-stream: 2.3.6
      stream-browserify: 2.0.2
      stream-http: 2.8.3
      string_decoder: 1.2.0
      timers-browserify: 2.0.10
      tty-browserify: 0.0.0
      url: 0.11.0
      util: 0.11.1
      vm-browserify: 1.1.0
    dev: false
    resolution:
      integrity: sha512-h/zcD8H9kaDZ9ALUWwlBUDo6TKF8a7qBSCSEGfjTVIYeqsioSKaAX+BN7NgiMGp6iSIXZ3PxgCu8KS3b71YK5Q==
  /node-notifier/5.0.2:
    dependencies:
      growly: 1.3.0
      semver: 5.3.0
      shellwords: 0.1.1
      which: 1.3.1
    dev: false
    resolution:
      integrity: sha1-RDhEn+aeMh+UHO+UOYaweXAycBs=
  /node-notifier/5.4.0:
    dependencies:
      growly: 1.3.0
      is-wsl: 1.1.0
      semver: 5.7.0
      shellwords: 0.1.1
      which: 1.3.1
    dev: false
    resolution:
      integrity: sha512-SUDEb+o71XR5lXSTyivXd9J7fCloE3SyP4lSgt3lU2oSANiox+SxlNRGPjDKrwU1YN3ix2KN/VGGCg0t01rttQ==
  /node-releases/1.1.26:
    dependencies:
      semver: 5.3.0
    dev: false
    resolution:
      integrity: sha512-fZPsuhhUHMTlfkhDLGtfY80DSJTjOcx+qD1j5pqPkuhUHVS7xHZIg9EE4DHK8O3f0zTxXHX5VIkDG8pu98/wfQ==
  /node-sass/4.12.0:
    dependencies:
      async-foreach: 0.1.3
      chalk: 1.1.3
      cross-spawn: 3.0.1
      gaze: 1.1.3
      get-stdin: 4.0.1
      glob: 7.0.6
      in-publish: 2.0.0
      lodash: 4.17.15
      meow: 3.7.0
      mkdirp: 0.5.1
      nan: 2.14.0
      node-gyp: 3.8.0
      npmlog: 4.1.2
      request: 2.88.0
      sass-graph: 2.2.4
      stdout-stream: 1.4.1
      true-case-path: 1.0.3
    dev: false
    engines:
      node: '>=0.10.0'
    hasBin: true
    requiresBuild: true
    resolution:
      integrity: sha512-A1Iv4oN+Iel6EPv77/HddXErL2a+gZ4uBeZUy+a8O35CFYTXhgA8MgLCWBtwpGZdCvTvQ9d+bQxX/QC36GDPpQ==
  /nopt/3.0.6:
    dependencies:
      abbrev: 1.0.9
    dev: false
    hasBin: true
    resolution:
      integrity: sha1-xkZdvwirzU2zWTF/eaxopkayj/k=
  /normalize-package-data/2.5.0:
    dependencies:
      hosted-git-info: 2.7.1
      resolve: 1.11.1
      semver: 5.3.0
      validate-npm-package-license: 3.0.4
    dev: false
    resolution:
      integrity: sha512-/5CMN3T0R4XTj4DcGaexo+roZSdSFW/0AOOTROrjxzCG1wrWXEsGbRKevjlIL+ZDE4sZlJr5ED4YW0yqmkK+eA==
  /normalize-path/2.1.1:
    dependencies:
      remove-trailing-separator: 1.1.0
    dev: false
    engines:
      node: '>=0.10.0'
    resolution:
      integrity: sha1-GrKLVW4Zg2Oowab35vogE3/mrtk=
  /normalize-path/3.0.0:
    dev: false
    engines:
      node: '>=0.10.0'
    resolution:
      integrity: sha512-6eZs5Ls3WtCisHWp9S2GUy8dqkpGi4BVSz3GaqiE6ezub0512ESztXUwUB6C6IKbQkY2Pnb/mD4WYojCRwcwLA==
  /normalize-range/0.1.2:
    dev: false
    engines:
      node: '>=0.10.0'
    resolution:
      integrity: sha1-LRDAa9/TEuqXd2laTShDlFa3WUI=
  /now-and-later/2.0.1:
    dependencies:
      once: 1.4.0
    dev: false
    engines:
      node: '>= 0.10'
    resolution:
      integrity: sha512-KGvQ0cB70AQfg107Xvs/Fbu+dGmZoTRJp2TaPwcwQm3/7PteUyN2BCgk8KBMPGBUXZdVwyWS8fDCGFygBm19UQ==
  /npm-package-arg/5.1.2:
    dependencies:
      hosted-git-info: 2.7.1
      osenv: 0.1.5
      semver: 5.3.0
      validate-npm-package-name: 3.0.0
    dev: false
    resolution:
      integrity: sha512-wJBsrf0qpypPT7A0LART18hCdyhpCMxeTtcb0X4IZO2jsP6Om7EHN1d9KSKiqD+KVH030RVNpWS9thk+pb7wzA==
  /npm-run-path/2.0.2:
    dependencies:
      path-key: 2.0.1
    dev: false
    engines:
      node: '>=4'
    resolution:
      integrity: sha1-NakjLfo11wZ7TLLd8jV7GHFTbF8=
  /npmlog/4.1.2:
    dependencies:
      are-we-there-yet: 1.1.5
      console-control-strings: 1.1.0
      gauge: 2.7.4
      set-blocking: 2.0.0
    dev: false
    resolution:
      integrity: sha512-2uUqazuKlTaSI/dC8AzicUck7+IrEaOnN/e0jd3Xtt1KcGpwx30v50mL7oPyr/h9bL3E4aZccVwpwP+5W9Vjkg==
  /num2fraction/1.2.2:
    dev: false
    resolution:
      integrity: sha1-b2gragJ6Tp3fpFZM0lidHU5mnt4=
  /number-is-nan/1.0.1:
    dev: false
    engines:
      node: '>=0.10.0'
    resolution:
      integrity: sha1-CXtgK1NCKlIsGvuHkDGDNpQaAR0=
  /nwsapi/2.1.4:
    dev: false
    resolution:
      integrity: sha512-iGfd9Y6SFdTNldEy2L0GUhcarIutFmk+MPWIn9dmj8NMIup03G08uUF2KGbbmv/Ux4RT0VZJoP/sVbWA6d/VIw==
  /oauth-sign/0.9.0:
    dev: false
    resolution:
      integrity: sha512-fexhUFFPTGV8ybAtSIGbV6gOkSv8UtRbDBnAyLQw4QPKkgNlsH2ByPGtMUqdWkos6YCRmAqViwgZrJc/mRDzZQ==
  /object-assign/3.0.0:
    dev: false
    engines:
      node: '>=0.10.0'
    resolution:
      integrity: sha1-m+3VygiXlJvKR+f/QIBi1Un1h/I=
  /object-assign/4.1.1:
    dev: false
    engines:
      node: '>=0.10.0'
    resolution:
      integrity: sha1-IQmtx5ZYh8/AXLvUQsrIv7s2CGM=
  /object-copy/0.1.0:
    dependencies:
      copy-descriptor: 0.1.1
      define-property: 0.2.5
      kind-of: 3.2.2
    dev: false
    engines:
      node: '>=0.10.0'
    resolution:
      integrity: sha1-fn2Fi3gb18mRpBupde04EnVOmYw=
  /object-keys/1.1.1:
    dev: false
    engines:
      node: '>= 0.4'
    resolution:
      integrity: sha512-NuAESUOUMrlIXOfHKzD6bpPu3tYt3xvjNdRIQ+FeT0lNb4K8WR70CaDxhuNguS2XG+GjkyMwOzsN5ZktImfhLA==
  /object-visit/1.0.1:
    dependencies:
      isobject: 3.0.1
    dev: false
    engines:
      node: '>=0.10.0'
    resolution:
      integrity: sha1-95xEk68MU3e1n+OdOV5BBC3QRbs=
  /object.assign/4.1.0:
    dependencies:
      define-properties: 1.1.3
      function-bind: 1.1.1
      has-symbols: 1.0.0
      object-keys: 1.1.1
    dev: false
    engines:
      node: '>= 0.4'
    resolution:
      integrity: sha512-exHJeq6kBKj58mqGyTQ9DFvrZC/eR6OwxzoM9YRoGBqrXYonaFyGiFMuc9VZrXf7DarreEwMpurG3dd+CNyW5w==
  /object.defaults/1.1.0:
    dependencies:
      array-each: 1.0.1
      array-slice: 1.1.0
      for-own: 1.0.0
      isobject: 3.0.1
    dev: false
    engines:
      node: '>=0.10.0'
    resolution:
      integrity: sha1-On+GgzS0B96gbaFtiNXNKeQ1/s8=
  /object.entries/1.1.0:
    dependencies:
      define-properties: 1.1.3
      es-abstract: 1.13.0
      function-bind: 1.1.1
      has: 1.0.3
    dev: false
    engines:
      node: '>= 0.4'
    resolution:
      integrity: sha512-l+H6EQ8qzGRxbkHOd5I/aHRhHDKoQXQ8g0BYt4uSweQU1/J6dZUOyWh9a2Vky35YCKjzmgxOzta2hH6kf9HuXA==
  /object.getownpropertydescriptors/2.0.3:
    dependencies:
      define-properties: 1.1.3
      es-abstract: 1.13.0
    dev: false
    engines:
      node: '>= 0.8'
    resolution:
      integrity: sha1-h1jIRvW0B62rDyNuCYbxSwUcqhY=
  /object.map/1.0.1:
    dependencies:
      for-own: 1.0.0
      make-iterator: 1.0.1
    dev: false
    engines:
      node: '>=0.10.0'
    resolution:
      integrity: sha1-z4Plncj8wK1fQlDh94s7gb2AHTc=
  /object.omit/2.0.1:
    dependencies:
      for-own: 0.1.5
      is-extendable: 0.1.1
    dev: false
    engines:
      node: '>=0.10.0'
    resolution:
      integrity: sha1-Gpx0SCnznbuFjHbKNXmuKlTr0fo=
  /object.pick/1.3.0:
    dependencies:
      isobject: 3.0.1
    dev: false
    engines:
      node: '>=0.10.0'
    resolution:
      integrity: sha1-h6EKxMFpS9Lhy/U1kaZhQftd10c=
  /object.reduce/1.0.1:
    dependencies:
      for-own: 1.0.0
      make-iterator: 1.0.1
    dev: false
    engines:
      node: '>=0.10.0'
    resolution:
      integrity: sha1-b+NI8qx/oPlcpiEiZZkJaCW7A60=
  /on-finished/2.3.0:
    dependencies:
      ee-first: 1.1.1
    dev: false
    engines:
      node: '>= 0.8'
    resolution:
      integrity: sha1-IPEzZIGwg811M3mSoWlxqi2QaUc=
  /once/1.3.3:
    dependencies:
      wrappy: 1.0.2
    dev: false
    resolution:
      integrity: sha1-suJhVXzkwxTsgwTz+oJmPkKXyiA=
  /once/1.4.0:
    dependencies:
      wrappy: 1.0.2
    dev: false
    resolution:
      integrity: sha1-WDsap3WWHUsROsF9nFC6753Xa9E=
  /onetime/2.0.1:
    dependencies:
      mimic-fn: 1.2.0
    dev: false
    engines:
      node: '>=4'
    resolution:
      integrity: sha1-BnQoIw/WdEOyeUsiu6UotoZ5YtQ=
  /opn/5.2.0:
    dependencies:
      is-wsl: 1.1.0
    dev: false
    engines:
      node: '>=4'
    resolution:
      integrity: sha512-Jd/GpzPyHF4P2/aNOVmS3lfMSWV9J7cOhCG1s08XCEAsPkB7lp6ddiU0J7XzyQRDUh8BqJ7PchfINjR8jyofRQ==
  /optimist/0.6.1:
    dependencies:
      minimist: 0.0.10
      wordwrap: 0.0.3
    dev: false
    resolution:
      integrity: sha1-2j6nRob6IaGaERwybpDrFaAZZoY=
  /optionator/0.5.0:
    dependencies:
      deep-is: 0.1.3
      fast-levenshtein: 1.0.7
      levn: 0.2.5
      prelude-ls: 1.1.2
      type-check: 0.3.2
      wordwrap: 0.0.3
    dev: false
    engines:
      node: '>= 0.8.0'
    resolution:
      integrity: sha1-t1qJlaLUF98ltuTjhi9QqohlE2g=
  /optionator/0.8.2:
    dependencies:
      deep-is: 0.1.3
      fast-levenshtein: 2.0.6
      levn: 0.3.0
      prelude-ls: 1.1.2
      type-check: 0.3.2
      wordwrap: 1.0.0
    dev: false
    engines:
      node: '>= 0.8.0'
    resolution:
      integrity: sha1-NkxeQJ0/TWMB1sC0wFu6UBgK62Q=
  /orchestrator/0.3.8:
    dependencies:
      end-of-stream: 0.1.5
      sequencify: 0.0.7
      stream-consume: 0.1.1
    dev: false
    resolution:
      integrity: sha1-FOfp4nZPcxX7rBhOUGx6pt+UrX4=
  /ordered-read-streams/0.1.0:
    dev: false
    resolution:
      integrity: sha1-/VZamvjrRHO6abbtijQ1LLVS8SY=
  /ordered-read-streams/1.0.1:
    dependencies:
      readable-stream: 2.3.6
    dev: false
    resolution:
      integrity: sha1-d8DLN8QVJdZBZtmQ/61+xqDhNj4=
  /os-browserify/0.3.0:
    dev: false
    resolution:
      integrity: sha1-hUNzx/XCMVkU/Jv8a9gjj92h7Cc=
  /os-homedir/1.0.2:
    dev: false
    engines:
      node: '>=0.10.0'
    resolution:
      integrity: sha1-/7xJiDNuDoM94MFox+8VISGqf7M=
  /os-locale/1.4.0:
    dependencies:
      lcid: 1.0.0
    dev: false
    engines:
      node: '>=0.10.0'
    resolution:
      integrity: sha1-IPnxeuKe00XoveWDsT0gCYA8FNk=
  /os-locale/2.1.0:
    dependencies:
      execa: 0.7.0
      lcid: 1.0.0
      mem: 1.1.0
    dev: false
    engines:
      node: '>=4'
    resolution:
      integrity: sha512-3sslG3zJbEYcaC4YVAvDorjGxc7tv6KVATnLPZONiljsUncvihe9BQoVCEs0RZ1kmf4Hk9OBqlZfJZWI4GanKA==
  /os-tmpdir/1.0.2:
    dev: false
    engines:
      node: '>=0.10.0'
    resolution:
      integrity: sha1-u+Z0BseaqFxc/sdm/lc0VV36EnQ=
  /osenv/0.1.5:
    dependencies:
      os-homedir: 1.0.2
      os-tmpdir: 1.0.2
    dev: false
    resolution:
      integrity: sha512-0CWcCECdMVc2Rw3U5w9ZjqX6ga6ubk1xDVKxtBQPK7wis/0F2r9T6k4ydGYhecl7YUBxBVxhL5oisPsNxAPe2g==
  /p-filter/1.0.0:
    dependencies:
      p-map: 1.2.0
    dev: false
    engines:
      node: '>=4'
    resolution:
      integrity: sha1-Yp0xcVAgnI/VCLoTdxPvS7kg6ds=
  /p-finally/1.0.0:
    dev: false
    engines:
      node: '>=4'
    resolution:
      integrity: sha1-P7z7FbiZpEEjs0ttzBi3JDNqLK4=
  /p-limit/1.3.0:
    dependencies:
      p-try: 1.0.0
    dev: false
    engines:
      node: '>=4'
    resolution:
      integrity: sha512-vvcXsLAJ9Dr5rQOPk7toZQZJApBl2K4J6dANSsEuh6QI41JYcsS/qhTGa9ErIUUgK3WNQoJYvylxvjqmiqEA9Q==
  /p-locate/2.0.0:
    dependencies:
      p-limit: 1.3.0
    dev: false
    engines:
      node: '>=4'
    resolution:
      integrity: sha1-IKAQOyIqcMj9OcwuWAaA893l7EM=
  /p-map/1.2.0:
    dev: false
    engines:
      node: '>=4'
    resolution:
      integrity: sha512-r6zKACMNhjPJMTl8KcFH4li//gkrXWfbD6feV8l6doRHlzljFWGJ2AP6iKaCJXyZmAUMOPtvbW7EXkbWO/pLEA==
  /p-try/1.0.0:
    dev: false
    engines:
      node: '>=4'
    resolution:
      integrity: sha1-y8ec26+P1CKOE/Yh8rGiN8GyB7M=
  /pako/1.0.10:
    dev: false
    resolution:
      integrity: sha512-0DTvPVU3ed8+HNXOu5Bs+o//Mbdj9VNQMUOe9oKCwh8l0GNwpTDMKCWbRjgtD291AWnkAgkqA/LOnQS8AmS1tw==
  /parse-asn1/5.1.4:
    dependencies:
      asn1.js: 4.10.1
      browserify-aes: 1.2.0
      create-hash: 1.2.0
      evp_bytestokey: 1.0.3
      pbkdf2: 3.0.17
      safe-buffer: 5.2.0
    dev: false
    resolution:
      integrity: sha512-Qs5duJcuvNExRfFZ99HDD3z4mAi3r9Wl/FOjEOijlxwCZs7E7mW2vjTpgQ4J8LpTF8x5v+1Vn5UQFejmWT11aw==
  /parse-filepath/1.0.2:
    dependencies:
      is-absolute: 1.0.0
      map-cache: 0.2.2
      path-root: 0.1.1
    dev: false
    engines:
      node: '>=0.8'
    resolution:
      integrity: sha1-pjISf1Oq89FYdvWHLz/6x2PWyJE=
  /parse-glob/3.0.4:
    dependencies:
      glob-base: 0.3.0
      is-dotfile: 1.0.3
      is-extglob: 1.0.0
      is-glob: 2.0.1
    dev: false
    engines:
      node: '>=0.10.0'
    resolution:
      integrity: sha1-ssN2z7EfNVE7rdFz7wu246OIORw=
  /parse-json/2.2.0:
    dependencies:
      error-ex: 1.3.2
    dev: false
    engines:
      node: '>=0.10.0'
    resolution:
      integrity: sha1-9ID0BDTvgHQfhGkJn43qGPVaTck=
  /parse-node-version/1.0.1:
    dev: false
    engines:
      node: '>= 0.10'
    resolution:
      integrity: sha512-3YHlOa/JgH6Mnpr05jP9eDG254US9ek25LyIxZlDItp2iJtwyaXQb57lBYLdT3MowkUFYEV2XXNAYIPlESvJlA==
  /parse-passwd/1.0.0:
    dev: false
    engines:
      node: '>=0.10.0'
    resolution:
      integrity: sha1-bVuTSkVpk7I9N/QKOC1vFmao5cY=
  /parse5/4.0.0:
    dev: false
    resolution:
      integrity: sha512-VrZ7eOd3T1Fk4XWNXMgiGBK/z0MG48BWG2uQNU4I72fkQuKUTZpl+u9k+CxEG0twMVzSmXEEz12z5Fnw1jIQFA==
  /parseurl/1.3.3:
    dev: false
    engines:
      node: '>= 0.8'
    resolution:
      integrity: sha512-CiyeOxFT/JZyN5m0z9PfXw4SCBJ6Sygz1Dpl0wqjlhDEGGBP1GnsUVEL0p63hoG1fcj3fHynXi9NYO4nWOL+qQ==
  /pascalcase/0.1.1:
    dev: false
    engines:
      node: '>=0.10.0'
    resolution:
      integrity: sha1-s2PlXoAGym/iF4TS2yK9FdeRfxQ=
  /path-browserify/0.0.1:
    dev: false
    resolution:
      integrity: sha512-BapA40NHICOS+USX9SN4tyhq+A2RrN/Ws5F0Z5aMHDp98Fl86lX8Oti8B7uN93L4Ifv4fHOEA+pQw87gmMO/lQ==
  /path-dirname/1.0.2:
    dev: false
    resolution:
      integrity: sha1-zDPSTVJeCZpTiMAzbG4yuRYGCeA=
  /path-exists/2.1.0:
    dependencies:
      pinkie-promise: 2.0.1
    dev: false
    engines:
      node: '>=0.10.0'
    resolution:
      integrity: sha1-D+tsZPD8UY2adU3V77YscCJ2H0s=
  /path-exists/3.0.0:
    dev: false
    engines:
      node: '>=4'
    resolution:
      integrity: sha1-zg6+ql94yxiSXqfYENe1mwEP1RU=
  /path-is-absolute/1.0.1:
    dev: false
    engines:
      node: '>=0.10.0'
    resolution:
      integrity: sha1-F0uSaHNVNP+8es5r9TpanhtcX18=
  /path-is-inside/1.0.2:
    dev: false
    resolution:
      integrity: sha1-NlQX3t5EQw0cEa9hAn+s8HS9/FM=
  /path-key/2.0.1:
    dev: false
    engines:
      node: '>=4'
    resolution:
      integrity: sha1-QRyttXTFoUDTpLGRDUDYDMn0C0A=
  /path-parse/1.0.6:
    dev: false
    resolution:
      integrity: sha512-GSmOT2EbHrINBf9SR7CDELwlJ8AENk3Qn7OikK4nFYAu3Ote2+JYNVvkpAEQm3/TLNEJFD/xZJjzyxg3KBWOzw==
  /path-root-regex/0.1.2:
    dev: false
    engines:
      node: '>=0.10.0'
    resolution:
      integrity: sha1-v8zcjfWxLcUsi0PsONGNcsBLqW0=
  /path-root/0.1.1:
    dependencies:
      path-root-regex: 0.1.2
    dev: false
    engines:
      node: '>=0.10.0'
    resolution:
      integrity: sha1-mkpoFMrBwM1zNgqV8yCDyOpHRbc=
  /path-to-regexp/0.1.7:
    dev: false
    resolution:
      integrity: sha1-32BBeABfUi8V60SQ5yR6G/qmf4w=
  /path-type/1.1.0:
    dependencies:
      graceful-fs: 4.2.0
      pify: 2.3.0
      pinkie-promise: 2.0.1
    dev: false
    engines:
      node: '>=0.10.0'
    resolution:
      integrity: sha1-WcRPfuSR2nBNpBXaWkBwuk+P5EE=
  /path-type/2.0.0:
    dependencies:
      pify: 2.3.0
    dev: false
    engines:
      node: '>=4'
    resolution:
      integrity: sha1-8BLMuEFbcJb8LaoQVMPXI4lZTHM=
  /pause-stream/0.0.11:
    dependencies:
      through: 2.3.8
    dev: false
    resolution:
      integrity: sha1-/lo0sMvOErWqaitAPuLnO2AvFEU=
  /pbkdf2/3.0.17:
    dependencies:
      create-hash: 1.2.0
      create-hmac: 1.1.7
      ripemd160: 2.0.2
      safe-buffer: 5.2.0
      sha.js: 2.4.11
    dev: false
    engines:
      node: '>=0.12'
    resolution:
      integrity: sha512-U/il5MsrZp7mGg3mSQfn742na2T+1/vHDCG5/iTI3X9MKUuYUZVLQhyRsg06mCgDBTd57TxzgZt7P+fYfjRLtA==
  /performance-now/2.1.0:
    dev: false
    resolution:
      integrity: sha1-Ywn04OX6kT7BxpMHrjZLSzd8nns=
  /pidof/1.0.2:
    dev: false
    resolution:
      integrity: sha1-+6Dq4cgzWhHrgJn10PPvvEXLTpA=
  /pify/2.3.0:
    dev: false
    engines:
      node: '>=0.10.0'
    resolution:
      integrity: sha1-7RQaasBDqEnqWISY59yosVMw6Qw=
  /pinkie-promise/2.0.1:
    dependencies:
      pinkie: 2.0.4
    dev: false
    engines:
      node: '>=0.10.0'
    resolution:
      integrity: sha1-ITXW36ejWMBprJsXh3YogihFD/o=
  /pinkie/2.0.4:
    dev: false
    engines:
      node: '>=0.10.0'
    resolution:
      integrity: sha1-clVrgM+g1IqXToDnckjoDtT3+HA=
  /pkg-conf/1.1.3:
    dependencies:
      find-up: 1.1.2
      load-json-file: 1.1.0
      object-assign: 4.1.1
      symbol: 0.2.3
    dev: false
    engines:
      node: '>=0.10.0'
    resolution:
      integrity: sha1-N45W1v0T6Iv7b0ol33qD+qvduls=
  /pkg-dir/2.0.0:
    dependencies:
      find-up: 2.1.0
    dev: false
    engines:
      node: '>=4'
    resolution:
      integrity: sha1-9tXREJ4Z1j7fQo4L1X4Sd3YVM0s=
  /plugin-error/1.0.1:
    dependencies:
      ansi-colors: 1.1.0
      arr-diff: 4.0.0
      arr-union: 3.1.0
      extend-shallow: 3.0.2
    dev: false
    engines:
      node: '>= 0.10'
    resolution:
      integrity: sha512-L1zP0dk7vGweZME2i+EeakvUNqSrdiI3F91TwEoYiGrAfUXmVv6fJIq4g82PAXxNsWOp0J7ZqQy/3Szz0ajTxA==
  /plugin-log/0.1.0:
    dependencies:
      chalk: 1.1.3
      dateformat: 1.0.12
    dev: false
    engines:
      node: '>= 0.9.0'
    resolution:
      integrity: sha1-hgSc9qsQgzOYqTHzaJy67nteEzM=
  /pn/1.1.0:
    dev: false
    resolution:
      integrity: sha512-2qHaIQr2VLRFoxe2nASzsV6ef4yOOH+Fi9FBOVH6cqeSgUnoyySPZkxzLuzd+RYOQTRpROA0ztTMqxROKSb/nA==
  /posix-character-classes/0.1.1:
    dev: false
    engines:
      node: '>=0.10.0'
    resolution:
      integrity: sha1-AerA/jta9xoqbAL+q7jB/vfgDqs=
  /postcss-modules-extract-imports/1.1.0:
    dependencies:
      postcss: 6.0.1
    dev: false
    resolution:
      integrity: sha1-thTJcgvmgW6u41+zpfqh26agXds=
  /postcss-modules-local-by-default/1.2.0:
    dependencies:
      css-selector-tokenizer: 0.7.1
      postcss: 6.0.1
    dev: false
    resolution:
      integrity: sha1-99gMOYxaOT+nlkRmvRlQCn1hwGk=
  /postcss-modules-scope/1.1.0:
    dependencies:
      css-selector-tokenizer: 0.7.1
      postcss: 6.0.1
    dev: false
    resolution:
      integrity: sha1-1upkmUx5+XtipytCb75gVqGUu5A=
  /postcss-modules-values/1.3.0:
    dependencies:
      icss-replace-symbols: 1.1.0
      postcss: 6.0.1
    dev: false
    resolution:
      integrity: sha1-7P+p1+GSUYOJ9CrQ6D9yrsRW6iA=
  /postcss-modules/1.3.2:
    dependencies:
      css-modules-loader-core: 1.1.0
      generic-names: 1.0.3
      lodash.camelcase: 4.3.0
      postcss: 7.0.5
      string-hash: 1.1.3
    dev: false
    resolution:
      integrity: sha512-QujH5ZpPtr1fBWTKDa43Hx45gm7p19aEtHaAtkMCBZZiB/D5za2wXSMtAf94tDUZHF3F5KZcTXISUNqgEQRiDw==
  /postcss-value-parser/3.3.1:
    dev: false
    resolution:
      integrity: sha512-pISE66AbVkp4fDQ7VHBwRNXzAAKJjw4Vw7nWI/+Q3vuly7SNfgYXvm6i5IgFylHGK5sP/xHAbB7N49OS4gWNyQ==
  /postcss/6.0.1:
    dependencies:
      chalk: 1.1.3
      source-map: 0.5.7
      supports-color: 3.2.3
    dev: false
    engines:
      node: '>=4.0.0'
    resolution:
      integrity: sha1-AA29H47vIXqjaLmiEsX8QLKo8/I=
  /postcss/7.0.5:
    dependencies:
      chalk: 2.4.2
      source-map: 0.6.1
      supports-color: 5.5.0
    dev: false
    engines:
      node: '>=6.0.0'
    resolution:
      integrity: sha512-HBNpviAUFCKvEh7NZhw1e8MBPivRszIiUnhrJ+sBFVSYSqubrzwX3KG51mYgcRHX8j/cAgZJedONZcm5jTBdgQ==
  /prelude-ls/1.1.2:
    dev: false
    engines:
      node: '>= 0.8.0'
    resolution:
      integrity: sha1-IZMqVJ9eUv/ZqCf1cOBL5iqX2lQ=
  /preserve/0.2.0:
    dev: false
    engines:
      node: '>=0.10.0'
    resolution:
      integrity: sha1-gV7R9uvGWSb4ZbMQwHE7yzMVzks=
  /pretty-format/22.4.3:
    dependencies:
      ansi-regex: 3.0.0
      ansi-styles: 3.2.1
    dev: false
    resolution:
      integrity: sha512-S4oT9/sT6MN7/3COoOy+ZJeA92VmOnveLHgrwBE3Z1W5N9S2A1QGNYiE1z75DAENbJrXXUb+OWXhpJcg05QKQQ==
  /pretty-format/23.6.0:
    dependencies:
      ansi-regex: 3.0.0
      ansi-styles: 3.2.1
    dev: false
    resolution:
      integrity: sha512-zf9NV1NSlDLDjycnwm6hpFATCGl/K1lt0R/GdkAK2O5LN/rwJoB+Mh93gGJjut4YbmecbfgLWVGSTCr0Ewvvbw==
  /pretty-hrtime/1.0.3:
    dev: false
    engines:
      node: '>= 0.8'
    resolution:
      integrity: sha1-t+PqQkNaTJsnWdmeDyAesZWALuE=
  /private/0.1.8:
    dev: false
    engines:
      node: '>= 0.6'
    resolution:
      integrity: sha512-VvivMrbvd2nKkiG38qjULzlc+4Vx4wm/whI9pQD35YrARNnhxeiRktSOhSukRLFNlzg6Br/cJPet5J/u19r/mg==
  /process-nextick-args/2.0.1:
    dev: false
    resolution:
      integrity: sha512-3ouUOpQhtgrbOa17J7+uxOTpITYWaGP7/AhoR3+A+/1e9skrzelGi/dXzEYyvbxubEF6Wn2ypscTKiKJFFn1ag==
  /process/0.11.10:
    dev: false
    engines:
      node: '>= 0.6.0'
    resolution:
      integrity: sha1-czIwDoQBYb2j5podHZGn1LwW8YI=
  /prompts/0.1.14:
    dependencies:
      kleur: 2.0.2
      sisteransi: 0.1.1
    dev: false
    engines:
      node: '>= 6'
    resolution:
      integrity: sha512-rxkyiE9YH6zAz/rZpywySLKkpaj0NMVyNw1qhsubdbjjSgcayjTShDreZGlFMcGSu5sab3bAKPfFk78PB90+8w==
  /proxy-addr/2.0.5:
    dependencies:
      forwarded: 0.1.2
      ipaddr.js: 1.9.0
    dev: false
    engines:
      node: '>= 0.10'
    resolution:
      integrity: sha512-t/7RxHXPH6cJtP0pRG6smSr9QJidhB+3kXu0KgXnbGYMgzEnUxRQ4/LDdfOwZEMyIh3/xHb8PX3t+lfL9z+YVQ==
  /prr/1.0.1:
    dev: false
    resolution:
      integrity: sha1-0/wRS6BplaRexok/SEzrHXj19HY=
  /pseudomap/1.0.2:
    dev: false
    resolution:
      integrity: sha1-8FKijacOYYkX7wqKw0wa5aaChrM=
  /psl/1.2.0:
    dev: false
    resolution:
      integrity: sha512-GEn74ZffufCmkDDLNcl3uuyF/aSD6exEyh1v/ZSdAomB82t6G9hzJVRx0jBmLDW+VfZqks3aScmMw9DszwUalA==
  /public-encrypt/4.0.3:
    dependencies:
      bn.js: 4.11.8
      browserify-rsa: 4.0.1
      create-hash: 1.2.0
      parse-asn1: 5.1.4
      randombytes: 2.1.0
      safe-buffer: 5.2.0
    dev: false
    resolution:
      integrity: sha512-zVpa8oKZSz5bTMTFClc1fQOnyyEzpl5ozpi1B5YcvBrdohMjH2rfsBtyXcuNuwjsDIXmBYlF2N5FlJYhR29t8Q==
  /pump/2.0.1:
    dependencies:
      end-of-stream: 1.1.0
      once: 1.4.0
    dev: false
    resolution:
      integrity: sha512-ruPMNRkN3MHP1cWJc9OWr+T/xDP0jhXYCLfJcBuX54hhfIBnaQmAUMfDcG4DM5UMWByBbJY69QSphm3jtDKIkA==
  /pumpify/1.5.1:
    dependencies:
      duplexify: 3.7.1
      inherits: 2.0.4
      pump: 2.0.1
    dev: false
    resolution:
      integrity: sha512-oClZI37HvuUJJxSKKrC17bZ9Cu0ZYhEAGPsPUy9KlMUmv9dKX2o77RUmq7f3XjIxbwyGwYzbzQ1L2Ks8sIradQ==
  /punycode/1.3.2:
    dev: false
    resolution:
      integrity: sha1-llOgNvt8HuQjQvIyXM7v6jkmxI0=
  /punycode/1.4.1:
    dev: false
    resolution:
      integrity: sha1-wNWmOycYgArY4esPpSachN1BhF4=
  /punycode/2.1.1:
    dev: false
    engines:
      node: '>=6'
    resolution:
      integrity: sha512-XRsRjdf+j5ml+y/6GKHPZbrF/8p2Yga0JPtdqTIY2Xe5ohJPD9saDJJLPvp9+NSBprVvevdXZybnj2cv8OEd0A==
  /qs/5.1.0:
    dev: false
    resolution:
      integrity: sha1-TZMuXH6kEcynajEtOaYGIA/VDNk=
  /qs/5.2.0:
    dev: false
    resolution:
      integrity: sha1-qfMRQq9GjLcrJbMBNrokVoNJFr4=
  /qs/6.5.2:
    dev: false
    engines:
      node: '>=0.6'
    resolution:
      integrity: sha512-N5ZAX4/LxJmF+7wN74pUD6qAh9/wnvdQcjq9TZjevvXzSUo7bfmw91saqMjzGS2xq91/odN2dW/WOl7qQHNDGA==
  /querystring-es3/0.2.1:
    dev: false
    engines:
      node: '>=0.4.x'
    resolution:
      integrity: sha1-nsYfeQSYdXB9aUFFlv2Qek1xHnM=
  /querystring/0.2.0:
    dev: false
    engines:
      node: '>=0.4.x'
    resolution:
      integrity: sha1-sgmEkgO7Jd+CDadW50cAWHhSFiA=
  /ramda/0.25.0:
    dev: false
    resolution:
      integrity: sha512-GXpfrYVPwx3K7RQ6aYT8KPS8XViSXUVJT1ONhoKPE9VAleW42YE+U+8VEyGWt41EnEQW7gwecYJriTI0pKoecQ==
  /randomatic/3.1.1:
    dependencies:
      is-number: 4.0.0
      kind-of: 6.0.2
      math-random: 1.0.4
    dev: false
    engines:
      node: '>= 0.10.0'
    resolution:
      integrity: sha512-TuDE5KxZ0J461RVjrJZCJc+J+zCkTb1MbH9AQUq68sMhOMcy9jLcb3BrZKgp9q9Ncltdg4QVqWrH02W2EFFVYw==
  /randombytes/2.1.0:
    dependencies:
      safe-buffer: 5.2.0
    dev: false
    resolution:
      integrity: sha512-vYl3iOX+4CKUWuxGi9Ukhie6fsqXqS9FE2Zaic4tNFD2N2QQaXOMFbuKK4QmDHC0JO6B1Zp41J0LpT0oR68amQ==
  /randomfill/1.0.4:
    dependencies:
      randombytes: 2.1.0
      safe-buffer: 5.2.0
    dev: false
    resolution:
      integrity: sha512-87lcbR8+MhcWcUiQ+9e+Rwx8MyR2P7qnt15ynUlbm3TU/fjbgz4GsvfSUDTemtCCtVCqb4ZcEFlyPNTh9bBTLw==
  /range-parser/1.0.3:
    dev: false
    engines:
      node: '>= 0.6'
    resolution:
      integrity: sha1-aHKCNTXGkuLCoBA4Jq/YLC4P8XU=
  /range-parser/1.2.1:
    dev: false
    engines:
      node: '>= 0.6'
    resolution:
      integrity: sha512-Hrgsx+orqoygnmhFbKaHE6c296J+HTAQXoxEF6gNupROmmGJRoyzfG3ccAveqCBrwr/2yxQ5BVd/GTl5agOwSg==
  /raw-body/2.1.7:
    dependencies:
      bytes: 2.4.0
      iconv-lite: 0.4.13
      unpipe: 1.0.0
    dev: false
    engines:
      node: '>= 0.8'
    resolution:
      integrity: sha1-rf6s4uT7MJgFgBTQjActzFl1h3Q=
  /raw-body/2.3.3:
    dependencies:
      bytes: 3.0.0
      http-errors: 1.6.3
      iconv-lite: 0.4.23
      unpipe: 1.0.0
    dev: false
    engines:
      node: '>= 0.8'
    resolution:
      integrity: sha512-9esiElv1BrZoI3rCDuOuKCBRbuApGGaDPQfjSflGxdy4oyzqghxu6klEkkVIvBje+FF0BX9coEv8KqW6X/7njw==
  /read-package-json/2.0.13:
    dependencies:
      glob: 7.1.4
      json-parse-better-errors: 1.0.2
      normalize-package-data: 2.5.0
      slash: 1.0.0
    dev: false
    optionalDependencies:
      graceful-fs: 4.2.0
    resolution:
      integrity: sha512-/1dZ7TRZvGrYqE0UAfN6qQb5GYBsNcqS1C0tNK601CFOJmtHI7NIGXwetEPU/OtoFHZL3hDxm4rolFFVE9Bnmg==
  /read-package-tree/5.1.6:
    dependencies:
      debuglog: 1.0.1
      dezalgo: 1.0.3
      once: 1.4.0
      read-package-json: 2.0.13
      readdir-scoped-modules: 1.1.0
    dev: false
    resolution:
      integrity: sha512-FCX1aT3GWyY658wzDICef4p+n0dB+ENRct8E/Qyvppj6xVpOYerBHfUu7OP5Rt1/393Tdglguf5ju5DEX4wZNg==
  /read-pkg-up/1.0.1:
    dependencies:
      find-up: 1.1.2
      read-pkg: 1.1.0
    dev: false
    engines:
      node: '>=0.10.0'
    resolution:
      integrity: sha1-nWPBMnbAZZGNV/ACpX9AobZD+wI=
  /read-pkg-up/2.0.0:
    dependencies:
      find-up: 2.1.0
      read-pkg: 2.0.0
    dev: false
    engines:
      node: '>=4'
    resolution:
      integrity: sha1-a3KoBImE4MQeeVEP1en6mbO1Sb4=
  /read-pkg/1.1.0:
    dependencies:
      load-json-file: 1.1.0
      normalize-package-data: 2.5.0
      path-type: 1.1.0
    dev: false
    engines:
      node: '>=0.10.0'
    resolution:
      integrity: sha1-9f+qXs0pyzHAR0vKfXVra7KePyg=
  /read-pkg/2.0.0:
    dependencies:
      load-json-file: 2.0.0
      normalize-package-data: 2.5.0
      path-type: 2.0.0
    dev: false
    engines:
      node: '>=4'
    resolution:
      integrity: sha1-jvHAYjxqbbDcZxPEv6xGMysjaPg=
  /read/1.0.7:
    dependencies:
      mute-stream: 0.0.8
    dev: false
    engines:
      node: '>=0.8'
    resolution:
      integrity: sha1-s9oZvQUkMal2cdRKQmNK33ELQMQ=
  /readable-stream/1.0.34:
    dependencies:
      core-util-is: 1.0.2
      inherits: 2.0.4
      isarray: 0.0.1
      string_decoder: 0.10.31
    dev: false
    resolution:
      integrity: sha1-Elgg40vIQtLyqq+v5MKRbuMsFXw=
  /readable-stream/1.1.14:
    dependencies:
      core-util-is: 1.0.2
      inherits: 2.0.4
      isarray: 0.0.1
      string_decoder: 0.10.31
    dev: false
    resolution:
      integrity: sha1-fPTFTvZI44EwhMY23SB54WbAgdk=
  /readable-stream/2.3.6:
    dependencies:
      core-util-is: 1.0.2
      inherits: 2.0.4
      isarray: 1.0.0
      process-nextick-args: 2.0.1
      safe-buffer: 5.1.2
      string_decoder: 1.1.1
      util-deprecate: 1.0.2
    dev: false
    resolution:
      integrity: sha512-tQtKA9WIAhBF3+VLAseyMqZeBjW0AHJoxOtYqSUZNJxauErmLbVm2FW1y+J/YA9dUrAC39ITejlZWhVIwawkKw==
  /readdir-scoped-modules/1.1.0:
    dependencies:
      debuglog: 1.0.1
      dezalgo: 1.0.3
      graceful-fs: 4.2.0
      once: 1.4.0
    dev: false
    resolution:
      integrity: sha512-asaikDeqAQg7JifRsZn1NJZXo9E+VwlyCfbkZhwyISinqk5zNS6266HS5kah6P0SaQKGF6SkNnZVHUzHFYxYDw==
  /readdirp/2.2.1:
    dependencies:
      graceful-fs: 4.2.0
      micromatch: 3.1.10
      readable-stream: 2.3.6
    dev: false
    engines:
      node: '>=0.10'
    resolution:
      integrity: sha512-1JU/8q+VgFZyxwrJ+SVIOsh+KywWGpds3NTqikiKpDMZWScmAYyKIgqkO+ARvNWJfXeXR1zxz7aHF4u4CyH6vQ==
  /realpath-native/1.1.0:
    dependencies:
      util.promisify: 1.0.0
    dev: false
    engines:
      node: '>=4'
    resolution:
      integrity: sha512-wlgPA6cCIIg9gKz0fgAPjnzh4yR/LnXovwuo9hvyGvx3h8nX4+/iLZplfUWasXpqD8BdnGnP5njOFjkUwPzvjA==
  /rechoir/0.6.2:
    dependencies:
      resolve: 1.8.1
    dev: false
    engines:
      node: '>= 0.10'
    resolution:
      integrity: sha1-hSBLVNuoLVdC4oyWdW70OvUOM4Q=
  /redent/1.0.0:
    dependencies:
      indent-string: 2.1.0
      strip-indent: 1.0.1
    dev: false
    engines:
      node: '>=0.10.0'
    resolution:
      integrity: sha1-z5Fqsf1fHxbfsggi3W7H9zDCr94=
  /regenerate/1.4.0:
    dev: false
    resolution:
      integrity: sha512-1G6jJVDWrt0rK99kBjvEtziZNCICAuvIPkSiUFIQxVP06RCVpq3dmDo2oi6ABpYaDYaTRr67BEhL8r1wgEZZKg==
  /regenerator-runtime/0.11.1:
    dev: false
    resolution:
      integrity: sha512-MguG95oij0fC3QV3URf4V2SDYGJhJnJGqvIIgdECeODCT98wSWDAJ94SSuVpYQUoTcGUIL6L4yNB7j1DFFHSBg==
  /regex-cache/0.4.4:
    dependencies:
      is-equal-shallow: 0.1.3
    dev: false
    engines:
      node: '>=0.10.0'
    resolution:
      integrity: sha512-nVIZwtCjkC9YgvWkpM55B5rBhBYRZhAaJbgcFYXXsHnbZ9UZI9nnVWYZpBlCqv9ho2eZryPnWrZGsOdPwVWXWQ==
  /regex-not/1.0.2:
    dependencies:
      extend-shallow: 3.0.2
      safe-regex: 1.1.0
    dev: false
    engines:
      node: '>=0.10.0'
    resolution:
      integrity: sha512-J6SDjUgDxQj5NusnOtdFxDwN/+HWykR8GELwctJ7mdqhcyy1xEc4SRFHUXvxTp661YaVKAjfRLZ9cCqS6tn32A==
  /regexpu-core/1.0.0:
    dependencies:
      regenerate: 1.4.0
      regjsgen: 0.2.0
      regjsparser: 0.1.5
    dev: false
    resolution:
      integrity: sha1-hqdj9Y7k18L2sQLkdkBQ3n7ZDGs=
  /regjsgen/0.2.0:
    dev: false
    resolution:
      integrity: sha1-bAFq3qxVT3WCP+N6wFuS1aTtsfc=
  /regjsparser/0.1.5:
    dependencies:
      jsesc: 0.5.0
    dev: false
    hasBin: true
    resolution:
      integrity: sha1-fuj4Tcb6eS0/0K4ijSS9lJ6tIFw=
  /remove-bom-buffer/3.0.0:
    dependencies:
      is-buffer: 1.1.6
      is-utf8: 0.2.1
    dev: false
    engines:
      node: '>=0.10.0'
    resolution:
      integrity: sha512-8v2rWhaakv18qcvNeli2mZ/TMTL2nEyAKRvzo1WtnZBl15SHyEhrCu2/xKlJyUFKHiHgfXIyuY6g2dObJJycXQ==
  /remove-bom-stream/1.2.0:
    dependencies:
      remove-bom-buffer: 3.0.0
      safe-buffer: 5.2.0
      through2: 2.0.5
    dev: false
    engines:
      node: '>= 0.10'
    resolution:
      integrity: sha1-BfGlk/FuQuH7kOv1nejlaVJflSM=
  /remove-trailing-separator/1.1.0:
    dev: false
    resolution:
      integrity: sha1-wkvOKig62tW8P1jg1IJJuSN52O8=
  /repeat-element/1.1.3:
    dev: false
    engines:
      node: '>=0.10.0'
    resolution:
      integrity: sha512-ahGq0ZnV5m5XtZLMb+vP76kcAM5nkLqk0lpqAuojSKGgQtn4eRi4ZZGm2olo2zKFH+sMsWaqOCW1dqAnOru72g==
  /repeat-string/1.6.1:
    dev: false
    engines:
      node: '>=0.10'
    resolution:
      integrity: sha1-jcrkcOHIirwtYA//Sndihtp15jc=
  /repeating/2.0.1:
    dependencies:
      is-finite: 1.0.2
    dev: false
    engines:
      node: '>=0.10.0'
    resolution:
      integrity: sha1-UhTFOpJtNVJwdSf7q0FdvAjQbdo=
  /replace-ext/0.0.1:
    dev: false
    engines:
      node: '>= 0.4'
    resolution:
      integrity: sha1-KbvZIHinOfC8zitO5B6DeVNSKSQ=
  /replace-ext/1.0.0:
    dev: false
    engines:
      node: '>= 0.10'
    resolution:
      integrity: sha1-3mMSg3P8v3w8z6TeWkgMRaZ5WOs=
  /replace-homedir/1.0.0:
    dependencies:
      homedir-polyfill: 1.0.3
      is-absolute: 1.0.0
      remove-trailing-separator: 1.1.0
    dev: false
    engines:
      node: '>= 0.10'
    resolution:
      integrity: sha1-6H9tUTuSjd6AgmDBK+f+xv9ueYw=
  /replacestream/4.0.3:
    dependencies:
      escape-string-regexp: 1.0.5
      object-assign: 4.1.1
      readable-stream: 2.3.6
    dev: false
    resolution:
      integrity: sha512-AC0FiLS352pBBiZhd4VXB1Ab/lh0lEgpP+GGvZqbQh8a5cmXVoTe5EX/YeTFArnp4SRGTHh1qCHu9lGs1qG8sA==
  /request-promise-core/1.1.2_request@2.88.0:
    dependencies:
      lodash: 4.17.15
      request: 2.88.0
    dev: false
    engines:
      node: '>=0.10.0'
    peerDependencies:
      request: ^2.34
    resolution:
      integrity: sha512-UHYyq1MO8GsefGEt7EprS8UrXsm1TxEvFUX1IMTuSLU2Rh7fTIdFtl8xD7JiEYiWU2dl+NYAjCTksTehQUxPag==
  /request-promise-native/1.0.7_request@2.88.0:
    dependencies:
      request: 2.88.0
      request-promise-core: 1.1.2_request@2.88.0
      stealthy-require: 1.1.1
      tough-cookie: 2.5.0
    dev: false
    engines:
      node: '>=0.12.0'
    peerDependencies:
      request: ^2.34
    resolution:
      integrity: sha512-rIMnbBdgNViL37nZ1b3L/VfPOpSi0TqVDQPAvO6U14lMzOLrt5nilxCQqtDKhZeDiW0/hkCXGoQjhgJd/tCh6w==
  /request/2.88.0:
    dependencies:
      aws-sign2: 0.7.0
      aws4: 1.8.0
      caseless: 0.12.0
      combined-stream: 1.0.8
      extend: 3.0.2
      forever-agent: 0.6.1
      form-data: 2.3.3
      har-validator: 5.1.3
      http-signature: 1.2.0
      is-typedarray: 1.0.0
      isstream: 0.1.2
      json-stringify-safe: 5.0.1
      mime-types: 2.1.24
      oauth-sign: 0.9.0
      performance-now: 2.1.0
      qs: 6.5.2
      safe-buffer: 5.2.0
      tough-cookie: 2.4.3
      tunnel-agent: 0.6.0
      uuid: 3.3.2
    dev: false
    engines:
      node: '>= 4'
    resolution:
      integrity: sha512-NAqBSrijGLZdM0WZNsInLJpkJokL72XYjUpnB0iwsRgxh7dB6COrHnTBNwN0E+lHDAJzu7kLAkDeY08z2/A0hg==
  /require-directory/2.1.1:
    dev: false
    engines:
      node: '>=0.10.0'
    resolution:
      integrity: sha1-jGStX9MNqxyXbiNE/+f3kqam30I=
  /require-main-filename/1.0.1:
    dev: false
    resolution:
      integrity: sha1-l/cXtp1IeE9fUmpsWqj/3aBVpNE=
  /resolve-cwd/2.0.0:
    dependencies:
      resolve-from: 3.0.0
    dev: false
    engines:
      node: '>=4'
    resolution:
      integrity: sha1-AKn3OHVW4nA46uIyyqNypqWbZlo=
  /resolve-dir/1.0.1:
    dependencies:
      expand-tilde: 2.0.2
      global-modules: 1.0.0
    dev: false
    engines:
      node: '>=0.10.0'
    resolution:
      integrity: sha1-eaQGRMNivoLybv/nOcm7U4IEb0M=
  /resolve-from/3.0.0:
    dev: false
    engines:
      node: '>=4'
    resolution:
      integrity: sha1-six699nWiBvItuZTM17rywoYh0g=
  /resolve-options/1.1.0:
    dependencies:
      value-or-function: 3.0.0
    dev: false
    engines:
      node: '>= 0.10'
    resolution:
      integrity: sha1-MrueOcBtZzONyTeMDW1gdFZq0TE=
  /resolve-url/0.2.1:
    dev: false
    resolution:
      integrity: sha1-LGN/53yJOv0qZj/iGqkIAGjiBSo=
  /resolve/1.1.7:
    dev: false
    resolution:
      integrity: sha1-IDEU2CrSxe2ejgQRs5ModeiJ6Xs=
  /resolve/1.11.1:
    dependencies:
      path-parse: 1.0.6
    dev: false
    resolution:
      integrity: sha512-vIpgF6wfuJOZI7KKKSP+HmiKggadPQAdsp5HiC1mvqnfp0gF1vdwgBWZIdrVft9pgqoMFQN+R7BSWZiBxx+BBw==
  /resolve/1.8.1:
    dependencies:
      path-parse: 1.0.6
    dev: false
    resolution:
      integrity: sha512-AicPrAC7Qu1JxPCZ9ZgCZlY35QgFnNqc+0LtbRNxnVw4TXvjQ72wnuL9JQcEBgXkI9JM8MsT9kaQoHcpCRJOYA==
  /restore-cursor/2.0.0:
    dependencies:
      onetime: 2.0.1
      signal-exit: 3.0.2
    dev: false
    engines:
      node: '>=4'
    resolution:
      integrity: sha1-n37ih/gv0ybU/RYpI9YhKe7g368=
  /ret/0.1.15:
    dev: false
    engines:
      node: '>=0.12'
    resolution:
      integrity: sha512-TTlYpa+OL+vMMNG24xSlQGEJ3B/RzEfUlLct7b5G/ytav+wPrplCpVMFuwzXbkecJrb6IYo1iFb0S9v37754mg==
  /right-align/0.1.3:
    dependencies:
      align-text: 0.1.4
    dev: false
    engines:
      node: '>=0.10.0'
    resolution:
      integrity: sha1-YTObci/mo1FWiSENJOFMlhSGE+8=
  /rimraf/2.6.3:
    dependencies:
      glob: 7.1.4
    dev: false
    hasBin: true
    resolution:
      integrity: sha512-mwqeW5XsA2qAejG46gYdENaxXjx9onRNCfn7L0duuP4hCuTIi/QO7PDK07KJfp1d+izWPrzEJDcSqBa0OZQriA==
  /ripemd160/2.0.2:
    dependencies:
      hash-base: 3.0.4
      inherits: 2.0.4
    dev: false
    resolution:
      integrity: sha512-ii4iagi25WusVoiC4B4lq7pbXfAp3D9v5CwfkY33vffw2+pkDjY1D8GaN7spsxvCSx8dkPqOZCEZyfxcmJG2IA==
  /rsvp/3.6.2:
    dev: false
    engines:
      node: 0.12.* || 4.* || 6.* || >= 7.*
    resolution:
      integrity: sha512-OfWGQTb9vnwRjwtA2QwpG2ICclHC3pgXZO5xt8H2EfgDquO0qVdSb5T88L4qJVAEugbS56pAuV4XZM58UX8ulw==
  /run-async/2.3.0:
    dependencies:
      is-promise: 2.1.0
    dev: false
    engines:
      node: '>=0.12.0'
    resolution:
      integrity: sha1-A3GrSuC91yDUFm19/aZP96RFpsA=
  /rxjs/6.5.2:
    dependencies:
      tslib: 1.10.0
    dev: false
    engines:
      npm: '>=2.0.0'
    resolution:
      integrity: sha512-HUb7j3kvb7p7eCUHE3FqjoDsC1xfZQ4AHFWfTKSpZ+sAhhz5X1WX0ZuUqWbzB2QhSLp3DoLUG+hMdEDKqWo2Zg==
  /safe-buffer/5.1.2:
    dev: false
    resolution:
      integrity: sha512-Gd2UZBJDkXlY7GbJxfsE8/nvKkUEU1G38c1siN6QP6a9PT9MmHB8GnpscSmMJSoF8LOIrt8ud/wPtojys4G6+g==
  /safe-buffer/5.2.0:
    dev: false
    resolution:
      integrity: sha512-fZEwUGbVl7kouZs1jCdMLdt95hdIv0ZeHg6L7qPeciMZhZ+/gdesW4wgTARkrFWEpspjEATAzUGPG8N2jJiwbg==
  /safe-regex/1.1.0:
    dependencies:
      ret: 0.1.15
    dev: false
    resolution:
      integrity: sha1-QKNmnzsHfR6UPURinhV91IAjvy4=
  /safer-buffer/2.1.2:
    dev: false
    resolution:
      integrity: sha512-YZo3K82SD7Riyi0E1EQPojLz7kpepnSQI9IyPbHHg1XXXevb5dJI7tpyN2ADxGcQbHG7vcyRHk0cbwqcQriUtg==
  /samsam/1.1.2:
    deprecated: This package has been deprecated in favour of @sinonjs/samsam
    dev: false
    resolution:
      integrity: sha1-vsEf3IOp/aBjQBIQ5AF2wwJNFWc=
  /sane/2.5.2:
    dependencies:
      anymatch: 2.0.0
      capture-exit: 1.2.0
      exec-sh: 0.2.2
      fb-watchman: 2.0.0
      micromatch: 3.1.10
      minimist: 1.2.0
      walker: 1.0.7
      watch: 0.18.0
    dev: false
    engines:
      node: '>=0.6.0'
    hasBin: true
    optionalDependencies:
      fsevents: 1.2.9
    resolution:
      integrity: sha1-tNwYYcIbQn6SlQej51HiosuKs/o=
  /sass-graph/2.2.4:
    dependencies:
      glob: 7.0.6
      lodash: 4.17.15
      scss-tokenizer: 0.2.3
      yargs: 7.1.0
    dev: false
    hasBin: true
    resolution:
      integrity: sha1-E/vWPNHK8JCLn9k0dq1DpR0eC0k=
  /sax/1.2.4:
    dev: false
    resolution:
      integrity: sha512-NqVDv9TpANUjFm0N8uM5GxL36UgKi9/atZw+x7YFnQ8ckwFGKrl4xX4yWtrey3UJm5nP1kUbnYgLopqWNSRhWw==
  /scss-tokenizer/0.2.3:
    dependencies:
      js-base64: 2.5.1
      source-map: 0.4.4
    dev: false
    resolution:
      integrity: sha1-jrBtualyMzOCTT9VMGQRSYR85dE=
  /semver-greatest-satisfied-range/1.1.0:
    dependencies:
      sver-compat: 1.5.0
    dev: false
    engines:
      node: '>= 0.10'
    resolution:
      integrity: sha1-E+jCZYq5aRywzXEJMkAoDTb3els=
  /semver/4.3.6:
    dev: false
    hasBin: true
    resolution:
      integrity: sha1-MAvG4OhjdPe6YQaLWx7NV/xlMto=
  /semver/5.3.0:
    dev: false
    hasBin: true
    resolution:
      integrity: sha1-myzl094C0XxgEq0yaqa00M9U+U8=
  /semver/5.7.0:
    dev: false
    hasBin: true
    resolution:
      integrity: sha512-Ya52jSX2u7QKghxeoFGpLwCtGlt7j0oY9DYb5apt9nPlJ42ID+ulTXESnt/qAQcoSERyZ5sl3LDIOw0nAn/5DA==
  /send/0.13.2:
    dependencies:
      debug: 2.2.0
      depd: 1.1.2
      destroy: 1.0.4
      escape-html: 1.0.3
      etag: 1.7.0
      fresh: 0.3.0
      http-errors: 1.3.1
      mime: 1.3.4
      ms: 0.7.1
      on-finished: 2.3.0
      range-parser: 1.0.3
      statuses: 1.2.1
    dev: false
    engines:
      node: '>= 0.8.0'
    resolution:
      integrity: sha1-dl52B8gFVFK7pvCwUllTUJhgNt4=
  /send/0.16.2:
    dependencies:
      debug: 2.6.9
      depd: 1.1.2
      destroy: 1.0.4
      encodeurl: 1.0.2
      escape-html: 1.0.3
      etag: 1.8.1
      fresh: 0.5.2
      http-errors: 1.6.3
      mime: 1.4.1
      ms: 2.0.0
      on-finished: 2.3.0
      range-parser: 1.2.1
      statuses: 1.4.0
    dev: false
    engines:
      node: '>= 0.8.0'
    resolution:
      integrity: sha512-E64YFPUssFHEFBvpbbjr44NCLtI1AohxQ8ZSiJjQLskAdKuriYEP6VyGEsRDH8ScozGpkaX1BGvhanqCwkcEZw==
  /send/0.17.1:
    dependencies:
      debug: 2.6.9
      depd: 1.1.2
      destroy: 1.0.4
      encodeurl: 1.0.2
      escape-html: 1.0.3
      etag: 1.8.1
      fresh: 0.5.2
      http-errors: 1.7.3
      mime: 1.6.0
      ms: 2.1.1
      on-finished: 2.3.0
      range-parser: 1.2.1
      statuses: 1.5.0
    dev: false
    engines:
      node: '>= 0.8.0'
    resolution:
      integrity: sha512-BsVKsiGcQMFwT8UxypobUKyv7irCNRHk1T0G680vk88yf6LBByGcZJOTJCrTP2xVN6yI+XjPJcNuE3V4fT9sAg==
  /sequencify/0.0.7:
    dev: false
    engines:
      node: '>= 0.4'
    resolution:
      integrity: sha1-kM/xnQLgcCf9dn9erT57ldHnOAw=
  /serve-index/1.9.1:
    dependencies:
      accepts: 1.3.7
      batch: 0.6.1
      debug: 2.6.9
      escape-html: 1.0.3
      http-errors: 1.6.3
      mime-types: 2.1.24
      parseurl: 1.3.3
    dev: false
    engines:
      node: '>= 0.8.0'
    resolution:
      integrity: sha1-03aNabHn2C5c4FD/9bRTvqEqkjk=
  /serve-static/1.13.2:
    dependencies:
      encodeurl: 1.0.2
      escape-html: 1.0.3
      parseurl: 1.3.3
      send: 0.16.2
    dev: false
    engines:
      node: '>= 0.8.0'
    resolution:
      integrity: sha512-p/tdJrO4U387R9oMjb1oj7qSMaMfmOyd4j9hOFoxZe2baQszgHcSWjuya/CiT5kgZZKRudHNOA0pYXOl8rQ5nw==
  /serve-static/1.14.1:
    dependencies:
      encodeurl: 1.0.2
      escape-html: 1.0.3
      parseurl: 1.3.3
      send: 0.17.1
    dev: false
    engines:
      node: '>= 0.8.0'
    resolution:
      integrity: sha512-JMrvUwE54emCYWlTI+hGrGv5I8dEwmco/00EvkzIIsR7MqrHonbD9pO2MOfFnpFntl7ecpZs+3mW+XbQZu9QCg==
  /set-blocking/2.0.0:
    dev: false
    resolution:
      integrity: sha1-BF+XgtARrppoA93TgrJDkrPYkPc=
  /set-value/2.0.1:
    dependencies:
      extend-shallow: 2.0.1
      is-extendable: 0.1.1
      is-plain-object: 2.0.4
      split-string: 3.1.0
    dev: false
    engines:
      node: '>=0.10.0'
    resolution:
      integrity: sha512-JxHc1weCN68wRY0fhCoXpyK55m/XPHafOmK4UWD7m2CI14GMcFypt4w/0+NV5f/ZMby2F6S2wwA7fgynh9gWSw==
  /setimmediate/1.0.5:
    dev: false
    resolution:
      integrity: sha1-KQy7Iy4waULX1+qbg3Mqt4VvgoU=
  /setprototypeof/1.1.0:
    dev: false
    resolution:
      integrity: sha512-BvE/TwpZX4FXExxOxZyRGQQv651MSwmWKZGqvmPcRIjDqWub67kTKuIMx43cZZrS/cBBzwBcNDWoFxt2XEFIpQ==
  /setprototypeof/1.1.1:
    dev: false
    resolution:
      integrity: sha512-JvdAWfbXeIGaZ9cILp38HntZSFSo3mWg6xGcJJsd+d4aRMOqauag1C63dJfDw7OaMYwEbHMOxEZ1lqVRYP2OAw==
  /sha.js/2.4.11:
    dependencies:
      inherits: 2.0.4
      safe-buffer: 5.2.0
    dev: false
    hasBin: true
    resolution:
      integrity: sha512-QMEp5B7cftE7APOjk5Y6xgrbWu+WkLVQwk8JNjZ8nKRciZaByEW6MubieAiToS7+dwvrjGhH8jRXz3MVd0AYqQ==
  /shebang-command/1.2.0:
    dependencies:
      shebang-regex: 1.0.0
    dev: false
    engines:
      node: '>=0.10.0'
    resolution:
      integrity: sha1-RKrGW2lbAzmJaMOfNj/uXer98eo=
  /shebang-regex/1.0.0:
    dev: false
    engines:
      node: '>=0.10.0'
    resolution:
      integrity: sha1-2kL0l0DAtC2yypcoVxyxkMmO/qM=
  /shell-quote/1.6.1:
    dependencies:
      array-filter: 0.0.1
      array-map: 0.0.0
      array-reduce: 0.0.0
      jsonify: 0.0.0
    dev: false
    resolution:
      integrity: sha1-9HgZSczkAmlxJ0MOo7PFR29IF2c=
  /shellwords/0.1.1:
    dev: false
    resolution:
      integrity: sha512-vFwSUfQvqybiICwZY5+DAWIPLKsWO31Q91JSKl3UYv+K5c2QRPzn0qzec6QPu1Qc9eHYItiP3NdJqNVqetYAww==
  /sigmund/1.0.1:
    dev: false
    resolution:
      integrity: sha1-P/IfGYytIXX587eBhT/ZTQ0ZtZA=
  /signal-exit/3.0.2:
    dev: false
    resolution:
      integrity: sha1-tf3AjxKH6hF4Yo5BXiUTK3NkbG0=
  /sinon/1.17.7:
    dependencies:
      formatio: 1.1.1
      lolex: 1.3.2
      samsam: 1.1.2
      util: 0.12.1
    dev: false
    engines:
      node: '>=0.1.103'
    resolution:
      integrity: sha1-RUKk9JugxFwF6y6d2dID4rjv4L8=
  /sisteransi/0.1.1:
    dev: false
    resolution:
      integrity: sha512-PmGOd02bM9YO5ifxpw36nrNMBTptEtfRl4qUYl9SndkolplkrZZOW7PGHjrZL53QvMVj9nQ+TKqUnRsw4tJa4g==
  /slash/1.0.0:
    dev: false
    engines:
      node: '>=0.10.0'
    resolution:
      integrity: sha1-xB8vbDn8FtHNF61LXYlhFK5HDVU=
  /snapdragon-node/2.1.1:
    dependencies:
      define-property: 1.0.0
      isobject: 3.0.1
      snapdragon-util: 3.0.1
    dev: false
    engines:
      node: '>=0.10.0'
    resolution:
      integrity: sha512-O27l4xaMYt/RSQ5TR3vpWCAB5Kb/czIcqUFOM/C4fYcLnbZUc1PkjTAMjof2pBWaSTwOUd6qUHcFGVGj7aIwnw==
  /snapdragon-util/3.0.1:
    dependencies:
      kind-of: 3.2.2
    dev: false
    engines:
      node: '>=0.10.0'
    resolution:
      integrity: sha512-mbKkMdQKsjX4BAL4bRYTj21edOf8cN7XHdYUJEe+Zn99hVEYcMvKPct1IqNe7+AZPirn8BCDOQBHQZknqmKlZQ==
  /snapdragon/0.8.2:
    dependencies:
      base: 0.11.2
      debug: 2.6.9
      define-property: 0.2.5
      extend-shallow: 2.0.1
      map-cache: 0.2.2
      source-map: 0.5.7
      source-map-resolve: 0.5.2
      use: 3.1.1
    dev: false
    engines:
      node: '>=0.10.0'
    resolution:
      integrity: sha512-FtyOnWN/wCHTVXOMwvSv26d+ko5vWlIDD6zoUJ7LW8vh+ZBC8QdljveRP+crNrtBwioEUWy/4dMtbBjA4ioNlg==
  /source-list-map/2.0.1:
    dev: false
    resolution:
      integrity: sha512-qnQ7gVMxGNxsiL4lEuJwe/To8UnK7fAnmbGEEH8RpLouuKbeEm0lhbQVFIrNSuB+G7tVrAlVsZgETT5nljf+Iw==
  /source-map-resolve/0.5.2:
    dependencies:
      atob: 2.1.2
      decode-uri-component: 0.2.0
      resolve-url: 0.2.1
      source-map-url: 0.4.0
      urix: 0.1.0
    dev: false
    resolution:
      integrity: sha512-MjqsvNwyz1s0k81Goz/9vRBe9SZdB09Bdw+/zYyO+3CuPk6fouTaxscHkgtE8jKvf01kVfl8riHzERQ/kefaSA==
  /source-map-support/0.4.18:
    dependencies:
      source-map: 0.5.7
    dev: false
    resolution:
      integrity: sha512-try0/JqxPLF9nOjvSta7tVondkP5dwgyLDjVoyMDlmjugT2lRZ1OfsrYTkCd2hkDnJTKRbO/Rl3orm8vlsUzbA==
  /source-map-support/0.5.12:
    dependencies:
      buffer-from: 1.1.1
      source-map: 0.6.1
    dev: false
    resolution:
      integrity: sha512-4h2Pbvyy15EE02G+JOZpUCmqWJuqrs+sEkzewTm++BPi7Hvn/HwcqLAcNxYAyI0x13CpPPn+kMjl+hplXMHITQ==
  /source-map-url/0.4.0:
    dev: false
    resolution:
      integrity: sha1-PpNdfd1zYxuXZZlW1VEo6HtQhKM=
  /source-map/0.2.0:
    dependencies:
      amdefine: 1.0.1
    dev: false
    engines:
      node: '>=0.8.0'
    optional: true
    resolution:
      integrity: sha1-2rc/vPwrqBm03gO9b26qSBZLP50=
  /source-map/0.4.4:
    dependencies:
      amdefine: 1.0.1
    dev: false
    engines:
      node: '>=0.8.0'
    resolution:
      integrity: sha1-66T12pwNyZneaAMti092FzZSA2s=
  /source-map/0.5.7:
    dev: false
    engines:
      node: '>=0.10.0'
    resolution:
      integrity: sha1-igOdLRAh0i0eoUyA2OpGi6LvP8w=
  /source-map/0.6.1:
    dev: false
    engines:
      node: '>=0.10.0'
    resolution:
      integrity: sha512-UjgapumWlbMhkBgzT7Ykc5YXUT46F0iKu8SGXq0bcwP5dz/h0Plj6enJqjz1Zbq2l5WaqYnrVbwWOWMyF3F47g==
  /sparkles/1.0.1:
    dev: false
    engines:
      node: '>= 0.10'
    resolution:
      integrity: sha512-dSO0DDYUahUt/0/pD/Is3VIm5TGJjludZ0HVymmhYF6eNA53PVLhnUk0znSYbH8IYBuJdCE+1luR22jNLMaQdw==
  /spdx-correct/3.1.0:
    dependencies:
      spdx-expression-parse: 3.0.0
      spdx-license-ids: 3.0.5
    dev: false
    resolution:
      integrity: sha512-lr2EZCctC2BNR7j7WzJ2FpDznxky1sjfxvvYEyzxNyb6lZXHODmEoJeFu4JupYlkfha1KZpJyoqiJ7pgA1qq8Q==
  /spdx-exceptions/2.2.0:
    dev: false
    resolution:
      integrity: sha512-2XQACfElKi9SlVb1CYadKDXvoajPgBVPn/gOQLrTvHdElaVhr7ZEbqJaRnJLVNeaI4cMEAgVCeBMKF6MWRDCRA==
  /spdx-expression-parse/3.0.0:
    dependencies:
      spdx-exceptions: 2.2.0
      spdx-license-ids: 3.0.5
    dev: false
    resolution:
      integrity: sha512-Yg6D3XpRD4kkOmTpdgbUiEJFKghJH03fiC1OPll5h/0sO6neh2jqRDVHOQ4o/LMea0tgCkbMgea5ip/e+MkWyg==
  /spdx-license-ids/3.0.5:
    dev: false
    resolution:
      integrity: sha512-J+FWzZoynJEXGphVIS+XEh3kFSjZX/1i9gFBaWQcB+/tmpe2qUsSBABpcxqxnAxFdiUFEgAX1bjYGQvIZmoz9Q==
  /split-string/3.1.0:
    dependencies:
      extend-shallow: 3.0.2
    dev: false
    engines:
      node: '>=0.10.0'
    resolution:
      integrity: sha512-NzNVhJDYpwceVVii8/Hu6DKfD2G+NrQHlS/V/qgv763EYudVwEcMQNxd2lh+0VrUByXN/oJkl5grOhYWvQUYiw==
  /split/1.0.1:
    dependencies:
      through: 2.3.8
    dev: false
    resolution:
      integrity: sha512-mTyOoPbrivtXnwnIxZRFYRrPNtEFKlpB2fvjSnCQUiAA6qAZzqwna5envK4uk6OIeP17CsdF3rSBGYVBsU0Tkg==
  /split2/2.2.0:
    dependencies:
      through2: 2.0.5
    dev: false
    resolution:
      integrity: sha512-RAb22TG39LhI31MbreBgIuKiIKhVsawfTgEGqKHTK87aG+ul/PB8Sqoi3I7kVdRWiCfrKxK3uo4/YUkpNvhPbw==
  /sprintf-js/1.0.3:
    dev: false
    resolution:
      integrity: sha1-BOaSb2YolTVPPdAVIDYzuFcpfiw=
  /sshpk/1.16.1:
    dependencies:
      asn1: 0.2.4
      assert-plus: 1.0.0
      bcrypt-pbkdf: 1.0.2
      dashdash: 1.14.1
      ecc-jsbn: 0.1.2
      getpass: 0.1.7
      jsbn: 0.1.1
      safer-buffer: 2.1.2
      tweetnacl: 0.14.5
    dev: false
    engines:
      node: '>=0.10.0'
    hasBin: true
    resolution:
      integrity: sha512-HXXqVUq7+pcKeLqqZj6mHFUMvXtOJt1uoUx09pFW6011inTMxqI8BA8PM95myrIyyKwdnzjdFjLiE6KBPVtJIg==
  /stack-trace/0.0.10:
    dev: false
    resolution:
      integrity: sha1-VHxws0fo0ytOEI6hoqFZ5f3eGcA=
  /stack-utils/1.0.2:
    dev: false
    engines:
      node: '>=0.10.0'
    resolution:
      integrity: sha512-MTX+MeG5U994cazkjd/9KNAapsHnibjMLnfXodlkXw76JEea0UiNzrqidzo1emMwk7w5Qhc9jd4Bn9TBb1MFwA==
  /static-extend/0.1.2:
    dependencies:
      define-property: 0.2.5
      object-copy: 0.1.0
    dev: false
    engines:
      node: '>=0.10.0'
    resolution:
      integrity: sha1-YICcOcv/VTNyJv1eC1IPNB8ftcY=
  /statuses/1.2.1:
    dev: false
    resolution:
      integrity: sha1-3e1FzBglbVHtQK7BQkidXGECbSg=
  /statuses/1.4.0:
    dev: false
    engines:
      node: '>= 0.6'
    resolution:
      integrity: sha512-zhSCtt8v2NDrRlPQpCNtw/heZLtfUDqxBM1udqikb/Hbk52LK4nQSwr10u77iopCW5LsyHpuXS0GnEc48mLeew==
  /statuses/1.5.0:
    dev: false
    engines:
      node: '>= 0.6'
    resolution:
      integrity: sha1-Fhx9rBd2Wf2YEfQ3cfqZOBR4Yow=
  /stdout-stream/1.4.1:
    dependencies:
      readable-stream: 2.3.6
    dev: false
    resolution:
      integrity: sha512-j4emi03KXqJWcIeF8eIXkjMFN1Cmb8gUlDYGeBALLPo5qdyTfA9bOtl8m33lRoC+vFMkP3gl0WsDr6+gzxbbTA==
  /stealthy-require/1.1.1:
    dev: false
    engines:
      node: '>=0.10.0'
    resolution:
      integrity: sha1-NbCYdbT/SfJqd35QmzCQoyJr8ks=
  /stream-browserify/2.0.2:
    dependencies:
      inherits: 2.0.4
      readable-stream: 2.3.6
    dev: false
    resolution:
      integrity: sha512-nX6hmklHs/gr2FuxYDltq8fJA1GDlxKQCz8O/IM4atRqBH8OORmBNgfvW5gG10GT/qQ9u0CzIvr2X5Pkt6ntqg==
  /stream-combiner/0.2.2:
    dependencies:
      duplexer: 0.1.1
      through: 2.3.8
    dev: false
    resolution:
      integrity: sha1-rsjLrBd7Vrb0+kec7YwZEs7lKFg=
  /stream-consume/0.1.1:
    dev: false
    resolution:
      integrity: sha512-tNa3hzgkjEP7XbCkbRXe1jpg+ievoa0O4SCFlMOYEscGSS4JJsckGL8swUyAa/ApGU3Ae4t6Honor4HhL+tRyg==
  /stream-exhaust/1.0.2:
    dev: false
    resolution:
      integrity: sha512-b/qaq/GlBK5xaq1yrK9/zFcyRSTNxmcZwFLGSTG0mXgZl/4Z6GgiyYOXOvY7N3eEvFRAG1bkDRz5EPGSvPYQlw==
  /stream-http/2.8.3:
    dependencies:
      builtin-status-codes: 3.0.0
      inherits: 2.0.4
      readable-stream: 2.3.6
      to-arraybuffer: 1.0.1
      xtend: 4.0.2
    dev: false
    resolution:
      integrity: sha512-+TSkfINHDo4J+ZobQLWiMouQYB+UVYFttRA94FpEzzJ7ZdqcL4uUUQ7WkdkI4DSozGmgBUE/a47L+38PenXhUw==
  /stream-shift/1.0.0:
    dev: false
    resolution:
      integrity: sha1-1cdSgl5TZ+eG944Y5EXqIjoVWVI=
  /strict-uri-encode/2.0.0:
    dev: false
    engines:
      node: '>=4'
    resolution:
      integrity: sha1-ucczDHBChi9rFC3CdLvMWGbONUY=
  /string-hash/1.1.3:
    dev: false
    resolution:
      integrity: sha1-6Kr8CsGFW0Zmkp7X3RJ1311sgRs=
  /string-length/2.0.0:
    dependencies:
      astral-regex: 1.0.0
      strip-ansi: 4.0.0
    dev: false
    engines:
      node: '>=4'
    resolution:
      integrity: sha1-1A27aGo6zpYMHP/KVivyxF+DY+0=
  /string-width/1.0.2:
    dependencies:
      code-point-at: 1.1.0
      is-fullwidth-code-point: 1.0.0
      strip-ansi: 3.0.1
    dev: false
    engines:
      node: '>=0.10.0'
    resolution:
      integrity: sha1-EYvfW4zcUaKn5w0hHgfisLmxB9M=
  /string-width/2.1.1:
    dependencies:
      is-fullwidth-code-point: 2.0.0
      strip-ansi: 4.0.0
    dev: false
    engines:
      node: '>=4'
    resolution:
      integrity: sha512-nOqH59deCq9SRHlxq1Aw85Jnt4w6KvLKqWVik6oA9ZklXLNIOlqg4F2yrT1MVaTjAqvVwdfeZ7w7aCvJD7ugkw==
  /string_decoder/0.10.31:
    dev: false
    resolution:
      integrity: sha1-YuIDvEF2bGwoyfyEMB2rHFMQ+pQ=
  /string_decoder/1.1.1:
    dependencies:
      safe-buffer: 5.1.2
    dev: false
    resolution:
      integrity: sha512-n/ShnvDi6FHbbVfviro+WojiFzv+s8MPMHBczVePfUpDJLwoLT0ht1l4YwBCbi8pJAveEEdnkHyPyTP/mzRfwg==
  /string_decoder/1.2.0:
    dependencies:
      safe-buffer: 5.1.2
    dev: false
    resolution:
      integrity: sha512-6YqyX6ZWEYguAxgZzHGL7SsCeGx3V2TtOTqZz1xSTSWnqsbWwbptafNyvf/ACquZUXV3DANr5BDIwNYe1mN42w==
  /strip-ansi/3.0.1:
    dependencies:
      ansi-regex: 2.1.1
    dev: false
    engines:
      node: '>=0.10.0'
    resolution:
      integrity: sha1-ajhfuIU9lS1f8F0Oiq+UJ43GPc8=
  /strip-ansi/4.0.0:
    dependencies:
      ansi-regex: 3.0.0
    dev: false
    engines:
      node: '>=4'
    resolution:
      integrity: sha1-qEeQIusaw2iocTibY1JixQXuNo8=
  /strip-ansi/5.2.0:
    dependencies:
      ansi-regex: 4.1.0
    dev: false
    engines:
      node: '>=6'
    resolution:
      integrity: sha512-DuRs1gKbBqsMKIZlrffwlug8MHkcnpjs5VPmL1PAh+mA30U0DTotfDZ0d2UUsXpPmPmMMJ6W773MaA3J+lbiWA==
  /strip-bom/1.0.0:
    dependencies:
      first-chunk-stream: 1.0.0
      is-utf8: 0.2.1
    dev: false
    engines:
      node: '>=0.10.0'
    hasBin: true
    resolution:
      integrity: sha1-hbiGLzhEtabV7IRnqTWYFzo295Q=
  /strip-bom/2.0.0:
    dependencies:
      is-utf8: 0.2.1
    dev: false
    engines:
      node: '>=0.10.0'
    resolution:
      integrity: sha1-YhmoVhZSBJHzV4i9vxRHqZx+aw4=
  /strip-bom/3.0.0:
    dev: false
    engines:
      node: '>=4'
    resolution:
      integrity: sha1-IzTBjpx1n3vdVv3vfprj1YjmjtM=
  /strip-eof/1.0.0:
    dev: false
    engines:
      node: '>=0.10.0'
    resolution:
      integrity: sha1-u0P/VZim6wXYm1n80SnJgzE2Br8=
  /strip-indent/1.0.1:
    dependencies:
      get-stdin: 4.0.1
    dev: false
    engines:
      node: '>=0.10.0'
    hasBin: true
    resolution:
      integrity: sha1-DHlipq3vp7vUrDZkYKY4VSrhoKI=
  /subarg/1.0.0:
    dependencies:
      minimist: 1.2.0
    dev: false
    resolution:
      integrity: sha1-9izxdYHplrSPyWVpn1TAauJouNI=
  /sudo/1.0.3:
    dependencies:
      inpath: 1.0.2
      pidof: 1.0.2
      read: 1.0.7
    dev: false
    engines:
      node: '>=0.8'
    resolution:
      integrity: sha1-zPKGaRIPi3T4K4Rt/38clRIO/yA=
  /supports-color/2.0.0:
    dev: false
    engines:
      node: '>=0.8.0'
    resolution:
      integrity: sha1-U10EXOa2Nj+kARcIRimZXp3zJMc=
  /supports-color/3.2.3:
    dependencies:
      has-flag: 1.0.0
    dev: false
    engines:
      node: '>=0.8.0'
    resolution:
      integrity: sha1-ZawFBLOVQXHYpklGsq48u4pfVPY=
  /supports-color/4.5.0:
    dependencies:
      has-flag: 2.0.0
    dev: false
    engines:
      node: '>=4'
    resolution:
      integrity: sha1-vnoN5ITexcXN34s9WRJQRJEvY1s=
  /supports-color/5.4.0:
    dependencies:
      has-flag: 3.0.0
    dev: false
    engines:
      node: '>=4'
    resolution:
      integrity: sha512-zjaXglF5nnWpsq470jSv6P9DwPvgLkuapYmfDm3JWOm0vkNTVF2tI4UrN2r6jH1qM/uc/WtxYY1hYoA2dOKj5w==
  /supports-color/5.5.0:
    dependencies:
      has-flag: 3.0.0
    dev: false
    engines:
      node: '>=4'
    resolution:
      integrity: sha512-QjVjwdXIt408MIiAqCX4oUKsgU2EqAGzs2Ppkm4aQYbjm+ZEWEcW4SfFNTr4uMNZma0ey4f5lgLrkB0aX0QMow==
  /sver-compat/1.5.0:
    dependencies:
      es6-iterator: 2.0.3
      es6-symbol: 3.1.1
    dev: false
    resolution:
      integrity: sha1-PPh9/rTQe0o/FIJ7wYaz/QxkXNg=
  /symbol-tree/3.2.4:
    dev: false
    resolution:
      integrity: sha512-9QNk5KwDF+Bvz+PyObkmSYjI5ksVUYtjW7AU22r2NKcfLJcXp96hkDWU3+XndOsUb+AQ9QhfzfCT2O+CNWT5Tw==
  /symbol/0.2.3:
    dev: false
    resolution:
      integrity: sha1-O5hzuKkB5Hxu/iFSajrDcu8ou8c=
  /tapable/0.2.9:
    dev: false
    engines:
      node: '>=0.6'
    resolution:
      integrity: sha512-2wsvQ+4GwBvLPLWsNfLCDYGsW6xb7aeC6utq2Qh0PFwgEy7K7dsma9Jsmb2zSQj7GvYAyUGSntLtsv++GmgL1A==
  /tar/2.2.2:
    dependencies:
      block-stream: 0.0.9
      fstream: 1.0.12
      inherits: 2.0.4
    dev: false
    resolution:
      integrity: sha512-FCEhQ/4rE1zYv9rYXJw/msRqsnmlje5jHP6huWeBZ704jUTy02c5AZyWujpMR1ax6mVw9NyJMfuK2CMDWVIfgA==
  /tar/4.4.10:
    dependencies:
      chownr: 1.1.2
      fs-minipass: 1.2.6
      minipass: 2.3.5
      minizlib: 1.2.1
      mkdirp: 0.5.1
      safe-buffer: 5.2.0
      yallist: 3.0.3
    dev: false
    engines:
      node: '>=4.5'
    resolution:
      integrity: sha512-g2SVs5QIxvo6OLp0GudTqEf05maawKUxXru104iaayWA09551tFCTI8f1Asb4lPfkBr91k07iL4c11XO3/b0tA==
  /ternary-stream/2.1.1:
    dependencies:
      duplexify: 3.7.1
      fork-stream: 0.0.4
      merge-stream: 1.0.1
      through2: 2.0.5
    dev: false
    engines:
      node: '>= 0.10.0'
    resolution:
      integrity: sha512-j6ei9hxSoyGlqTmoMjOm+QNvUKDOIY6bNl4Uh1lhBvl6yjPW2iLqxDUYyfDPZknQ4KdRziFl+ec99iT4l7g0cw==
  /test-exclude/4.2.3:
    dependencies:
      arrify: 1.0.1
      micromatch: 2.3.11
      object-assign: 4.1.1
      read-pkg-up: 1.0.1
      require-main-filename: 1.0.1
    dev: false
    resolution:
      integrity: sha512-SYbXgY64PT+4GAL2ocI3HwPa4Q4TBKm0cwAVeKOt/Aoc0gSpNRjJX8w0pA1LMKZ3LBmd8pYBqApFNQLII9kavA==
  /textextensions/1.0.2:
    dev: false
    resolution:
      integrity: sha1-ZUhjk+4fK7A5pgy7oFsLaL2VAdI=
  /thenify-all/1.6.0:
    dependencies:
      thenify: 3.3.0
    dev: false
    engines:
      node: '>=0.8'
    resolution:
      integrity: sha1-GhkY1ALY/D+Y+/I02wvMjMEOlyY=
  /thenify/3.3.0:
    dependencies:
      any-promise: 1.3.0
    dev: false
    resolution:
      integrity: sha1-5p44obq+lpsBCCB5eLn2K4hgSDk=
  /throat/4.1.0:
    dev: false
    resolution:
      integrity: sha1-iQN8vJLFarGJJua6TLsgDhVnKmo=
  /through/2.3.8:
    dev: false
    resolution:
      integrity: sha1-DdTJ/6q8NXlgsbckEV1+Doai4fU=
  /through2-filter/3.0.0:
    dependencies:
      through2: 2.0.5
      xtend: 4.0.2
    dev: false
    resolution:
      integrity: sha512-jaRjI2WxN3W1V8/FMZ9HKIBXixtiqs3SQSX4/YGIiP3gL6djW48VoZq9tDqeCWs3MT8YY5wb/zli8VW8snY1CA==
  /through2/0.6.5:
    dependencies:
      readable-stream: 1.0.34
      xtend: 4.0.2
    dev: false
    resolution:
      integrity: sha1-QaucZ7KdVyCQcUEOHXp6lozTrUg=
  /through2/2.0.5:
    dependencies:
      readable-stream: 2.3.6
      xtend: 4.0.2
    dev: false
    resolution:
      integrity: sha512-/mrRod8xqpA+IHSLyGCQ2s8SPHiCDEeQJSep1jqLYeEUClOFG2Qsh+4FU6G9VeqpZnGW/Su8LQGc4YKni5rYSQ==
  /tildify/1.2.0:
    dependencies:
      os-homedir: 1.0.2
    dev: false
    engines:
      node: '>=0.10.0'
    resolution:
      integrity: sha1-3OwD9V3Km3qj5bBPIYF+tW5jWIo=
  /time-stamp/1.1.0:
    dev: false
    engines:
      node: '>=0.10.0'
    resolution:
      integrity: sha1-dkpaEa9QVhkhsTPztE5hhofg9cM=
  /timers-browserify/2.0.10:
    dependencies:
      setimmediate: 1.0.5
    dev: false
    engines:
      node: '>=0.6.0'
    resolution:
      integrity: sha512-YvC1SV1XdOUaL6gx5CoGroT3Gu49pK9+TZ38ErPldOWW4j49GI1HKs9DV+KGq/w6y+LZ72W1c8cKz2vzY+qpzg==
  /tiny-lr/0.2.1:
    dependencies:
      body-parser: 1.14.2
      debug: 2.2.0
      faye-websocket: 0.10.0
      livereload-js: 2.4.0
      parseurl: 1.3.3
      qs: 5.1.0
    dev: false
    resolution:
      integrity: sha1-s/26gC5dVqM8L28QeUsy5Hescp0=
  /tmp/0.0.33:
    dependencies:
      os-tmpdir: 1.0.2
    dev: false
    engines:
      node: '>=0.6.0'
    resolution:
      integrity: sha512-jRCJlojKnZ3addtTOjdIqoRuPEKBvNXcGYqzO6zWZX8KfKEpnGY5jfggJQ3EjKuu8D4bJRr0y+cYJFmYbImXGw==
  /tmpl/1.0.4:
    dev: false
    resolution:
      integrity: sha1-I2QN17QtAEM5ERQIIOXPRA5SHdE=
  /to-absolute-glob/2.0.2:
    dependencies:
      is-absolute: 1.0.0
      is-negated-glob: 1.0.0
    dev: false
    engines:
      node: '>=0.10.0'
    resolution:
      integrity: sha1-GGX0PZ50sIItufFFt4z/fQ98hJs=
  /to-arraybuffer/1.0.1:
    dev: false
    resolution:
      integrity: sha1-fSKbH8xjfkZsoIEYCDanqr/4P0M=
  /to-fast-properties/1.0.3:
    dev: false
    engines:
      node: '>=0.10.0'
    resolution:
      integrity: sha1-uDVx+k2MJbguIxsG46MFXeTKGkc=
  /to-object-path/0.3.0:
    dependencies:
      kind-of: 3.2.2
    dev: false
    engines:
      node: '>=0.10.0'
    resolution:
      integrity: sha1-KXWIt7Dn4KwI4E5nL4XB9JmeF68=
  /to-regex-range/2.1.1:
    dependencies:
      is-number: 3.0.0
      repeat-string: 1.6.1
    dev: false
    engines:
      node: '>=0.10.0'
    resolution:
      integrity: sha1-fIDBe53+vlmeJzZ+DU3VWQFB2zg=
  /to-regex/3.0.2:
    dependencies:
      define-property: 2.0.2
      extend-shallow: 3.0.2
      regex-not: 1.0.2
      safe-regex: 1.1.0
    dev: false
    engines:
      node: '>=0.10.0'
    resolution:
      integrity: sha512-FWtleNAtZ/Ki2qtqej2CXTOayOH9bHDQF+Q48VpWyDXjbYxA4Yz8iDB31zXOBUlOHHKidDbqGVrTUvQMPmBGBw==
  /to-through/2.0.0:
    dependencies:
      through2: 2.0.5
    dev: false
    engines:
      node: '>= 0.10'
    resolution:
      integrity: sha1-/JKtq6ByZHvAtn1rA2ZKoZUJOvY=
  /toidentifier/1.0.0:
    dev: false
    engines:
      node: '>=0.6'
    resolution:
      integrity: sha512-yaOH/Pk/VEhBWWTlhI+qXxDFXlejDGcQipMlyxda9nthulaxLZUNcUqFxokp0vcYnvteJln5FNQDRrxj3YcbVw==
  /tough-cookie/2.4.3:
    dependencies:
      psl: 1.2.0
      punycode: 1.4.1
    dev: false
    engines:
      node: '>=0.8'
    resolution:
      integrity: sha512-Q5srk/4vDM54WJsJio3XNn6K2sCG+CQ8G5Wz6bZhRZoAe/+TxjWB/GlFAnYEbkYVlON9FMk/fE3h2RLpPXo4lQ==
  /tough-cookie/2.5.0:
    dependencies:
      psl: 1.2.0
      punycode: 2.1.1
    dev: false
    engines:
      node: '>=0.8'
    resolution:
      integrity: sha512-nlLsUzgm1kfLXSXfRZMc1KLAugd4hqJHDTvc2hDIwS3mZAfMEuMbc03SujMF+GEcpaX/qboeycw6iO8JwVv2+g==
  /tr46/1.0.1:
    dependencies:
      punycode: 2.1.1
    dev: false
    resolution:
      integrity: sha1-qLE/1r/SSJUZZ0zN5VujaTtwbQk=
  /trim-newlines/1.0.0:
    dev: false
    engines:
      node: '>=0.10.0'
    resolution:
      integrity: sha1-WIeWa7WCpFA6QetST301ARgVphM=
  /trim-right/1.0.1:
    dev: false
    engines:
      node: '>=0.10.0'
    resolution:
      integrity: sha1-yy4SAwZ+DI3h9hQJS5/kVwTqYAM=
  /true-case-path/1.0.3:
    dependencies:
      glob: 7.1.4
    dev: false
    resolution:
      integrity: sha512-m6s2OdQe5wgpFMC+pAJ+q9djG82O2jcHPOI6RNg1yy9rCYR+WD6Nbpl32fDpfC56nirdRy+opFa/Vk7HYhqaew==
  /true-case-path/2.2.1:
    dev: false
    resolution:
      integrity: sha512-0z3j8R7MCjy10kc/g+qg7Ln3alJTodw9aDuVWZa3uiWqfuBMKeAeP2ocWcxoyM3D73yz3Jt/Pu4qPr4wHSdB/Q==
  /ts-jest/22.4.6:
    dependencies:
      babel-core: 6.26.3
      babel-plugin-istanbul: 4.1.6
      babel-plugin-transform-es2015-modules-commonjs: 6.26.2
      babel-preset-jest: 22.4.4
      cpx: 1.5.0
      fs-extra: 6.0.0
      jest-config: 22.4.4
      lodash: 4.17.15
      pkg-dir: 2.0.0
      source-map-support: 0.5.12
      typescript: 3.0.3
      yargs: 11.1.0
    dev: false
    peerDependencies:
      jest: ^22.4.0 || ^22.5.0-alpha.1 || ^23.0.0-alpha.1
    resolution:
      integrity: sha512-kYQ6g1G1AU+bOO9rv+SSQXg4WTcni6Wx3AM48iHni0nP1vIuhdNRjKTE9Cxx36Ix/IOV7L85iKu07dgXJzH2pQ==
  /ts-jest/22.4.6_jest@23.6.0:
    dependencies:
      babel-core: 6.26.3
      babel-plugin-istanbul: 4.1.6
      babel-plugin-transform-es2015-modules-commonjs: 6.26.2
      babel-preset-jest: 22.4.4
      cpx: 1.5.0
      fs-extra: 6.0.0
      jest: 23.6.0
      jest-config: 22.4.4
      lodash: 4.17.15
      pkg-dir: 2.0.0
      source-map-support: 0.5.12
      typescript: 3.0.3
      yargs: 11.1.0
    dev: false
    peerDependencies:
      jest: ^22.4.0 || ^22.5.0-alpha.1 || ^23.0.0-alpha.1
    resolution:
      integrity: sha512-kYQ6g1G1AU+bOO9rv+SSQXg4WTcni6Wx3AM48iHni0nP1vIuhdNRjKTE9Cxx36Ix/IOV7L85iKu07dgXJzH2pQ==
  /tslib/1.10.0:
    dev: false
    resolution:
      integrity: sha512-qOebF53frne81cf0S9B41ByenJ3/IuH8yJKngAX35CmiZySA0khhkovshKK+jGCaMnVomla7gVlIcc3EvKPbTQ==
  /tslint-microsoft-contrib/5.2.1:
    dependencies:
      tsutils: 2.28.0_typescript@3.0.3
      typescript: 3.0.3
    dev: false
    peerDependencies:
      tslint: ^5.1.0
    resolution:
      integrity: sha512-PDYjvpo0gN9IfMULwKk0KpVOPMhU6cNoT9VwCOLeDl/QS8v8W2yspRpFFuUS7/c5EIH/n8ApMi8TxJAz1tfFUA==
  /tslint-microsoft-contrib/5.2.1_tslint@5.12.1:
    dependencies:
      tslint: 5.12.1
      tsutils: 2.28.0_typescript@3.0.3
      typescript: 3.0.3
    dev: false
    peerDependencies:
      tslint: ^5.1.0
    resolution:
      integrity: sha512-PDYjvpo0gN9IfMULwKk0KpVOPMhU6cNoT9VwCOLeDl/QS8v8W2yspRpFFuUS7/c5EIH/n8ApMi8TxJAz1tfFUA==
  /tslint/5.12.1:
    dependencies:
      babel-code-frame: 6.26.0
      builtin-modules: 1.1.1
      chalk: 2.4.2
      commander: 2.20.0
      diff: 3.5.0
      glob: 7.1.4
      js-yaml: 3.13.1
      minimatch: 3.0.4
      resolve: 1.8.1
      semver: 5.3.0
      tslib: 1.10.0
      tsutils: 2.29.0_typescript@3.0.3
      typescript: 3.0.3
    dev: false
    engines:
      node: '>=4.8.0'
    hasBin: true
    resolution:
      integrity: sha512-sfodBHOucFg6egff8d1BvuofoOQ/nOeYNfbp7LDlKBcLNrL3lmS5zoiDGyOMdT7YsEXAwWpTdAHwOGOc8eRZAw==
  /tsutils/2.28.0_typescript@3.0.3:
    dependencies:
      tslib: 1.10.0
      typescript: 3.0.3
    dev: false
    peerDependencies:
      typescript: '>=2.1.0 || >=2.1.0-dev || >=2.2.0-dev || >=2.3.0-dev || >=2.4.0-dev || >=2.5.0-dev || >=2.6.0-dev || >=2.7.0-dev || >=2.8.0-dev || >=2.9.0-dev || >= 3.0.0-dev || >= 3.1.0-dev'
    resolution:
      integrity: sha512-bh5nAtW0tuhvOJnx1GLRn5ScraRLICGyJV5wJhtRWOLsxW70Kk5tZtpK3O/hW6LDnqKS9mlUMPZj9fEMJ0gxqA==
  /tsutils/2.29.0_typescript@3.0.3:
    dependencies:
      tslib: 1.10.0
      typescript: 3.0.3
    dev: false
    peerDependencies:
      typescript: '>=2.1.0 || >=2.1.0-dev || >=2.2.0-dev || >=2.3.0-dev || >=2.4.0-dev || >=2.5.0-dev || >=2.6.0-dev || >=2.7.0-dev || >=2.8.0-dev || >=2.9.0-dev || >= 3.0.0-dev || >= 3.1.0-dev'
    resolution:
      integrity: sha512-g5JVHCIJwzfISaXpXE1qvNalca5Jwob6FjI4AoPlqMusJ6ftFE7IkkFoMhVLRgK+4Kx3gkzb8UZK5t5yTTvEmA==
  /tty-browserify/0.0.0:
    dev: false
    resolution:
      integrity: sha1-oVe6QC2iTpv5V/mqadUk7tQpAaY=
  /tunnel-agent/0.6.0:
    dependencies:
      safe-buffer: 5.2.0
    dev: false
    resolution:
      integrity: sha1-J6XeoGs2sEoKmWZ3SykIaPD8QP0=
  /tweetnacl/0.14.5:
    dev: false
    resolution:
      integrity: sha1-WuaBd/GS1EViadEIr6k/+HQ/T2Q=
  /type-check/0.3.2:
    dependencies:
      prelude-ls: 1.1.2
    dev: false
    engines:
      node: '>= 0.8.0'
    resolution:
      integrity: sha1-WITKtRLPHTVeP7eE8wgEsrUg23I=
  /type-detect/0.1.1:
    dev: false
    resolution:
      integrity: sha1-C6XsKohWQORw6k6FBZcZANrFiCI=
  /type-detect/1.0.0:
    dev: false
    resolution:
      integrity: sha1-diIXzAbbJY7EiQihKY6LlRIejqI=
  /type-is/1.6.18:
    dependencies:
      media-typer: 0.3.0
      mime-types: 2.1.24
    dev: false
    engines:
      node: '>= 0.6'
    resolution:
      integrity: sha512-TkRKr9sUTxEH8MdfuCSP7VizJyzRNMjj2J2do2Jr3Kym598JVdEksuzPQCnlFPW4ky9Q+iA+ma9BGm06XQBy8g==
  /type/1.0.1:
    dev: false
    resolution:
      integrity: sha512-MAM5dBMJCJNKs9E7JXo4CXRAansRfG0nlJxW7Wf6GZzSOvH31zClSaHdIMWLehe/EGMBkqeC55rrkaOr5Oo7Nw==
  /typedarray/0.0.6:
    dev: false
    resolution:
      integrity: sha1-hnrHTjhkGHsdPUfZlqeOxciDB3c=
  /typescript/2.4.2:
    dev: false
    engines:
      node: '>=4.2.0'
    hasBin: true
    resolution:
      integrity: sha1-+DlfhdRZJ2BnyYiqQYN6j4KHCEQ=
  /typescript/2.7.2:
    dev: false
    engines:
      node: '>=4.2.0'
    hasBin: true
    resolution:
      integrity: sha512-p5TCYZDAO0m4G344hD+wx/LATebLWZNkkh2asWUFqSsD2OrDNhbAHuSjobrmsUmdzjJjEeZVU9g1h3O6vpstnw==
  /typescript/2.8.4:
    dev: false
    engines:
      node: '>=4.2.0'
    hasBin: true
    resolution:
      integrity: sha512-IIU5cN1mR5J3z9jjdESJbnxikTrEz3lzAw/D0Tf45jHpBp55nY31UkUvmVHoffCfKHTqJs3fCLPDxknQTTFegQ==
  /typescript/2.9.2:
    dev: false
    engines:
      node: '>=4.2.0'
    hasBin: true
    resolution:
      integrity: sha512-Gr4p6nFNaoufRIY4NMdpQRNmgxVIGMs4Fcu/ujdYk3nAZqk7supzBE9idmvfZIlH/Cuj//dvi+019qEue9lV0w==
  /typescript/3.0.3:
    dev: false
    engines:
      node: '>=4.2.0'
    hasBin: true
    resolution:
      integrity: sha512-kk80vLW9iGtjMnIv11qyxLqZm20UklzuR2tL0QAnDIygIUIemcZMxlMWudl9OOt76H3ntVzcTiddQ1/pAAJMYg==
  /typescript/3.1.6:
    dev: false
    engines:
      node: '>=4.2.0'
    hasBin: true
    resolution:
      integrity: sha512-tDMYfVtvpb96msS1lDX9MEdHrW4yOuZ4Kdc4Him9oU796XldPYF/t2+uKoX0BBa0hXXwDlqYQbXY5Rzjzc5hBA==
  /typescript/3.2.4:
    dev: false
    engines:
      node: '>=4.2.0'
    hasBin: true
    resolution:
      integrity: sha512-0RNDbSdEokBeEAkgNbxJ+BLwSManFy9TeXz8uW+48j/xhEXv1ePME60olyzw2XzUqUBNAYFeJadIqAgNqIACwg==
  /typescript/3.3.4000:
    dev: false
    engines:
      node: '>=4.2.0'
    hasBin: true
    resolution:
      integrity: sha512-jjOcCZvpkl2+z7JFn0yBOoLQyLoIkNZAs/fYJkUG6VKy6zLPHJGfQJYFHzibB6GJaF/8QrcECtlQ5cpvRHSMEA==
  /typescript/3.4.5:
    dev: false
    engines:
      node: '>=4.2.0'
    hasBin: true
    resolution:
      integrity: sha512-YycBxUb49UUhdNMU5aJ7z5Ej2XGmaIBL0x34vZ82fn3hGvD+bgrMrVDpatgz2f7YxUMJxMkbWxJZeAvDxVe7Vw==
  /typescript/3.5.3:
    dev: false
    engines:
      node: '>=4.2.0'
    hasBin: true
    resolution:
      integrity: sha512-ACzBtm/PhXBDId6a6sDJfroT2pOWt/oOnk4/dElG5G33ZL776N3Y6/6bKZJBFpd+b05F3Ct9qDjMeJmRWtE2/g==
  /uglify-js/2.8.29:
    dependencies:
      source-map: 0.5.7
      yargs: 3.10.0
    dev: false
    engines:
      node: '>=0.8.0'
    hasBin: true
    optionalDependencies:
      uglify-to-browserify: 1.0.2
    resolution:
      integrity: sha1-KcVzMUgFe7Th913zW3qcty5qWd0=
  /uglify-js/3.0.28:
    dependencies:
      commander: 2.11.0
      source-map: 0.5.7
    dev: false
    engines:
      node: '>=0.8.0'
    hasBin: true
    resolution:
      integrity: sha512-0h/qGay016GG2lVav3Kz174F3T2Vjlz2v6HCt+WDQpoXfco0hWwF5gHK9yh88mUYvIC+N7Z8NT8WpjSp1yoqGA==
  /uglify-js/3.6.0:
    dependencies:
      commander: 2.20.0
      source-map: 0.6.1
    dev: false
    engines:
      node: '>=0.8.0'
    hasBin: true
    optional: true
    resolution:
      integrity: sha512-W+jrUHJr3DXKhrsS7NUVxn3zqMOFn0hL/Ei6v0anCIMoKC93TjcflTagwIHLW7SfMFfiQuktQyFVCFHGUE0+yg==
  /uglify-to-browserify/1.0.2:
    dev: false
    optional: true
    resolution:
      integrity: sha1-bgkk1r2mta/jSeOabWMoUKD4grc=
  /uglifyjs-webpack-plugin/0.4.6:
    dependencies:
      source-map: 0.5.7
      uglify-js: 2.8.29
      webpack-sources: 1.3.0
    dev: false
    engines:
      node: '>=4.3.0 <5.0.0 || >=5.10'
    peerDependencies:
      webpack: ^1.9 || ^2 || ^2.1.0-beta || ^2.2.0-rc || ^3.0.0
    requiresBuild: true
    resolution:
      integrity: sha1-uVH0q7a9YX5m9j64kUmOORdj4wk=
  /unc-path-regex/0.1.2:
    dev: false
    engines:
      node: '>=0.10.0'
    resolution:
      integrity: sha1-5z3T17DXxe2G+6xrCufYxqadUPo=
  /undertaker-registry/1.0.1:
    dev: false
    engines:
      node: '>= 0.10'
    resolution:
      integrity: sha1-XkvaMI5KiirlhPm5pDWaSZglzFA=
  /undertaker/1.2.1:
    dependencies:
      arr-flatten: 1.1.0
      arr-map: 2.0.2
      bach: 1.2.0
      collection-map: 1.0.0
      es6-weak-map: 2.0.3
      last-run: 1.1.1
      object.defaults: 1.1.0
      object.reduce: 1.0.1
      undertaker-registry: 1.0.1
    dev: false
    engines:
      node: '>= 0.10'
    resolution:
      integrity: sha512-71WxIzDkgYk9ZS+spIB8iZXchFhAdEo2YU8xYqBYJ39DIUIqziK78ftm26eecoIY49X0J2MLhG4hr18Yp6/CMA==
  /union-value/1.0.1:
    dependencies:
      arr-union: 3.1.0
      get-value: 2.0.6
      is-extendable: 0.1.1
      set-value: 2.0.1
    dev: false
    engines:
      node: '>=0.10.0'
    resolution:
      integrity: sha512-tJfXmxMeWYnczCVs7XAEvIV7ieppALdyepWMkHkwciRpZraG/xwT+s2JN8+pr1+8jCRf80FFzvr+MpQeeoF4Xg==
  /unique-stream/1.0.0:
    dev: false
    resolution:
      integrity: sha1-1ZpKdUJ0R9mqbJHnAmP40mpLEEs=
  /unique-stream/2.3.1:
    dependencies:
      json-stable-stringify-without-jsonify: 1.0.1
      through2-filter: 3.0.0
    dev: false
    resolution:
      integrity: sha512-2nY4TnBE70yoxHkDli7DMazpWiP7xMdCYqU2nBRO0UB+ZpEkGsSija7MvmvnZFUeC+mrgiUfcHSr3LmRFIg4+A==
  /universalify/0.1.2:
    dev: false
    engines:
      node: '>= 4.0.0'
    resolution:
      integrity: sha512-rBJeI5CXAlmy1pV+617WB9J63U6XcazHHF2f2dbJix4XzpUF0RS3Zbj0FGIOCAva5P/d/GBOYaACQ1w+0azUkg==
  /unpipe/1.0.0:
    dev: false
    engines:
      node: '>= 0.8'
    resolution:
      integrity: sha1-sr9O6FFKrmFltIF4KdIbLvSZBOw=
  /unset-value/1.0.0:
    dependencies:
      has-value: 0.3.1
      isobject: 3.0.1
    dev: false
    engines:
      node: '>=0.10.0'
    resolution:
      integrity: sha1-g3aHP30jNRef+x5vw6jtDfyKtVk=
  /upath/1.1.2:
    dev: false
    engines:
      node: '>=4'
    resolution:
      integrity: sha512-kXpym8nmDmlCBr7nKdIx8P2jNBa+pBpIUFRnKJ4dr8htyYGJFokkr2ZvERRtUN+9SY+JqXouNgUPtv6JQva/2Q==
  /uri-js/4.2.2:
    dependencies:
      punycode: 2.1.1
    dev: false
    resolution:
      integrity: sha512-KY9Frmirql91X2Qgjry0Wd4Y+YTdrdZheS8TFwvkbLWf/G5KNJDCh6pKL5OZctEW4+0Baa5idK2ZQuELRwPznQ==
  /urix/0.1.0:
    dev: false
    resolution:
      integrity: sha1-2pN/emLiH+wf0Y1Js1wpNQZ6bHI=
  /url/0.11.0:
    dependencies:
      punycode: 1.3.2
      querystring: 0.2.0
    dev: false
    resolution:
      integrity: sha1-ODjpfPxgUh63PFJajlW/3Z4uKPE=
  /use/3.1.1:
    dev: false
    engines:
      node: '>=0.10.0'
    resolution:
      integrity: sha512-cwESVXlO3url9YWlFW/TA9cshCEhtu7IKJ/p5soJ/gGpj7vbvFrAY/eIioQ6Dw23KjZhYgiIo8HOs1nQ2vr/oQ==
  /user-home/1.1.1:
    dev: false
    engines:
      node: '>=0.10.0'
    hasBin: true
    resolution:
      integrity: sha1-K1viOjK2Onyd640PKNSFcko98ZA=
  /util-deprecate/1.0.2:
    dev: false
    resolution:
      integrity: sha1-RQ1Nyfpw3nMnYvvS1KKJgUGaDM8=
  /util.promisify/1.0.0:
    dependencies:
      define-properties: 1.1.3
      object.getownpropertydescriptors: 2.0.3
    dev: false
    resolution:
      integrity: sha512-i+6qA2MPhvoKLuxnJNpXAGhg7HphQOSUq2LKMZD0m15EiskXUkMvKdF4Uui0WYeCUGea+o2cw/ZuwehtfsrNkA==
  /util/0.10.3:
    dependencies:
      inherits: 2.0.1
    dev: false
    resolution:
      integrity: sha1-evsa/lCAUkZInj23/g7TeTNqwPk=
  /util/0.11.1:
    dependencies:
      inherits: 2.0.3
    dev: false
    resolution:
      integrity: sha512-HShAsny+zS2TZfaXxD9tYj4HQGlBezXZMZuM/S5PKLLoZkShZiGk9o5CzukI1LVHZvjdvZ2Sj1aW/Ndn2NB/HQ==
  /util/0.12.1:
    dependencies:
      inherits: 2.0.4
      is-arguments: 1.0.4
      is-generator-function: 1.0.7
      object.entries: 1.1.0
      safe-buffer: 5.2.0
    dev: false
    resolution:
      integrity: sha512-MREAtYOp+GTt9/+kwf00IYoHZyjM8VU4aVrkzUlejyqaIjd2GztVl5V9hGXKlvBKE3gENn/FMfHE5v6hElXGcQ==
  /utils-merge/1.0.1:
    dev: false
    engines:
      node: '>= 0.4.0'
    resolution:
      integrity: sha1-n5VxD1CiZ5R7LMwSR0HBAoQn5xM=
  /uuid/3.3.2:
    dev: false
    hasBin: true
    resolution:
      integrity: sha512-yXJmeNaw3DnnKAOKJE51sL/ZaYfWJRl1pK9dr19YFCu0ObS231AB1/LbqTKRAQ5kw8A90rA6fr4riOUpTZvQZA==
  /v8flags/2.1.1:
    dependencies:
      user-home: 1.1.1
    dev: false
    engines:
      node: '>= 0.10.0'
    resolution:
      integrity: sha1-qrGh+jDUX4jdMhFIh1rALAtV5bQ=
  /v8flags/3.1.3:
    dependencies:
      homedir-polyfill: 1.0.3
    dev: false
    engines:
      node: '>= 0.10'
    resolution:
      integrity: sha512-amh9CCg3ZxkzQ48Mhcb8iX7xpAfYJgePHxWMQCBWECpOSqJUXgY26ncA61UTV0BkPqfhcy6mzwCIoP4ygxpW8w==
  /validate-npm-package-license/3.0.4:
    dependencies:
      spdx-correct: 3.1.0
      spdx-expression-parse: 3.0.0
    dev: false
    resolution:
      integrity: sha512-DpKm2Ui/xN7/HQKCtpZxoRWBhZ9Z0kqtygG8XCgNQ8ZlDnxuQmWhj566j8fN4Cu3/JmbhsDo7fcAJq4s9h27Ew==
  /validate-npm-package-name/3.0.0:
    dependencies:
      builtins: 1.0.3
    dev: false
    resolution:
      integrity: sha1-X6kS2B630MdK/BQN5zF/DKffQ34=
  /validator/8.2.0:
    dev: false
    engines:
      node: '>= 0.10'
    resolution:
      integrity: sha512-Yw5wW34fSv5spzTXNkokD6S6/Oq92d8q/t14TqsS3fAiA1RYnxSFSIZ+CY3n6PGGRCq5HhJTSepQvFUS2QUDxA==
  /value-or-function/3.0.0:
    dev: false
    engines:
      node: '>= 0.10'
    resolution:
      integrity: sha1-HCQ6ULWVwb5Up1S/7OhWO5/42BM=
  /vary/1.1.2:
    dev: false
    engines:
      node: '>= 0.8'
    resolution:
      integrity: sha1-IpnwLG3tMNSllhsLn3RSShj2NPw=
  /verror/1.10.0:
    dependencies:
      assert-plus: 1.0.0
      core-util-is: 1.0.2
      extsprintf: 1.3.0
    dev: false
    engines:
      '0': node >=0.6.0
    resolution:
      integrity: sha1-OhBcoXBTr1XW4nDB+CiGguGNpAA=
  /vinyl-fs/0.3.14:
    dependencies:
      defaults: 1.0.3
      glob-stream: 3.1.18
      glob-watcher: 0.0.6
      graceful-fs: 3.0.11
      mkdirp: 0.5.1
      strip-bom: 1.0.0
      through2: 0.6.5
      vinyl: 0.4.6
    dev: false
    engines:
      node: '>= 0.10'
    resolution:
      integrity: sha1-mmhRzhysHBzqX+hsCTHWIMLPqeY=
  /vinyl-fs/3.0.3:
    dependencies:
      fs-mkdirp-stream: 1.0.0
      glob-stream: 6.1.0
      graceful-fs: 4.2.0
      is-valid-glob: 1.0.0
      lazystream: 1.0.0
      lead: 1.0.0
      object.assign: 4.1.0
      pumpify: 1.5.1
      readable-stream: 2.3.6
      remove-bom-buffer: 3.0.0
      remove-bom-stream: 1.2.0
      resolve-options: 1.1.0
      through2: 2.0.5
      to-through: 2.0.0
      value-or-function: 3.0.0
      vinyl: 2.2.0
      vinyl-sourcemap: 1.1.0
    dev: false
    engines:
      node: '>= 0.10'
    resolution:
      integrity: sha512-vIu34EkyNyJxmP0jscNzWBSygh7VWhqun6RmqVfXePrOwi9lhvRs//dOaGOTRUQr4tx7/zd26Tk5WeSVZitgng==
  /vinyl-sourcemap/1.1.0:
    dependencies:
      append-buffer: 1.0.2
      convert-source-map: 1.6.0
      graceful-fs: 4.2.0
      normalize-path: 2.1.1
      now-and-later: 2.0.1
      remove-bom-buffer: 3.0.0
      vinyl: 2.2.0
    dev: false
    engines:
      node: '>= 0.10'
    resolution:
      integrity: sha1-kqgAWTo4cDqM2xHYswCtS+Y7PhY=
  /vinyl/0.4.6:
    dependencies:
      clone: 0.2.0
      clone-stats: 0.0.1
    dev: false
    engines:
      node: '>= 0.9'
    resolution:
      integrity: sha1-LzVsh6VQolVGHza76ypbqL94SEc=
  /vinyl/0.5.3:
    dependencies:
      clone: 1.0.4
      clone-stats: 0.0.1
      replace-ext: 0.0.1
    dev: false
    engines:
      node: '>= 0.9'
    resolution:
      integrity: sha1-sEVbOPxeDPMNQyUTLkYZcMIJHN4=
  /vinyl/2.2.0:
    dependencies:
      clone: 2.1.2
      clone-buffer: 1.0.0
      clone-stats: 1.0.0
      cloneable-readable: 1.1.3
      remove-trailing-separator: 1.1.0
      replace-ext: 1.0.0
    dev: false
    engines:
      node: '>= 0.10'
    resolution:
      integrity: sha512-MBH+yP0kC/GQ5GwBqrTPTzEfiiLjta7hTtvQtbxBgTeSXsmKQRQecjibMbxIXzVT3Y9KJK+drOz1/k+vsu8Nkg==
  /vm-browserify/1.1.0:
    dev: false
    resolution:
      integrity: sha512-iq+S7vZJE60yejDYM0ek6zg308+UZsdtPExWP9VZoCFCz1zkJoXFnAX7aZfd/ZwrkidzdUZL0C/ryW+JwAiIGw==
  /w3c-hr-time/1.0.1:
    dependencies:
      browser-process-hrtime: 0.1.3
    dev: false
    resolution:
      integrity: sha1-gqwr/2PZUOqeMYmlimViX+3xkEU=
  /walker/1.0.7:
    dependencies:
      makeerror: 1.0.11
    dev: false
    resolution:
      integrity: sha1-L3+bj9ENZ3JisYqITijRlhjgKPs=
  /watch/0.18.0:
    dependencies:
      exec-sh: 0.2.2
      minimist: 1.2.0
    dev: false
    engines:
      node: '>=0.1.95'
    hasBin: true
    resolution:
      integrity: sha1-KAlUdsbffJDJYxOJkMClQj60uYY=
  /watchpack/1.6.0:
    dependencies:
      chokidar: 2.1.6
      graceful-fs: 4.2.0
      neo-async: 2.6.1
    dev: false
    resolution:
      integrity: sha512-i6dHe3EyLjMmDlU1/bGQpEw25XSjkJULPuAVKCbNRefQVq48yXKUpwg538F7AZTf9kyr57zj++pQFltUa5H7yA==
  /webidl-conversions/4.0.2:
    dev: false
    resolution:
      integrity: sha512-YQ+BmxuTgd6UXZW3+ICGfyqRyHXVlD5GtQr5+qjiNW7bF0cqrzX500HVXPBOvgXb5YnzDd+h0zqyv61KUD7+Sg==
  /webpack-sources/1.3.0:
    dependencies:
      source-list-map: 2.0.1
      source-map: 0.6.1
    dev: false
    resolution:
      integrity: sha512-OiVgSrbGu7NEnEvQJJgdSFPl2qWKkWq5lHMhgiToIiN9w34EBnjYzSYs+VbL5KoYiLNtFFa7BZIKxRED3I32pA==
  /webpack/3.11.0:
    dependencies:
      acorn: 5.7.3
      acorn-dynamic-import: 2.0.2
      ajv: 6.10.2
      ajv-keywords: 3.4.1_ajv@6.10.2
      async: 2.6.3
      enhanced-resolve: 3.4.1
      escope: 3.6.0
      interpret: 1.2.0
      json-loader: 0.5.7
      json5: 0.5.1
      loader-runner: 2.4.0
      loader-utils: 1.1.0
      memory-fs: 0.4.1
      mkdirp: 0.5.1
      node-libs-browser: 2.2.1
      source-map: 0.5.7
      supports-color: 4.5.0
      tapable: 0.2.9
      uglifyjs-webpack-plugin: 0.4.6
      watchpack: 1.6.0
      webpack-sources: 1.3.0
      yargs: 8.0.2
    dev: false
    engines:
      node: '>=4.3.0 <5.0.0 || >=5.10'
    hasBin: true
    resolution:
      integrity: sha512-3kOFejWqj5ISpJk4Qj/V7w98h9Vl52wak3CLiw/cDOfbVTq7FeoZ0SdoHHY9PYlHr50ZS42OfvzE2vB4nncKQg==
  /websocket-driver/0.7.3:
    dependencies:
      http-parser-js: 0.4.10
      safe-buffer: 5.2.0
      websocket-extensions: 0.1.3
    dev: false
    engines:
      node: '>=0.8.0'
    resolution:
      integrity: sha512-bpxWlvbbB459Mlipc5GBzzZwhoZgGEZLuqPaR0INBGnPAY1vdBX6hPnoFXiw+3yWxDuHyQjO2oXTMyS8A5haFg==
  /websocket-extensions/0.1.3:
    dev: false
    engines:
      node: '>=0.8.0'
    resolution:
      integrity: sha512-nqHUnMXmBzT0w570r2JpJxfiSD1IzoI+HGVdd3aZ0yNi3ngvQ4jv1dtHt5VGxfI2yj5yqImPhOK4vmIh2xMbGg==
  /whatwg-encoding/1.0.5:
    dependencies:
      iconv-lite: 0.4.24
    dev: false
    resolution:
      integrity: sha512-b5lim54JOPN9HtzvK9HFXvBma/rnfFeqsic0hSpjtDbVxR3dJKLc+KB4V6GgiGOvl7CY/KNh8rxSo9DKQrnUEw==
  /whatwg-mimetype/2.3.0:
    dev: false
    resolution:
      integrity: sha512-M4yMwr6mAnQz76TbJm914+gPpB/nCwvZbJU28cUD6dR004SAxDLOOSUaB1JDRqLtaOV/vi0IC5lEAGFgrjGv/g==
  /whatwg-url/6.5.0:
    dependencies:
      lodash.sortby: 4.7.0
      tr46: 1.0.1
      webidl-conversions: 4.0.2
    dev: false
    resolution:
      integrity: sha512-rhRZRqx/TLJQWUpQ6bmrt2UV4f0HCQ463yQuONJqC6fO2VoEb1pTYddbe59SkYq87aoM5A3bdhMZiUiVws+fzQ==
  /whatwg-url/7.0.0:
    dependencies:
      lodash.sortby: 4.7.0
      tr46: 1.0.1
      webidl-conversions: 4.0.2
    dev: false
    resolution:
      integrity: sha512-37GeVSIJ3kn1JgKyjiYNmSLP1yzbpb29jdmwBSgkD9h40/hyrR/OifpVUndji3tmwGgD8qpw7iQu3RSbCrBpsQ==
  /which-module/1.0.0:
    dev: false
    resolution:
      integrity: sha1-u6Y8qGGUiZT/MHc2CJ47lgJsKk8=
  /which-module/2.0.0:
    dev: false
    resolution:
      integrity: sha1-2e8H3Od7mQK4o6j6SzHD4/fm6Ho=
  /which/1.3.1:
    dependencies:
      isexe: 2.0.0
    dev: false
    hasBin: true
    resolution:
      integrity: sha512-HxJdYWq1MTIQbJ3nw0cqssHoTNU267KlrDuGZ1WYlxDStUtKUhOaJmh112/TZmHxxUfuJqPXSOm7tDyas0OSIQ==
  /wide-align/1.1.3:
    dependencies:
      string-width: 1.0.2
    dev: false
    resolution:
      integrity: sha512-QGkOQc8XL6Bt5PwnsExKBPuMKBxnGxWWW3fU55Xt4feHozMUhdUMaBCk290qpm/wG5u/RSKzwdAC4i51YigihA==
  /window-size/0.1.0:
    dev: false
    engines:
      node: '>= 0.8.0'
    resolution:
      integrity: sha1-VDjNLqk7IC76Ohn+iIeu58lPnJ0=
  /window-size/0.2.0:
    dev: false
    engines:
      node: '>= 0.10.0'
    hasBin: true
    resolution:
      integrity: sha1-tDFbtCFKPXBY6+7okuE/ok2YsHU=
  /wordwrap/0.0.2:
    dev: false
    engines:
      node: '>=0.4.0'
    resolution:
      integrity: sha1-t5Zpu0LstAn4PVg8rVLKF+qhZD8=
  /wordwrap/0.0.3:
    dev: false
    engines:
      node: '>=0.4.0'
    resolution:
      integrity: sha1-o9XabNXAvAAI03I0u68b7WMFkQc=
  /wordwrap/1.0.0:
    dev: false
    resolution:
      integrity: sha1-J1hIEIkUVqQXHI0CJkQa3pDLyus=
  /wrap-ansi/2.1.0:
    dependencies:
      string-width: 1.0.2
      strip-ansi: 3.0.1
    dev: false
    engines:
      node: '>=0.10.0'
    resolution:
      integrity: sha1-2Pw9KE3QV5T+hJc8rs3Rz4JP3YU=
  /wrappy/1.0.2:
    dev: false
    resolution:
      integrity: sha1-tSQ9jz7BqjXxNkYFvA0QNuMKtp8=
  /write-file-atomic/2.4.3:
    dependencies:
      graceful-fs: 4.2.0
      imurmurhash: 0.1.4
      signal-exit: 3.0.2
    dev: false
    resolution:
      integrity: sha512-GaETH5wwsX+GcnzhPgKcKjJ6M2Cq3/iZp1WyY/X1CSqrW+jVNM9Y7D8EC2sM4ZG/V8wZlSniJnCKWPmBYAucRQ==
  /ws/4.1.0:
    dependencies:
      async-limiter: 1.0.0
      safe-buffer: 5.1.2
    dev: false
    resolution:
      integrity: sha512-ZGh/8kF9rrRNffkLFV4AzhvooEclrOH0xaugmqGsIfFgOE/pIz4fMc4Ef+5HSQqTEug2S9JZIWDR47duDSLfaA==
  /xml-name-validator/3.0.0:
    dev: false
    resolution:
      integrity: sha512-A5CUptxDsvxKJEU3yO6DuWBSJz/qizqzJKOMIfUJHETbBw/sFaDxgd6fxm1ewUaM0jZ444Fc5vC5ROYurg/4Pw==
  /xtend/4.0.2:
    dev: false
    engines:
      node: '>=0.4'
    resolution:
      integrity: sha512-LKYU1iAXJXUgAXn9URjiu+MWhyUXHsvfp7mcuYm9dSUKK0/CjtrUwFAxD82/mCWbtLsGjFIad0wIsod4zrTAEQ==
  /y18n/3.2.1:
    dev: false
    resolution:
      integrity: sha1-bRX7qITAhnnA136I53WegR4H+kE=
  /yallist/2.1.2:
    dev: false
    resolution:
      integrity: sha1-HBH5IY8HYImkfdUS+TxmmaaoHVI=
  /yallist/3.0.3:
    dev: false
    resolution:
      integrity: sha512-S+Zk8DEWE6oKpV+vI3qWkaK+jSbIK86pCwe2IF/xwIpQ8jEuxpw9NyaGjmp9+BoJv5FV2piqCDcoCtStppiq2A==
  /yargs-parser/2.4.1:
    dependencies:
      camelcase: 3.0.0
      lodash.assign: 4.2.0
    dev: false
    resolution:
      integrity: sha1-hVaN488VD/SfpRgl8DqMiA3cxcQ=
  /yargs-parser/5.0.0:
    dependencies:
      camelcase: 3.0.0
    dev: false
    resolution:
      integrity: sha1-J17PDX/+Bcd+ZOfIbkzZS/DhIoo=
  /yargs-parser/7.0.0:
    dependencies:
      camelcase: 4.1.0
    dev: false
    resolution:
      integrity: sha1-jQrELxbqVd69MyyvTEA4s+P139k=
  /yargs-parser/8.1.0:
    dependencies:
      camelcase: 4.1.0
    dev: false
    resolution:
      integrity: sha512-yP+6QqN8BmrgW2ggLtTbdrOyBNSI7zBa4IykmiV5R1wl1JWNxQvWhMfMdmzIYtKU7oP3OOInY/tl2ov3BDjnJQ==
  /yargs-parser/9.0.2:
    dependencies:
      camelcase: 4.1.0
    dev: false
    resolution:
      integrity: sha1-nM9qQ0YP5O1Aqbto9I1DuKaMwHc=
  /yargs/10.1.2:
    dependencies:
      cliui: 4.1.0
      decamelize: 1.2.0
      find-up: 2.1.0
      get-caller-file: 1.0.3
      os-locale: 2.1.0
      require-directory: 2.1.1
      require-main-filename: 1.0.1
      set-blocking: 2.0.0
      string-width: 2.1.1
      which-module: 2.0.0
      y18n: 3.2.1
      yargs-parser: 8.1.0
    dev: false
    resolution:
      integrity: sha512-ivSoxqBGYOqQVruxD35+EyCFDYNEFL/Uo6FcOnz+9xZdZzK0Zzw4r4KhbrME1Oo2gOggwJod2MnsdamSG7H9ig==
  /yargs/11.1.0:
    dependencies:
      cliui: 4.1.0
      decamelize: 1.2.0
      find-up: 2.1.0
      get-caller-file: 1.0.3
      os-locale: 2.1.0
      require-directory: 2.1.1
      require-main-filename: 1.0.1
      set-blocking: 2.0.0
      string-width: 2.1.1
      which-module: 2.0.0
      y18n: 3.2.1
      yargs-parser: 9.0.2
    dev: false
    resolution:
      integrity: sha512-NwW69J42EsCSanF8kyn5upxvjp5ds+t3+udGBeTbFnERA+lF541DDpMawzo4z6W/QrzNM18D+BPMiOBibnFV5A==
  /yargs/3.10.0:
    dependencies:
      camelcase: 1.2.1
      cliui: 2.1.0
      decamelize: 1.2.0
      window-size: 0.1.0
    dev: false
    resolution:
      integrity: sha1-9+572FfdfB0tOMDnTvvWgdFDH9E=
  /yargs/4.6.0:
    dependencies:
      camelcase: 2.1.1
      cliui: 3.2.0
      decamelize: 1.2.0
      lodash.assign: 4.2.0
      os-locale: 1.4.0
      pkg-conf: 1.1.3
      read-pkg-up: 1.0.1
      require-main-filename: 1.0.1
      string-width: 1.0.2
      window-size: 0.2.0
      y18n: 3.2.1
      yargs-parser: 2.4.1
    dev: false
    resolution:
      integrity: sha1-y0BQwBWb+2u2ScD0r1UFJqhGGdw=
  /yargs/7.1.0:
    dependencies:
      camelcase: 3.0.0
      cliui: 3.2.0
      decamelize: 1.2.0
      get-caller-file: 1.0.3
      os-locale: 1.4.0
      read-pkg-up: 1.0.1
      require-directory: 2.1.1
      require-main-filename: 1.0.1
      set-blocking: 2.0.0
      string-width: 1.0.2
      which-module: 1.0.0
      y18n: 3.2.1
      yargs-parser: 5.0.0
    dev: false
    resolution:
      integrity: sha1-a6MY6xaWFyf10oT46gA+jWFU0Mg=
  /yargs/8.0.2:
    dependencies:
      camelcase: 4.1.0
      cliui: 3.2.0
      decamelize: 1.2.0
      get-caller-file: 1.0.3
      os-locale: 2.1.0
      read-pkg-up: 2.0.0
      require-directory: 2.1.1
      require-main-filename: 1.0.1
      set-blocking: 2.0.0
      string-width: 2.1.1
      which-module: 2.0.0
      y18n: 3.2.1
      yargs-parser: 7.0.0
    dev: false
    resolution:
      integrity: sha1-YpmpBVsc78lp/355wdkY3Osiw2A=
  /z-schema/3.18.4:
    dependencies:
      lodash.get: 4.4.2
      lodash.isequal: 4.5.0
      validator: 8.2.0
    dev: false
    hasBin: true
    optionalDependencies:
      commander: 2.20.0
    resolution:
      integrity: sha512-DUOKC/IhbkdLKKiV89gw9DUauTV8U/8yJl1sjf6MtDmzevLKOF2duNJ495S3MFVjqZarr+qNGCPbkg4mu4PpLw==
  'file:projects/api-documenter-test.tgz':
    dependencies:
      '@types/jest': 23.3.11
      '@types/node': 8.5.8
      fs-extra: 7.0.1
      typescript: 3.1.6
    dev: false
    name: '@rush-temp/api-documenter-test'
    resolution:
      integrity: sha512-3wJ5byaOXb/q3JKGmf2TGM2LXHGIhs3An+Zjt8rYsL0+SCGkoCssjKqTXJ8SN7T7q9OCHFC338PUF2vEcIfYhw==
      tarball: 'file:projects/api-documenter-test.tgz'
    version: 0.0.0
  'file:projects/api-documenter.tgz':
    dependencies:
      '@microsoft/tsdoc': 0.12.11
      '@types/jest': 23.3.11
      '@types/js-yaml': 3.12.1
      '@types/node': 8.5.8
      colors: 1.2.5
      gulp: 4.0.2
      jest: 23.6.0
      js-yaml: 3.13.1
    dev: false
    name: '@rush-temp/api-documenter'
    resolution:
<<<<<<< HEAD
      integrity: sha512-lnvU8tYp01xCCOo/MMzdznwivkaUAskKy5xPmZS6cDc8GmnbXVPztJKQx5wMS+bocHs3Ih5CakDFha56aXPBzg==
=======
      integrity: sha512-6ZbmYvBK4Bu9HWtt3iFz+YHXuolWj7v3KuY+eWLXv3rULfyn6HCCfaHn4UXQuyCFyJBvOUFr+0Uybi2+OFE2sg==
>>>>>>> 4e83f6b8
      tarball: 'file:projects/api-documenter.tgz'
    version: 0.0.0
  'file:projects/api-extractor-lib1-test.tgz':
    dependencies:
      '@types/jest': 23.3.11
      '@types/node': 8.5.8
      fs-extra: 7.0.1
      typescript: 3.1.6
    dev: false
    name: '@rush-temp/api-extractor-lib1-test'
    resolution:
      integrity: sha512-CMaABD2i0ArnNxX6mVLK5d0hg6W7hgm3hzgyqm5P8pEmbG8ZDddtXamA/Z6Fwwch8vmMPrHDCr+iHgkLoOpMDw==
      tarball: 'file:projects/api-extractor-lib1-test.tgz'
    version: 0.0.0
  'file:projects/api-extractor-lib2-test.tgz':
    dependencies:
      '@types/jest': 23.3.11
      '@types/node': 8.5.8
      fs-extra: 7.0.1
      typescript: 3.1.6
    dev: false
    name: '@rush-temp/api-extractor-lib2-test'
    resolution:
      integrity: sha512-BQldO9sUaR2yUWvVTiTHzx7/JHx3jx09oG1yhX7nic31e7/KSSFBcgG+K08m3tWfv+BI+Md2ozlsNzWQhwsvTQ==
      tarball: 'file:projects/api-extractor-lib2-test.tgz'
    version: 0.0.0
  'file:projects/api-extractor-lib3-test.tgz':
    dependencies:
      '@types/jest': 23.3.11
      '@types/node': 8.5.8
      fs-extra: 7.0.1
      typescript: 3.1.6
    dev: false
    name: '@rush-temp/api-extractor-lib3-test'
    resolution:
      integrity: sha512-N+MwHDsq+aEZwtJcF0yFoymdPp4zVRObBuxVCkeqkKGfQbvzMeMZLk6NZbiFSczNeo+NkbQcylD4rdgkEaSVmQ==
      tarball: 'file:projects/api-extractor-lib3-test.tgz'
    version: 0.0.0
  'file:projects/api-extractor-model.tgz':
    dependencies:
      '@microsoft/node-library-build': 6.0.71
      '@microsoft/rush-stack-compiler-3.4': 0.1.11
      '@microsoft/tsdoc': 0.12.11
      '@types/jest': 23.3.11
      '@types/node': 8.5.8
      gulp: 4.0.2
      tslint-microsoft-contrib: 5.2.1
    dev: false
    name: '@rush-temp/api-extractor-model'
    resolution:
      integrity: sha512-rb6jgpLT8jVuHTqlAh/ZzvHqFr66BNvXlp6dOGhJO3u5oH/pB3U7EMwL6QIFGwNHVilmxDo5UVa6V7zeFDM1zQ==
      tarball: 'file:projects/api-extractor-model.tgz'
    version: 0.0.0
  'file:projects/api-extractor-scenarios.tgz':
    dependencies:
      '@microsoft/teams-js': 1.3.0-beta.4
      '@types/jest': 23.3.11
      '@types/node': 8.5.8
      colors: 1.2.5
      fs-extra: 7.0.1
      typescript: 3.1.6
    dev: false
    name: '@rush-temp/api-extractor-scenarios'
    resolution:
      integrity: sha512-e2Xf2KCMetbysQu1bI1s0WWO02soi1oeWyv6Z5v/MvZO1nPQRNcSKuWWrJUHj3vuzPp4/Q7OahfXQon8DSAzSw==
      tarball: 'file:projects/api-extractor-scenarios.tgz'
    version: 0.0.0
  'file:projects/api-extractor-test-01.tgz':
    dependencies:
      '@types/jest': 23.3.11
      '@types/long': 4.0.0
      '@types/node': 8.5.8
      fs-extra: 7.0.1
      long: 4.0.0
      typescript: 3.1.6
    dev: false
    name: '@rush-temp/api-extractor-test-01'
    resolution:
      integrity: sha512-yMmjBSZ3O95fSLZEYhfM1kHSfj/p4H1Xf0KUV43h1dTsCxgfy2LVa1qWZmIS5YlEtF8w/GHK2NEEBf+sLADaTQ==
      tarball: 'file:projects/api-extractor-test-01.tgz'
    version: 0.0.0
  'file:projects/api-extractor-test-02.tgz':
    dependencies:
      '@types/node': 8.5.8
      '@types/semver': 5.3.33
      fs-extra: 7.0.1
      semver: 5.3.0
      typescript: 3.1.6
    dev: false
    name: '@rush-temp/api-extractor-test-02'
    resolution:
      integrity: sha512-9wtz18D979obJc678nFFYQzQMcBZBv8jHitQUmkYXefCjQQ4wgpPLwsGC9eadRP9T8d5/C7HoiKXBF+77TyEMw==
      tarball: 'file:projects/api-extractor-test-02.tgz'
    version: 0.0.0
  'file:projects/api-extractor-test-03.tgz':
    dependencies:
      '@types/jest': 23.3.11
      '@types/node': 8.5.8
      fs-extra: 7.0.1
      typescript: 3.1.6
    dev: false
    name: '@rush-temp/api-extractor-test-03'
    resolution:
      integrity: sha512-/MNCVn7B2IK57yuKZMZwOe0B9Ki9J/AhYOJ8qZvPA/ekvNopT32MRNZqOGBDRTeWuxH+M88yfrXc9/js48Pjgw==
      tarball: 'file:projects/api-extractor-test-03.tgz'
    version: 0.0.0
  'file:projects/api-extractor-test-04.tgz':
    dependencies:
      fs-extra: 7.0.1
      typescript: 3.1.6
    dev: false
    name: '@rush-temp/api-extractor-test-04'
    resolution:
      integrity: sha512-rO/L8tTeFp9LNAb1cSpjzltkWqzLhYG1hC+uaVrMUuyyhjcRl5sUL92EkqEVLHQb5gy2RFmRBCG1ZzX3kcqIjw==
      tarball: 'file:projects/api-extractor-test-04.tgz'
    version: 0.0.0
  'file:projects/api-extractor.tgz':
    dependencies:
      '@microsoft/node-library-build': 6.0.71
      '@microsoft/rush-stack-compiler-3.4': 0.1.11
      '@microsoft/tsdoc': 0.12.11
      '@types/jest': 23.3.11
      '@types/lodash': 4.14.116
      '@types/node': 8.5.8
      colors: 1.2.5
      gulp: 4.0.2
      lodash: 4.17.15
      resolve: 1.8.1
      source-map: 0.6.1
      typescript: 3.5.3
    dev: false
    name: '@rush-temp/api-extractor'
    resolution:
<<<<<<< HEAD
      integrity: sha512-9w2YOm/Y1jcojcxLZHaI0kA79+sybNtdYvFOU8ggE36moJQy4UnYjhb0l/3MDQp9300jxo6CBnRIcKyFocE8ig==
=======
      integrity: sha512-DNTpByXHqWWl0yZgF0TU5/gCXzH485ZGrN6nvLSZhxFQuDAksppfJwGRixklGUkzw4yTLDL+KgKlO0QurGkRxA==
>>>>>>> 4e83f6b8
      tarball: 'file:projects/api-extractor.tgz'
    version: 0.0.0
  'file:projects/eslint-config-scalable-ts.tgz':
    dev: false
    name: '@rush-temp/eslint-config-scalable-ts'
    resolution:
      integrity: sha512-zhg1vSzSofNBG5wbvvMHCX5Tm7Q41uZxHupJuxK87mKaTWVDxdEVdxkxsy50NtbcczZPJSurcpgtQyxYK3atlA==
      tarball: 'file:projects/eslint-config-scalable-ts.tgz'
    version: 0.0.0
  'file:projects/gulp-core-build-mocha.tgz':
    dependencies:
      '@microsoft/rush-stack-compiler-3.4': 0.1.11
      '@types/glob': 5.0.30
      '@types/gulp': 4.0.6
      '@types/gulp-istanbul': 0.9.30
      '@types/gulp-mocha': 0.0.32
      '@types/mocha': 5.2.5
      '@types/node': 8.5.8
      '@types/orchestrator': 0.0.30
      glob: 7.0.6
      gulp: 4.0.2
      gulp-istanbul: 0.10.4
      gulp-mocha: 6.0.0
    dev: false
    name: '@rush-temp/gulp-core-build-mocha'
    resolution:
      integrity: sha512-89gWdcudza1UYiqwgGS65UoWZJcKZRJrZTztWWfRqLnJTYCLaMq2uYrkBrKR5swMs3efXHI8uoNnwM00qe8RXQ==
      tarball: 'file:projects/gulp-core-build-mocha.tgz'
    version: 0.0.0
  'file:projects/gulp-core-build-sass.tgz':
    dependencies:
      '@types/clean-css': 4.2.1
      '@types/glob': 5.0.30
      '@types/gulp': 4.0.6
      '@types/jest': 23.3.11
      '@types/node': 8.5.8
      '@types/node-sass': 4.11.0
      autoprefixer: 9.1.5
      clean-css: 4.2.1
      glob: 7.0.6
      gulp: 4.0.2
      jest: 23.6.0
      node-sass: 4.12.0
      postcss: 7.0.5
      postcss-modules: 1.3.2
    dev: false
    name: '@rush-temp/gulp-core-build-sass'
    resolution:
      integrity: sha512-gkcb/FfZlJkpB5NUITUWot56zpGtrryECMXQz8SHPGrc8F4fD4IkInsMilAH1w2+ZYfTxJ35kEND3VqDDaNAEw==
      tarball: 'file:projects/gulp-core-build-sass.tgz'
    version: 0.0.0
  'file:projects/gulp-core-build-serve.tgz':
    dependencies:
      '@types/express': 4.11.0
      '@types/express-serve-static-core': 4.11.0
      '@types/gulp': 4.0.6
      '@types/mime': 0.0.29
      '@types/node': 8.5.8
      '@types/node-forge': 0.6.8
      '@types/orchestrator': 0.0.30
      '@types/serve-static': 1.13.1
      '@types/through2': 2.0.32
      '@types/vinyl': 2.0.3
      colors: 1.2.5
      deasync: 0.1.15
      express: 4.16.4
      gulp: 4.0.2
      gulp-connect: 5.5.0
      gulp-open: 3.0.1
      node-forge: 0.7.6
      sudo: 1.0.3
    dev: false
    name: '@rush-temp/gulp-core-build-serve'
    resolution:
      integrity: sha512-Z0ZJ2PfCWjhIIHaBLzLWcuuolqUzJlDloPtS3gNJwFDvZc+zpAT8DGbqKCrILbdfU4yS3EOcwDLgnZZvSSgeKQ==
      tarball: 'file:projects/gulp-core-build-serve.tgz'
    version: 0.0.0
  'file:projects/gulp-core-build-typescript.tgz':
    dependencies:
      '@microsoft/node-library-build': 6.0.71
      '@microsoft/rush-stack-compiler-3.4': 0.1.11
      '@types/glob': 5.0.30
      '@types/node': 8.5.8
      '@types/resolve': 0.0.8
      decomment: 0.9.2
      glob: 7.0.6
      glob-escape: 0.0.2
      gulp: 4.0.2
      resolve: 1.8.1
      tslint-microsoft-contrib: 5.2.1
      typescript: 3.2.4
    dev: false
    name: '@rush-temp/gulp-core-build-typescript'
    resolution:
      integrity: sha512-0pyF5UEktFV6NHumZxDv+noBlFifrI4Vom3JBMn4ARkEpr8vMspqEvcwnuXw+52hoiA+2krHHHt33XaiXCOdbw==
      tarball: 'file:projects/gulp-core-build-typescript.tgz'
    version: 0.0.0
  'file:projects/gulp-core-build-webpack.tgz':
    dependencies:
      '@types/gulp': 4.0.6
      '@types/node': 8.5.8
      '@types/orchestrator': 0.0.30
      '@types/source-map': 0.5.0
      '@types/uglify-js': 2.6.29
      '@types/webpack': 4.4.0
      colors: 1.2.5
      gulp: 4.0.2
      webpack: 3.11.0
    dev: false
    name: '@rush-temp/gulp-core-build-webpack'
    resolution:
      integrity: sha512-mEQ7xsUySAICJpLwZZPQULvK/dMnn8NnAY++ciB0DcLTJBFOy9RBJmVLa1I8KooLxo591I1/7HV0aecM+csUIQ==
      tarball: 'file:projects/gulp-core-build-webpack.tgz'
    version: 0.0.0
  'file:projects/gulp-core-build.tgz':
    dependencies:
      '@microsoft/node-library-build': 6.0.71
      '@microsoft/rush-stack-compiler-3.4': 0.1.11
      '@types/chai': 3.4.34
      '@types/chalk': 0.4.31
      '@types/gulp': 4.0.6
      '@types/mocha': 5.2.5
      '@types/node': 8.5.8
      '@types/node-notifier': 0.0.28
      '@types/orchestrator': 0.0.30
      '@types/semver': 5.3.33
      '@types/through2': 2.0.32
      '@types/vinyl': 2.0.3
      '@types/yargs': 0.0.34
      '@types/z-schema': 3.16.31
      chai: 3.5.0
      colors: 1.2.5
      del: 2.2.2
      end-of-stream: 1.1.0
      glob-escape: 0.0.2
      globby: 5.0.0
      gulp: 4.0.2
      gulp-flatten: 0.2.0
      gulp-if: 2.0.2
      jest: 23.6.0
      jest-cli: 22.4.4
      jest-environment-jsdom: 22.4.3
      jest-resolve: 22.4.3
      jsdom: 11.11.0
      lodash.merge: 4.6.2
      merge2: 1.0.3
      node-notifier: 5.0.2
      object-assign: 4.1.1
      orchestrator: 0.3.8
      pretty-hrtime: 1.0.3
      semver: 5.3.0
      through2: 2.0.5
      vinyl: 2.2.0
      yargs: 4.6.0
      z-schema: 3.18.4
    dev: false
    name: '@rush-temp/gulp-core-build'
    resolution:
      integrity: sha512-H27CrMQEBUInBXFu4U2k0aqWMwNCfvOT2aNUAkrInwcJuqWW73Gn5E40YIbvjMV+VCeYx9jng8tsjsFp9HOKmA==
      tarball: 'file:projects/gulp-core-build.tgz'
    version: 0.0.0
  'file:projects/load-themed-styles.tgz':
    dependencies:
      '@types/chai': 3.4.34
      '@types/mocha': 5.2.5
      '@types/webpack-env': 1.13.0
      chai: 3.5.0
      gulp: 4.0.2
    dev: false
    name: '@rush-temp/load-themed-styles'
    resolution:
      integrity: sha512-+ckSlRxDbkoyfyAeukiZ5kzULdIQ9HJ/ssodoybqTllNl+WvG+SRhbIdje/up6SMgr8MEwP8i0tSEKo/GEHVdA==
      tarball: 'file:projects/load-themed-styles.tgz'
    version: 0.0.0
  'file:projects/loader-load-themed-styles.tgz':
    dependencies:
      '@types/loader-utils': 1.1.3
      '@types/mocha': 5.2.5
      '@types/node': 8.5.8
      '@types/webpack': 4.4.0
      chai: 3.5.0
      gulp: 4.0.2
      loader-utils: 1.1.0
    dev: false
    name: '@rush-temp/loader-load-themed-styles'
    resolution:
      integrity: sha512-nAXvxfWQaO+txZU8Kvcp5zZpqhVLSYY1adclnl6f9iyqMtKtXYAzZYZddK7vl2KxbgLFuqtVdgym13QFadUMhA==
      tarball: 'file:projects/loader-load-themed-styles.tgz'
    version: 0.0.0
  'file:projects/loader-raw-script.tgz':
    dependencies:
      '@types/mocha': 5.2.5
      '@types/node': 8.5.8
      chai: 3.5.0
      gulp: 4.0.2
      loader-utils: 1.1.0
      mocha: 5.2.0
    dev: false
    name: '@rush-temp/loader-raw-script'
    resolution:
      integrity: sha512-QofoEJ4o3lsjbeQ4CG17LNoqVVk8bmJnOkyR07YngkIgvUBROkU29pubdMxwG2CvcmJTlhIVblWrCqtrg8wuxg==
      tarball: 'file:projects/loader-raw-script.tgz'
    version: 0.0.0
  'file:projects/loader-set-webpack-public-path.tgz':
    dependencies:
      '@types/lodash': 4.14.116
      '@types/mocha': 5.2.5
      '@types/node': 8.5.8
      chai: 3.5.0
      gulp: 4.0.2
      loader-utils: 1.1.0
      lodash: 4.17.15
      mocha: 5.2.0
    dev: false
    name: '@rush-temp/loader-set-webpack-public-path'
    resolution:
<<<<<<< HEAD
      integrity: sha512-5HlCPx0ItSF/Q1yBOPsvnGKdlRSX9S9uWQsKBLG7DhddNf43GxDptthgpyEz9cb/TmaoVayaDgpld0jiQuFTAw==
=======
      integrity: sha512-QA2lYaG9QLBvYpR7/EB730y4H1DV0mhkfyENin6glEEbLykheMiA93ZcIiwpCh1RQvW0laRKHL35v6Rz1knWcg==
>>>>>>> 4e83f6b8
      tarball: 'file:projects/loader-set-webpack-public-path.tgz'
    version: 0.0.0
  'file:projects/node-core-library.tgz':
    dependencies:
      '@microsoft/node-library-build': 6.0.71
      '@microsoft/rush-stack-compiler-3.4': 0.1.11
      '@types/fs-extra': 5.0.4
      '@types/jest': 23.3.11
      '@types/jju': 1.4.1
      '@types/node': 8.5.8
      '@types/z-schema': 3.16.31
      colors: 1.2.5
      fs-extra: 7.0.1
      gulp: 4.0.2
      jju: 1.4.0
      z-schema: 3.18.4
    dev: false
    name: '@rush-temp/node-core-library'
    resolution:
      integrity: sha512-Zsblbsgt3FCqyHLjJD1CN038SVDDFLWIU5IqpPNZB9aFGn7KeQQifUwLJy7JIAv6DAzFJ1FgQ+sKFCb6lmfGAg==
      tarball: 'file:projects/node-core-library.tgz'
    version: 0.0.0
  'file:projects/node-library-build-test.tgz':
    dependencies:
      '@types/chai': 3.4.34
      '@types/mocha': 5.2.5
      '@types/node': 8.5.8
      chai: 3.5.0
      gulp: 4.0.2
    dev: false
    name: '@rush-temp/node-library-build-test'
    resolution:
      integrity: sha512-AgQD9nFCjtd+6iROHTKmMS0eIXjLq86nbnjN2Re6bHi2A2ZQ6LlKi+/Vy4bGhQRryZoOzQx34jB4ibTrr7bBAg==
      tarball: 'file:projects/node-library-build-test.tgz'
    version: 0.0.0
  'file:projects/node-library-build.tgz':
    dependencies:
      '@types/gulp': 4.0.6
      '@types/node': 8.5.8
      gulp: 4.0.2
    dev: false
    name: '@rush-temp/node-library-build'
    resolution:
      integrity: sha512-PSB9Z0e6R/hD0G3mVKcIEeNknlVRqa2y4EvCoaFSYhKdTrYHCOxMBKU1d3EuasbUB0IH2fC3HVc0QlmoHYy11A==
      tarball: 'file:projects/node-library-build.tgz'
    version: 0.0.0
  'file:projects/package-deps-hash.tgz':
    dependencies:
      '@types/chai': 3.4.34
      '@types/mocha': 5.2.5
      '@types/node': 8.5.8
      chai: 3.5.0
      gulp: 4.0.2
    dev: false
    name: '@rush-temp/package-deps-hash'
    resolution:
      integrity: sha512-kMkENqzEi7U4fReV7xulU80NEQ4KrbbKztBSN9ESbIisBlADOxYuZP5eFD87hsutByijTGQT1AqhFiUrmYT0tA==
      tarball: 'file:projects/package-deps-hash.tgz'
    version: 0.0.0
  'file:projects/resolve-chunk-plugin.tgz':
    dependencies:
      '@types/mocha': 5.2.5
      '@types/webpack': 4.4.0
      chai: 3.5.0
      gulp: 4.0.2
      mocha: 5.2.0
    dev: false
    name: '@rush-temp/resolve-chunk-plugin'
    resolution:
      integrity: sha512-TVV8J48O8MDAMOT7R5bgPVlauDQuFixQY0znkmJT5KRV8XvAN5dPH9RGBv3oYY1+02GTPvAaY+3mm5SptqcflA==
      tarball: 'file:projects/resolve-chunk-plugin.tgz'
    version: 0.0.0
  'file:projects/rush-buildxl.tgz':
    dependencies:
      '@types/jest': 23.3.11
      '@types/node': 8.5.8
      gulp: 4.0.2
    dev: false
    name: '@rush-temp/rush-buildxl'
    resolution:
<<<<<<< HEAD
      integrity: sha512-fsDHrftTnadUhs5TVww3pdwO1WoxPVDjQV7majZUTmqbj43YDLYPhNnlKJjBsqp6awxObw5VcwgIiiH0xOXmVQ==
=======
      integrity: sha512-up7exMV6T+cBGc9/E2FBdYmIxVeDWsW+RZwDh72LBepQ27lMqLVVwzBislNBp/o9Q0qe/tNZyDzhOxrVqUs8sg==
>>>>>>> 4e83f6b8
      tarball: 'file:projects/rush-buildxl.tgz'
    version: 0.0.0
  'file:projects/rush-lib.tgz':
    dependencies:
      '@pnpm/link-bins': 1.0.3_@pnpm+logger@1.0.2
      '@pnpm/logger': 1.0.2
      '@types/glob': 5.0.30
      '@types/inquirer': 0.0.43
      '@types/jest': 23.3.11
      '@types/js-yaml': 3.12.1
      '@types/lodash': 4.14.116
      '@types/minimatch': 2.0.29
      '@types/node': 8.5.8
      '@types/node-fetch': 1.6.9
      '@types/semver': 5.3.33
      '@types/tar': 4.0.0
      '@types/z-schema': 3.16.31
      '@yarnpkg/lockfile': 1.0.2
      builtins: 1.0.3
      cli-table: 0.3.1
      colors: 1.2.5
      git-repo-info: 2.1.0
      glob: 7.0.6
      glob-escape: 0.0.2
      gulp: 4.0.2
      https-proxy-agent: 2.2.2
      inquirer: 6.2.2
      js-yaml: 3.13.1
      lodash: 4.17.15
      minimatch: 3.0.4
      node-fetch: 2.1.2
      npm-package-arg: 5.1.2
      read-package-tree: 5.1.6
      semver: 5.3.0
      strict-uri-encode: 2.0.0
      tar: 4.4.10
      true-case-path: 2.2.1
      wordwrap: 1.0.0
      z-schema: 3.18.4
    dev: false
    name: '@rush-temp/rush-lib'
    resolution:
<<<<<<< HEAD
      integrity: sha512-rIQWW5cCD+MtyGPU1f4ye2zlGsjnNqNOS4esrmQwuSywFrSH6W+J+aKzR+hBoGuau7JJRdrXwK69UdXnL0rDEA==
=======
      integrity: sha512-8N7cT8aQz+GFFinCjEYC/eGiYy3G+B6Zvz8aOQEgOWunX43wIaqwcwHeWWtmwNCh/jfTuduIO8sM2eCTmTKFYg==
>>>>>>> 4e83f6b8
      tarball: 'file:projects/rush-lib.tgz'
    version: 0.0.0
  'file:projects/rush-stack-compiler-2.4-library-test.tgz':
    dependencies:
      '@types/node': 8.5.8
      gulp: 4.0.2
    dev: false
    name: '@rush-temp/rush-stack-compiler-2.4-library-test'
    resolution:
      integrity: sha512-jHBI/hoMAHJTrBbflE5RdN7HtbCgfeKguFBhEAsERCkbK4q59dDf1rc9mYOUV1bbXeTMbn+5eZaL6isukQgr1Q==
      tarball: 'file:projects/rush-stack-compiler-2.4-library-test.tgz'
    version: 0.0.0
  'file:projects/rush-stack-compiler-2.4.tgz':
    dependencies:
      '@microsoft/node-library-build': 6.0.71
      '@microsoft/rush-stack-compiler-3.4': 0.1.11
      '@types/node': 8.5.8
      gulp: 4.0.2
      tslint: 5.12.1
      tslint-microsoft-contrib: 5.2.1_tslint@5.12.1
      typescript: 2.4.2
    dev: false
    name: '@rush-temp/rush-stack-compiler-2.4'
    resolution:
      integrity: sha512-3lQ7CLV3Lkr5w3TzyH5j/tTdSaqiJcelpkPw4EAWPLwCs5lUghTt4MYj9tOdsdc+ix/eFqtp2afQQxihuJ17Zg==
      tarball: 'file:projects/rush-stack-compiler-2.4.tgz'
    version: 0.0.0
  'file:projects/rush-stack-compiler-2.7-library-test.tgz':
    dependencies:
      '@types/node': 8.5.8
      gulp: 4.0.2
    dev: false
    name: '@rush-temp/rush-stack-compiler-2.7-library-test'
    resolution:
      integrity: sha512-0EzdOcsSRCytg4wa8RsV5+80etUpL07cttBFxG24k+Up6tC/DEfWEkXwc81R362wLrcxMfK2bdBs4B3O22pnhA==
      tarball: 'file:projects/rush-stack-compiler-2.7-library-test.tgz'
    version: 0.0.0
  'file:projects/rush-stack-compiler-2.7.tgz':
    dependencies:
      '@microsoft/node-library-build': 6.0.71
      '@microsoft/rush-stack-compiler-3.4': 0.1.11
      '@types/node': 8.5.8
      gulp: 4.0.2
      tslint: 5.12.1
      tslint-microsoft-contrib: 5.2.1_tslint@5.12.1
      typescript: 2.7.2
    dev: false
    name: '@rush-temp/rush-stack-compiler-2.7'
    resolution:
      integrity: sha512-dsNPJbHmOebMLfU5ZZmjoDj46fMrdrnmKyYh/pCgP0amFk8XzfJonJqYIdBSwoo++FPF1pnnqG3vrBJCvWL+5w==
      tarball: 'file:projects/rush-stack-compiler-2.7.tgz'
    version: 0.0.0
  'file:projects/rush-stack-compiler-2.8-library-test.tgz':
    dependencies:
      '@types/node': 8.5.8
      gulp: 4.0.2
    dev: false
    name: '@rush-temp/rush-stack-compiler-2.8-library-test'
    resolution:
      integrity: sha512-t0VC/3q1S1XSag5Ity+wAvYiGz4pWSHo30pEd89ci7S9Q0oIuURf97O1NYFV5P4Za8t2he52Boi8byJEBnOdeg==
      tarball: 'file:projects/rush-stack-compiler-2.8-library-test.tgz'
    version: 0.0.0
  'file:projects/rush-stack-compiler-2.8.tgz':
    dependencies:
      '@microsoft/node-library-build': 6.0.71
      '@microsoft/rush-stack-compiler-3.4': 0.1.11
      '@types/node': 8.5.8
      gulp: 4.0.2
      tslint: 5.12.1
      tslint-microsoft-contrib: 5.2.1_tslint@5.12.1
      typescript: 2.8.4
    dev: false
    name: '@rush-temp/rush-stack-compiler-2.8'
    resolution:
      integrity: sha512-eKGwa5RQ3Lq6ctB1LE116pdVja6X777cCskjgQmjU2IfAQz6C9dIcya8kinVbnBkfhXdAAHwzkULDGnvgJBDvw==
      tarball: 'file:projects/rush-stack-compiler-2.8.tgz'
    version: 0.0.0
  'file:projects/rush-stack-compiler-2.9-library-test.tgz':
    dependencies:
      '@types/node': 8.5.8
      gulp: 4.0.2
    dev: false
    name: '@rush-temp/rush-stack-compiler-2.9-library-test'
    resolution:
      integrity: sha512-58DY1Phoe0Guh5jlVtfL3EzUwqmazxLbiPwsthfgQLaK5cQx/pc74okUS9K596GS3U6owCWGOagiT8jZsvPpKA==
      tarball: 'file:projects/rush-stack-compiler-2.9-library-test.tgz'
    version: 0.0.0
  'file:projects/rush-stack-compiler-2.9.tgz':
    dependencies:
      '@microsoft/node-library-build': 6.0.71
      '@microsoft/rush-stack-compiler-3.4': 0.1.11
      '@types/node': 8.5.8
      gulp: 4.0.2
      tslint: 5.12.1
      tslint-microsoft-contrib: 5.2.1_tslint@5.12.1
      typescript: 2.9.2
    dev: false
    name: '@rush-temp/rush-stack-compiler-2.9'
    resolution:
      integrity: sha512-jo1BJTVVcVoxTKWvogTvjRHqIVeLXFIxNV+DiyCybppxrSrRVLeAbkXa6NJ2U9T+mnvkoAvsBqw9MfaQlZ8+aw==
      tarball: 'file:projects/rush-stack-compiler-2.9.tgz'
    version: 0.0.0
  'file:projects/rush-stack-compiler-3.0-library-test.tgz':
    dependencies:
      '@types/node': 8.5.8
      gulp: 4.0.2
    dev: false
    name: '@rush-temp/rush-stack-compiler-3.0-library-test'
    resolution:
      integrity: sha512-Axyn3z615o3jzXQxNf8j4PWlhLhtYaDVRWpb732VHFSmb3Q7kVfeP+NBwJfkbQTBTD0OmbTe+r7UrLFl2DYFqg==
      tarball: 'file:projects/rush-stack-compiler-3.0-library-test.tgz'
    version: 0.0.0
  'file:projects/rush-stack-compiler-3.0.tgz':
    dependencies:
      '@microsoft/node-library-build': 6.0.71
      '@microsoft/rush-stack-compiler-3.4': 0.1.11
      '@types/node': 8.5.8
      gulp: 4.0.2
      tslint: 5.12.1
      tslint-microsoft-contrib: 5.2.1_tslint@5.12.1
      typescript: 3.0.3
    dev: false
    name: '@rush-temp/rush-stack-compiler-3.0'
    resolution:
      integrity: sha512-h+0QpViR6JOI9dVV22KK7zzC8C8vqROEZv/1V0geZ8ItRbrylvmi4p1KeB107LUUaDqQqxS9cBYQ4smlB/dTEQ==
      tarball: 'file:projects/rush-stack-compiler-3.0.tgz'
    version: 0.0.0
  'file:projects/rush-stack-compiler-3.1-library-test.tgz':
    dependencies:
      '@types/node': 8.5.8
      gulp: 4.0.2
    dev: false
    name: '@rush-temp/rush-stack-compiler-3.1-library-test'
    resolution:
      integrity: sha512-fHm6VkNO3KsRMQojt2gXPc8hjfEbrb437/gu9Yr+qasRpXZR/3hk4bjRWsOqqKoBpglbRmUTUNpzjt7Vv2isrQ==
      tarball: 'file:projects/rush-stack-compiler-3.1-library-test.tgz'
    version: 0.0.0
  'file:projects/rush-stack-compiler-3.1.tgz':
    dependencies:
      '@microsoft/node-library-build': 6.0.71
      '@microsoft/rush-stack-compiler-3.4': 0.1.11
      '@types/node': 8.5.8
      gulp: 4.0.2
      tslint: 5.12.1
      tslint-microsoft-contrib: 5.2.1_tslint@5.12.1
      typescript: 3.1.6
    dev: false
    name: '@rush-temp/rush-stack-compiler-3.1'
    resolution:
      integrity: sha512-Sbwss7q36mDgU2kjK69QFMq+SFBexUBjvgQdAQ2QIW23gb+smNOOtFuGqtnBRTncz3QToGOSQa9ihp3X3Ce80w==
      tarball: 'file:projects/rush-stack-compiler-3.1.tgz'
    version: 0.0.0
  'file:projects/rush-stack-compiler-3.2-library-test.tgz':
    dependencies:
      '@types/node': 8.5.8
      gulp: 4.0.2
    dev: false
    name: '@rush-temp/rush-stack-compiler-3.2-library-test'
    resolution:
      integrity: sha512-+eLxnaVxyUkzqE8XmGb9e4t7DghmYqNQoKbfjaXaafzF5l3wsscBGY90W9ZsNEvOXrv7cl90eDJ9gE3ww58aQA==
      tarball: 'file:projects/rush-stack-compiler-3.2-library-test.tgz'
    version: 0.0.0
  'file:projects/rush-stack-compiler-3.2.tgz':
    dependencies:
      '@microsoft/node-library-build': 6.0.71
      '@microsoft/rush-stack-compiler-3.4': 0.1.11
      '@types/node': 8.5.8
      gulp: 4.0.2
      tslint: 5.12.1
      tslint-microsoft-contrib: 5.2.1_tslint@5.12.1
      typescript: 3.2.4
    dev: false
    name: '@rush-temp/rush-stack-compiler-3.2'
    resolution:
      integrity: sha512-hUpMGyXd0KvLHInmHhCXBeLTz2kNnEDgqaN7i+4zKV+5ZPSo+EJdkJOGSZ+tleaOwwDob/C05elQJt9Aknm4Bw==
      tarball: 'file:projects/rush-stack-compiler-3.2.tgz'
    version: 0.0.0
  'file:projects/rush-stack-compiler-3.3-library-test.tgz':
    dependencies:
      '@types/node': 8.5.8
      gulp: 4.0.2
    dev: false
    name: '@rush-temp/rush-stack-compiler-3.3-library-test'
    resolution:
      integrity: sha512-HN48JRzWOVBlxeH6ZegCgUjadvusCNWSggOjgI5bF/uhJFYWafK3nJCb3yZsXaTABPfiqLqT5wU652LmOGCJ0w==
      tarball: 'file:projects/rush-stack-compiler-3.3-library-test.tgz'
    version: 0.0.0
  'file:projects/rush-stack-compiler-3.3.tgz':
    dependencies:
      '@microsoft/node-library-build': 6.0.71
      '@microsoft/rush-stack-compiler-3.4': 0.1.11
      '@types/node': 8.5.8
      gulp: 4.0.2
      tslint: 5.12.1
      tslint-microsoft-contrib: 5.2.1_tslint@5.12.1
      typescript: 3.3.4000
    dev: false
    name: '@rush-temp/rush-stack-compiler-3.3'
    resolution:
      integrity: sha512-emFR85GTqJZWwkPINm1yegFTNWqW78S2PAl+oz6/7uzEfLjRu8nUBb9wkM/FBWTKGvInVvhoq3ENycnRulVIdg==
      tarball: 'file:projects/rush-stack-compiler-3.3.tgz'
    version: 0.0.0
  'file:projects/rush-stack-compiler-3.4-library-test.tgz':
    dependencies:
      '@types/node': 8.5.8
      gulp: 4.0.2
    dev: false
    name: '@rush-temp/rush-stack-compiler-3.4-library-test'
    resolution:
      integrity: sha512-hxawtUM+Z0a11EXQyMukJghKouAZdgos9eTp63KaRv1JQ4NZvmy6YMhNP4pqbrrMDC7IqLM4H/SuU/zj64IzsA==
      tarball: 'file:projects/rush-stack-compiler-3.4-library-test.tgz'
    version: 0.0.0
  'file:projects/rush-stack-compiler-3.4.tgz':
    dependencies:
      '@microsoft/node-library-build': 6.0.71
      '@microsoft/rush-stack-compiler-3.4': 0.1.11
      '@types/node': 8.5.8
      gulp: 4.0.2
      tslint: 5.12.1
      tslint-microsoft-contrib: 5.2.1_tslint@5.12.1
      typescript: 3.4.5
    dev: false
    name: '@rush-temp/rush-stack-compiler-3.4'
    resolution:
      integrity: sha512-x0XqQ73TTdB2FE8WexSl6DRoYvtSKj+MKHYranNXmEiQ6BZ41LEfnr4CfSP8/FcQMET97dmQlgoM/GmlQT23iw==
      tarball: 'file:projects/rush-stack-compiler-3.4.tgz'
    version: 0.0.0
  'file:projects/rush-stack-compiler-3.5-library-test.tgz':
    dependencies:
      '@types/node': 8.5.8
      gulp: 4.0.2
    dev: false
    name: '@rush-temp/rush-stack-compiler-3.5-library-test'
    resolution:
      integrity: sha512-sxc/wnVaAG84RZYt9xCnNgEBCGnORciaWFjkKscqS5ZNXBmussITzaYWNDnluqT21HLrN3Y31iLIYx8u1Ol7+w==
      tarball: 'file:projects/rush-stack-compiler-3.5-library-test.tgz'
    version: 0.0.0
  'file:projects/rush-stack-compiler-3.5.tgz':
    dependencies:
      '@microsoft/node-library-build': 6.0.71
      '@types/node': 8.5.8
      gulp: 4.0.2
      tslint: 5.12.1
      tslint-microsoft-contrib: 5.2.1_tslint@5.12.1
      typescript: 3.5.3
    dev: false
    name: '@rush-temp/rush-stack-compiler-3.5'
    resolution:
      integrity: sha512-EGhmzrLdl8cndy9C3rBsjDRCLbHwyWnqRs3s8SelSYQEngM2TLp7uRb5JQUTnKQHTHo6Ru5Cbni8fGhQQlCIaQ==
      tarball: 'file:projects/rush-stack-compiler-3.5.tgz'
    version: 0.0.0
  'file:projects/rush-stack-compiler-shared.tgz':
    dev: false
    name: '@rush-temp/rush-stack-compiler-shared'
    resolution:
      integrity: sha512-3DA+ZdhWSjTNrAVaC6G9AizudJaiO82PoNgCTQ/3PQ4g4J9xx6BrNv+sVPv/4h5ST2WQhdHiY9OW0/2xWDWY/A==
      tarball: 'file:projects/rush-stack-compiler-shared.tgz'
    version: 0.0.0
  'file:projects/rush-stack-library-test.tgz':
    dev: false
    name: '@rush-temp/rush-stack-library-test'
    resolution:
      integrity: sha512-60WDnR9kaN2Lr775Nx14M2mi+t5CBwjETUV1TlY1YkseaKeG/F9MQhq3ZJQis/dQ3M2vAToPeAImDMYSuWVGeA==
      tarball: 'file:projects/rush-stack-library-test.tgz'
    version: 0.0.0
  'file:projects/rush-stack.tgz':
    dependencies:
      '@types/node': 8.5.8
      colors: 1.2.5
      gulp: 4.0.2
    dev: false
    name: '@rush-temp/rush-stack'
    resolution:
      integrity: sha512-iqDBGCn+Z259/816/gXSYkf+4GsgRxTWdVINlOHdjvpuj1zT8MX55wd6uxbFhiuHkyvPs/+2flqoug6gI5ZLMA==
      tarball: 'file:projects/rush-stack.tgz'
    version: 0.0.0
  'file:projects/rush.tgz':
    dependencies:
      '@types/chai': 3.4.34
      '@types/mocha': 5.2.5
      '@types/node': 8.5.8
      '@types/semver': 5.3.33
      '@types/sinon': 1.16.34
      chai: 3.5.0
      colors: 1.2.5
      gulp: 4.0.2
      semver: 5.3.0
      sinon: 1.17.7
    dev: false
    name: '@rush-temp/rush'
    resolution:
<<<<<<< HEAD
      integrity: sha512-sQu633Jnd2GggC/W+8x484enU7vnjjdJHus8p5fno1paCZOX8QCUz2O0uJOxcoEAHtovxKmQhouxwCHZkg5edQ==
=======
      integrity: sha512-4UIns4+wu0WCVqsrtOIqTSW6oBlcA41uB3VI0DbvHhPu5cq6ITMZNnCQrJknbCCGs7Wa+coQb8rbdsqgYTsgrQ==
>>>>>>> 4e83f6b8
      tarball: 'file:projects/rush.tgz'
    version: 0.0.0
  'file:projects/rushell.tgz':
    dependencies:
      '@types/jest': 23.3.11
      '@types/node': 8.5.8
      gulp: 4.0.2
      jest: 23.6.0
      ts-jest: 22.4.6_jest@23.6.0
    dev: false
    name: '@rush-temp/rushell'
    resolution:
      integrity: sha512-Z75lByzCBM3rDnVZafP7SA3P4bM3wlcxGLF9rRb2zJ/9iR1FMv0T1xaDTAilrMBYRs51H/q1RutEnjkZ+fh1Mw==
      tarball: 'file:projects/rushell.tgz'
    version: 0.0.0
  'file:projects/set-webpack-public-path-plugin.tgz':
    dependencies:
      '@types/lodash': 4.14.116
      '@types/mocha': 5.2.5
      '@types/node': 8.5.8
      '@types/tapable': 1.0.2
      '@types/uglify-js': 2.6.29
      '@types/webpack': 4.4.0
      chai: 3.5.0
      gulp: 4.0.2
      lodash: 4.17.15
      mocha: 5.2.0
      uglify-js: 3.0.28
    dev: false
    name: '@rush-temp/set-webpack-public-path-plugin'
    resolution:
<<<<<<< HEAD
      integrity: sha512-k7q9rfsXh+RAiReH1V3jDu0Rgfnmvr8OF/No5Bb3eoKzVucmCylJmZ+Vh9oVYFlwngJGuMqUl/Z6MN3PnoZCFA==
=======
      integrity: sha512-Y9cHvupWvAXPLvbCqc+Gx3/s2ZveCfnjGqTk82QbxTCV/YQze6aQPDNESi1z51D2Z9AxL/qY/CZNLT9svB6XRg==
>>>>>>> 4e83f6b8
      tarball: 'file:projects/set-webpack-public-path-plugin.tgz'
    version: 0.0.0
  'file:projects/stream-collator.tgz':
    dependencies:
      '@types/chai': 3.4.34
      '@types/mocha': 5.2.5
      '@types/node': 8.5.8
      chai: 3.5.0
      colors: 1.2.5
      gulp: 4.0.2
      mocha: 5.2.0
    dev: false
    name: '@rush-temp/stream-collator'
    resolution:
      integrity: sha512-6Nuyd1jWX28Ff/Jp8DP6+nhKkJAJaK+vVzV++nvVNFsGhGh8etDM5YPlFXMpSDzbDNt8pIArXFxeSClE1KqJxQ==
      tarball: 'file:projects/stream-collator.tgz'
    version: 0.0.0
  'file:projects/ts-command-line.tgz':
    dependencies:
      '@microsoft/node-library-build': 6.0.71
      '@microsoft/rush-stack-compiler-3.4': 0.1.11
      '@types/argparse': 1.0.33
      '@types/jest': 23.3.11
      '@types/node': 8.5.8
      argparse: 1.0.10
      colors: 1.2.5
      gulp: 4.0.2
    dev: false
    name: '@rush-temp/ts-command-line'
    resolution:
      integrity: sha512-82dUbO5fefCgbL1CiCKwZoKZlZS7FNxBG9eXmPoaKkNOnGoB+dVqb3DtCmCaKxebapmZiNttQHQb1Hv2ieChiw==
      tarball: 'file:projects/ts-command-line.tgz'
    version: 0.0.0
  'file:projects/web-library-build-test.tgz':
    dependencies:
      '@types/jest': 23.3.11
      gulp: 4.0.2
      ts-jest: 22.4.6
    dev: false
    name: '@rush-temp/web-library-build-test'
    resolution:
      integrity: sha512-dvGpQpnBVPjntqfItXV87VNhdNwPm8sokoVM0Ki1xawaBH+zD20HonUP2qjXFcWN5Hek+f/HJ8dcAxKHVrfowg==
      tarball: 'file:projects/web-library-build-test.tgz'
    version: 0.0.0
  'file:projects/web-library-build.tgz':
    dependencies:
      '@types/gulp': 4.0.6
      '@types/node': 8.5.8
      gulp: 4.0.2
      gulp-replace: 0.5.4
    dev: false
    name: '@rush-temp/web-library-build'
    resolution:
      integrity: sha512-3T1D8T+obRzYE6eWTRaALuoSJvd9DBj44S/Q3vwWuA7dxgQd6/vFOfpY+OIuV/ci3AE1953yEvcVuI6Ya9mCdQ==
      tarball: 'file:projects/web-library-build.tgz'
    version: 0.0.0
registry: ''
specifiers:
  '@microsoft/node-library-build': 6.0.71
  '@microsoft/rush-stack-compiler-3.4': 0.1.11
  '@microsoft/teams-js': 1.3.0-beta.4
  '@microsoft/tsdoc': 0.12.11
  '@pnpm/link-bins': ~1.0.1
  '@pnpm/logger': ~1.0.1
  '@rush-temp/api-documenter': 'file:./projects/api-documenter.tgz'
  '@rush-temp/api-documenter-test': 'file:./projects/api-documenter-test.tgz'
  '@rush-temp/api-extractor': 'file:./projects/api-extractor.tgz'
  '@rush-temp/api-extractor-lib1-test': 'file:./projects/api-extractor-lib1-test.tgz'
  '@rush-temp/api-extractor-lib2-test': 'file:./projects/api-extractor-lib2-test.tgz'
  '@rush-temp/api-extractor-lib3-test': 'file:./projects/api-extractor-lib3-test.tgz'
  '@rush-temp/api-extractor-model': 'file:./projects/api-extractor-model.tgz'
  '@rush-temp/api-extractor-scenarios': 'file:./projects/api-extractor-scenarios.tgz'
  '@rush-temp/api-extractor-test-01': 'file:./projects/api-extractor-test-01.tgz'
  '@rush-temp/api-extractor-test-02': 'file:./projects/api-extractor-test-02.tgz'
  '@rush-temp/api-extractor-test-03': 'file:./projects/api-extractor-test-03.tgz'
  '@rush-temp/api-extractor-test-04': 'file:./projects/api-extractor-test-04.tgz'
  '@rush-temp/eslint-config-scalable-ts': 'file:./projects/eslint-config-scalable-ts.tgz'
  '@rush-temp/gulp-core-build': 'file:./projects/gulp-core-build.tgz'
  '@rush-temp/gulp-core-build-mocha': 'file:./projects/gulp-core-build-mocha.tgz'
  '@rush-temp/gulp-core-build-sass': 'file:./projects/gulp-core-build-sass.tgz'
  '@rush-temp/gulp-core-build-serve': 'file:./projects/gulp-core-build-serve.tgz'
  '@rush-temp/gulp-core-build-typescript': 'file:./projects/gulp-core-build-typescript.tgz'
  '@rush-temp/gulp-core-build-webpack': 'file:./projects/gulp-core-build-webpack.tgz'
  '@rush-temp/load-themed-styles': 'file:./projects/load-themed-styles.tgz'
  '@rush-temp/loader-load-themed-styles': 'file:./projects/loader-load-themed-styles.tgz'
  '@rush-temp/loader-raw-script': 'file:./projects/loader-raw-script.tgz'
  '@rush-temp/loader-set-webpack-public-path': 'file:./projects/loader-set-webpack-public-path.tgz'
  '@rush-temp/node-core-library': 'file:./projects/node-core-library.tgz'
  '@rush-temp/node-library-build': 'file:./projects/node-library-build.tgz'
  '@rush-temp/node-library-build-test': 'file:./projects/node-library-build-test.tgz'
  '@rush-temp/package-deps-hash': 'file:./projects/package-deps-hash.tgz'
  '@rush-temp/resolve-chunk-plugin': 'file:./projects/resolve-chunk-plugin.tgz'
  '@rush-temp/rush': 'file:./projects/rush.tgz'
  '@rush-temp/rush-buildxl': 'file:./projects/rush-buildxl.tgz'
  '@rush-temp/rush-lib': 'file:./projects/rush-lib.tgz'
  '@rush-temp/rush-stack': 'file:./projects/rush-stack.tgz'
  '@rush-temp/rush-stack-compiler-2.4': 'file:./projects/rush-stack-compiler-2.4.tgz'
  '@rush-temp/rush-stack-compiler-2.4-library-test': 'file:./projects/rush-stack-compiler-2.4-library-test.tgz'
  '@rush-temp/rush-stack-compiler-2.7': 'file:./projects/rush-stack-compiler-2.7.tgz'
  '@rush-temp/rush-stack-compiler-2.7-library-test': 'file:./projects/rush-stack-compiler-2.7-library-test.tgz'
  '@rush-temp/rush-stack-compiler-2.8': 'file:./projects/rush-stack-compiler-2.8.tgz'
  '@rush-temp/rush-stack-compiler-2.8-library-test': 'file:./projects/rush-stack-compiler-2.8-library-test.tgz'
  '@rush-temp/rush-stack-compiler-2.9': 'file:./projects/rush-stack-compiler-2.9.tgz'
  '@rush-temp/rush-stack-compiler-2.9-library-test': 'file:./projects/rush-stack-compiler-2.9-library-test.tgz'
  '@rush-temp/rush-stack-compiler-3.0': 'file:./projects/rush-stack-compiler-3.0.tgz'
  '@rush-temp/rush-stack-compiler-3.0-library-test': 'file:./projects/rush-stack-compiler-3.0-library-test.tgz'
  '@rush-temp/rush-stack-compiler-3.1': 'file:./projects/rush-stack-compiler-3.1.tgz'
  '@rush-temp/rush-stack-compiler-3.1-library-test': 'file:./projects/rush-stack-compiler-3.1-library-test.tgz'
  '@rush-temp/rush-stack-compiler-3.2': 'file:./projects/rush-stack-compiler-3.2.tgz'
  '@rush-temp/rush-stack-compiler-3.2-library-test': 'file:./projects/rush-stack-compiler-3.2-library-test.tgz'
  '@rush-temp/rush-stack-compiler-3.3': 'file:./projects/rush-stack-compiler-3.3.tgz'
  '@rush-temp/rush-stack-compiler-3.3-library-test': 'file:./projects/rush-stack-compiler-3.3-library-test.tgz'
  '@rush-temp/rush-stack-compiler-3.4': 'file:./projects/rush-stack-compiler-3.4.tgz'
  '@rush-temp/rush-stack-compiler-3.4-library-test': 'file:./projects/rush-stack-compiler-3.4-library-test.tgz'
  '@rush-temp/rush-stack-compiler-3.5': 'file:./projects/rush-stack-compiler-3.5.tgz'
  '@rush-temp/rush-stack-compiler-3.5-library-test': 'file:./projects/rush-stack-compiler-3.5-library-test.tgz'
  '@rush-temp/rush-stack-compiler-shared': 'file:./projects/rush-stack-compiler-shared.tgz'
  '@rush-temp/rush-stack-library-test': 'file:./projects/rush-stack-library-test.tgz'
  '@rush-temp/rushell': 'file:./projects/rushell.tgz'
  '@rush-temp/set-webpack-public-path-plugin': 'file:./projects/set-webpack-public-path-plugin.tgz'
  '@rush-temp/stream-collator': 'file:./projects/stream-collator.tgz'
  '@rush-temp/ts-command-line': 'file:./projects/ts-command-line.tgz'
  '@rush-temp/web-library-build': 'file:./projects/web-library-build.tgz'
  '@rush-temp/web-library-build-test': 'file:./projects/web-library-build-test.tgz'
  '@types/argparse': 1.0.33
  '@types/chai': 3.4.34
  '@types/chalk': 0.4.31
  '@types/clean-css': 4.2.1
  '@types/express': 4.11.0
  '@types/express-serve-static-core': 4.11.0
  '@types/fs-extra': 5.0.4
  '@types/glob': 5.0.30
  '@types/gulp': 4.0.6
  '@types/gulp-istanbul': 0.9.30
  '@types/gulp-mocha': 0.0.32
  '@types/inquirer': 0.0.43
  '@types/jest': 23.3.11
  '@types/jju': ~1.4.0
  '@types/js-yaml': 3.12.1
  '@types/loader-utils': 1.1.3
  '@types/lodash': 4.14.116
  '@types/long': 4.0.0
  '@types/mime': 0.0.29
  '@types/minimatch': 2.0.29
  '@types/mocha': 5.2.5
  '@types/node': 8.5.8
  '@types/node-fetch': 1.6.9
  '@types/node-forge': 0.6.8
  '@types/node-notifier': 0.0.28
  '@types/node-sass': 4.11.0
  '@types/orchestrator': 0.0.30
  '@types/resolve': 0.0.8
  '@types/semver': 5.3.33
  '@types/serve-static': 1.13.1
  '@types/sinon': 1.16.34
  '@types/source-map': 0.5.0
  '@types/tapable': 1.0.2
  '@types/tar': 4.0.0
  '@types/through2': 2.0.32
  '@types/uglify-js': 2.6.29
  '@types/vinyl': 2.0.3
  '@types/webpack': 4.4.0
  '@types/webpack-env': 1.13.0
  '@types/yargs': 0.0.34
  '@types/z-schema': 3.16.31
  '@yarnpkg/lockfile': ~1.0.2
  argparse: ~1.0.9
  autoprefixer: ~9.1.3
  builtins: ~1.0.3
  chai: ~3.5.0
  clean-css: 4.2.1
  cli-table: ~0.3.1
  colors: ~1.2.1
  deasync: ~0.1.7
  decomment: ~0.9.1
  del: ^2.2.2
  end-of-stream: ~1.1.0
  express: ~4.16.2
  fs-extra: ~7.0.1
  git-repo-info: ~2.1.0
  glob: ~7.0.5
  glob-escape: ~0.0.1
  globby: ~5.0.0
  gulp: ~4.0.2
  gulp-connect: ~5.5.0
  gulp-flatten: ~0.2.0
  gulp-if: ^2.0.1
  gulp-istanbul: ~0.10.3
  gulp-mocha: ~6.0.0
  gulp-open: ~3.0.1
  gulp-replace: ^0.5.4
  https-proxy-agent: ~2.2.1
  inquirer: ~6.2.0
  jest: ~23.6.0
  jest-cli: ~22.4.3
  jest-environment-jsdom: ~22.4.3
  jest-resolve: ~22.4.3
  jju: ~1.4.0
  js-yaml: ~3.13.1
  jsdom: ~11.11.0
  loader-utils: ~1.1.0
  lodash: ~4.17.15
  lodash.merge: ~4.6.2
  long: ^4.0.0
  merge2: ~1.0.2
  minimatch: ~3.0.2
  mocha: ^5.2.0
  node-fetch: ~2.1.2
  node-forge: ~0.7.1
  node-notifier: ~5.0.2
  node-sass: 4.12.0
  npm-package-arg: ~5.1.2
  object-assign: ~4.1.0
  orchestrator: ~0.3.8
  postcss: 7.0.5
  postcss-modules: ~1.3.1
  pretty-hrtime: ~1.0.2
  read-package-tree: ~5.1.5
  resolve: 1.8.1
  semver: ~5.3.0
  sinon: ~1.17.3
  source-map: ~0.6.1
  strict-uri-encode: ~2.0.0
  sudo: ~1.0.3
  tar: ~4.4.1
  through2: ~2.0.1
  true-case-path: ~2.2.1
  ts-jest: ~22.4.6
  tslint: ~5.12.1
  tslint-microsoft-contrib: ~5.2.1
  uglify-js: ~3.0.28
  vinyl: ~2.2.0
  webpack: ~3.11.0
  wordwrap: ~1.0.0
  yargs: ~4.6.0
  z-schema: ~3.18.3<|MERGE_RESOLUTION|>--- conflicted
+++ resolved
@@ -2,7 +2,7 @@
   '@microsoft/node-library-build': 6.0.71
   '@microsoft/rush-stack-compiler-3.4': 0.1.11
   '@microsoft/teams-js': 1.3.0-beta.4
-  '@microsoft/tsdoc': 0.12.11
+  '@microsoft/tsdoc': 0.12.10
   '@pnpm/link-bins': 1.0.3
   '@pnpm/logger': 1.0.2
   '@rush-temp/api-documenter': 'file:projects/api-documenter.tgz'
@@ -331,10 +331,10 @@
     dev: false
     resolution:
       integrity: sha512-GFLPg9Z5yiNca3di/V6Zt3tAvj1de9EK0eL88tE+1eckQSH405UQcm7D+H8LbEhRpqpG+ZqN9LXCAEw4L5uchg==
-  /@microsoft/tsdoc/0.12.11:
-    dev: false
-    resolution:
-      integrity: sha512-CXAEl/mTBkr+KcX/+Xi7wbNBnofZ1p2UwYbaJ+zwcVMCWQTMsheqkOwPM3BQ7J6uOacxwxO6rBRDjQqBdfe8dQ==
+  /@microsoft/tsdoc/0.12.10:
+    dev: false
+    resolution:
+      integrity: sha512-tsog/HTdM88/WyR0Jz7XWTI0ghbJkt9soFXnQJrINDyaTGzbCoJjRttaW/IY5eAp4eqDyfg++jq6o+byEDOkIQ==
   /@microsoft/tsdoc/0.12.9:
     dev: false
     resolution:
@@ -1717,11 +1717,7 @@
   /browserslist/4.6.6:
     dependencies:
       caniuse-lite: 1.0.30000985
-<<<<<<< HEAD
-      electron-to-chromium: 1.3.199
-=======
       electron-to-chromium: 1.3.200
->>>>>>> 4e83f6b8
       node-releases: 1.1.26
     dev: false
     hasBin: true
@@ -9671,7 +9667,7 @@
     version: 0.0.0
   'file:projects/api-documenter.tgz':
     dependencies:
-      '@microsoft/tsdoc': 0.12.11
+      '@microsoft/tsdoc': 0.12.10
       '@types/jest': 23.3.11
       '@types/js-yaml': 3.12.1
       '@types/node': 8.5.8
@@ -9682,11 +9678,7 @@
     dev: false
     name: '@rush-temp/api-documenter'
     resolution:
-<<<<<<< HEAD
-      integrity: sha512-lnvU8tYp01xCCOo/MMzdznwivkaUAskKy5xPmZS6cDc8GmnbXVPztJKQx5wMS+bocHs3Ih5CakDFha56aXPBzg==
-=======
       integrity: sha512-6ZbmYvBK4Bu9HWtt3iFz+YHXuolWj7v3KuY+eWLXv3rULfyn6HCCfaHn4UXQuyCFyJBvOUFr+0Uybi2+OFE2sg==
->>>>>>> 4e83f6b8
       tarball: 'file:projects/api-documenter.tgz'
     version: 0.0.0
   'file:projects/api-extractor-lib1-test.tgz':
@@ -9729,7 +9721,7 @@
     dependencies:
       '@microsoft/node-library-build': 6.0.71
       '@microsoft/rush-stack-compiler-3.4': 0.1.11
-      '@microsoft/tsdoc': 0.12.11
+      '@microsoft/tsdoc': 0.12.10
       '@types/jest': 23.3.11
       '@types/node': 8.5.8
       gulp: 4.0.2
@@ -9737,7 +9729,7 @@
     dev: false
     name: '@rush-temp/api-extractor-model'
     resolution:
-      integrity: sha512-rb6jgpLT8jVuHTqlAh/ZzvHqFr66BNvXlp6dOGhJO3u5oH/pB3U7EMwL6QIFGwNHVilmxDo5UVa6V7zeFDM1zQ==
+      integrity: sha512-1w3u75gE6OtAy3p+gRSckt2kr/sjUF2uiZ3AhDPGb+pNqdMJGCNfwoOan17A0IOH6bSKK+N7EpUTrcxzM3/btw==
       tarball: 'file:projects/api-extractor-model.tgz'
     version: 0.0.0
   'file:projects/api-extractor-scenarios.tgz':
@@ -9807,7 +9799,7 @@
     dependencies:
       '@microsoft/node-library-build': 6.0.71
       '@microsoft/rush-stack-compiler-3.4': 0.1.11
-      '@microsoft/tsdoc': 0.12.11
+      '@microsoft/tsdoc': 0.12.10
       '@types/jest': 23.3.11
       '@types/lodash': 4.14.116
       '@types/node': 8.5.8
@@ -9820,11 +9812,7 @@
     dev: false
     name: '@rush-temp/api-extractor'
     resolution:
-<<<<<<< HEAD
-      integrity: sha512-9w2YOm/Y1jcojcxLZHaI0kA79+sybNtdYvFOU8ggE36moJQy4UnYjhb0l/3MDQp9300jxo6CBnRIcKyFocE8ig==
-=======
       integrity: sha512-DNTpByXHqWWl0yZgF0TU5/gCXzH485ZGrN6nvLSZhxFQuDAksppfJwGRixklGUkzw4yTLDL+KgKlO0QurGkRxA==
->>>>>>> 4e83f6b8
       tarball: 'file:projects/api-extractor.tgz'
     version: 0.0.0
   'file:projects/eslint-config-scalable-ts.tgz':
@@ -10041,11 +10029,7 @@
     dev: false
     name: '@rush-temp/loader-set-webpack-public-path'
     resolution:
-<<<<<<< HEAD
-      integrity: sha512-5HlCPx0ItSF/Q1yBOPsvnGKdlRSX9S9uWQsKBLG7DhddNf43GxDptthgpyEz9cb/TmaoVayaDgpld0jiQuFTAw==
-=======
       integrity: sha512-QA2lYaG9QLBvYpR7/EB730y4H1DV0mhkfyENin6glEEbLykheMiA93ZcIiwpCh1RQvW0laRKHL35v6Rz1knWcg==
->>>>>>> 4e83f6b8
       tarball: 'file:projects/loader-set-webpack-public-path.tgz'
     version: 0.0.0
   'file:projects/node-core-library.tgz':
@@ -10126,11 +10110,7 @@
     dev: false
     name: '@rush-temp/rush-buildxl'
     resolution:
-<<<<<<< HEAD
-      integrity: sha512-fsDHrftTnadUhs5TVww3pdwO1WoxPVDjQV7majZUTmqbj43YDLYPhNnlKJjBsqp6awxObw5VcwgIiiH0xOXmVQ==
-=======
       integrity: sha512-up7exMV6T+cBGc9/E2FBdYmIxVeDWsW+RZwDh72LBepQ27lMqLVVwzBislNBp/o9Q0qe/tNZyDzhOxrVqUs8sg==
->>>>>>> 4e83f6b8
       tarball: 'file:projects/rush-buildxl.tgz'
     version: 0.0.0
   'file:projects/rush-lib.tgz':
@@ -10173,11 +10153,7 @@
     dev: false
     name: '@rush-temp/rush-lib'
     resolution:
-<<<<<<< HEAD
-      integrity: sha512-rIQWW5cCD+MtyGPU1f4ye2zlGsjnNqNOS4esrmQwuSywFrSH6W+J+aKzR+hBoGuau7JJRdrXwK69UdXnL0rDEA==
-=======
       integrity: sha512-8N7cT8aQz+GFFinCjEYC/eGiYy3G+B6Zvz8aOQEgOWunX43wIaqwcwHeWWtmwNCh/jfTuduIO8sM2eCTmTKFYg==
->>>>>>> 4e83f6b8
       tarball: 'file:projects/rush-lib.tgz'
     version: 0.0.0
   'file:projects/rush-stack-compiler-2.4-library-test.tgz':
@@ -10469,11 +10445,7 @@
     dev: false
     name: '@rush-temp/rush'
     resolution:
-<<<<<<< HEAD
-      integrity: sha512-sQu633Jnd2GggC/W+8x484enU7vnjjdJHus8p5fno1paCZOX8QCUz2O0uJOxcoEAHtovxKmQhouxwCHZkg5edQ==
-=======
       integrity: sha512-4UIns4+wu0WCVqsrtOIqTSW6oBlcA41uB3VI0DbvHhPu5cq6ITMZNnCQrJknbCCGs7Wa+coQb8rbdsqgYTsgrQ==
->>>>>>> 4e83f6b8
       tarball: 'file:projects/rush.tgz'
     version: 0.0.0
   'file:projects/rushell.tgz':
@@ -10505,11 +10477,7 @@
     dev: false
     name: '@rush-temp/set-webpack-public-path-plugin'
     resolution:
-<<<<<<< HEAD
-      integrity: sha512-k7q9rfsXh+RAiReH1V3jDu0Rgfnmvr8OF/No5Bb3eoKzVucmCylJmZ+Vh9oVYFlwngJGuMqUl/Z6MN3PnoZCFA==
-=======
       integrity: sha512-Y9cHvupWvAXPLvbCqc+Gx3/s2ZveCfnjGqTk82QbxTCV/YQze6aQPDNESi1z51D2Z9AxL/qY/CZNLT9svB6XRg==
->>>>>>> 4e83f6b8
       tarball: 'file:projects/set-webpack-public-path-plugin.tgz'
     version: 0.0.0
   'file:projects/stream-collator.tgz':
@@ -10571,7 +10539,7 @@
   '@microsoft/node-library-build': 6.0.71
   '@microsoft/rush-stack-compiler-3.4': 0.1.11
   '@microsoft/teams-js': 1.3.0-beta.4
-  '@microsoft/tsdoc': 0.12.11
+  '@microsoft/tsdoc': 0.12.10
   '@pnpm/link-bins': ~1.0.1
   '@pnpm/logger': ~1.0.1
   '@rush-temp/api-documenter': 'file:./projects/api-documenter.tgz'

{
  "$schema": "https://developer.microsoft.com/json-schemas/api-extractor/v7/api-documenter.schema.json",
<<<<<<< HEAD
  "documentNamespaces": true,
=======

  "newlineKind": "crlf",

>>>>>>> e5bccece
  "tableOfContents": {
    "tocConfig": {
      "items": [
        { "name": "Test api-documenter", "href": "~/homepage/homepage.md" },
        {
          "name": "Test Sample for AD",
          "href": "api-documenter-test",
          "extended": true,
          "items": [
            {
              "name": "Classes",
              "items": [
                { "name": "DocBaseClass", "items": [] },
                { "name": "DocClass1", "items": [] }
              ]
            },
            {
              "name": "Interfaces",
              "items": [
                { "name": "Interface5", "items": [] },
                { "name": "Interface6", "items": [{ "name": "InjectedCustomInterface", "uid": "customUid" }] }
              ]
            },
            {
              "name": "References",
              "items": [
                { "name": "InjectedCustomItem", "uid": "customUrl" }
              ]
            }
          ]
        }
      ]
    },
    "nonEmptyCategoryNodeNames": ["References", "Interface6"],
    "catchAllCategory": "References",
    "categorizeByName": true,
    "categoryInlineTag": "docCategory"
  }
}<|MERGE_RESOLUTION|>--- conflicted
+++ resolved
@@ -1,12 +1,8 @@
 {
   "$schema": "https://developer.microsoft.com/json-schemas/api-extractor/v7/api-documenter.schema.json",
-<<<<<<< HEAD
   "documentNamespaces": true,
-=======
-
   "newlineKind": "crlf",
 
->>>>>>> e5bccece
   "tableOfContents": {
     "tocConfig": {
       "items": [

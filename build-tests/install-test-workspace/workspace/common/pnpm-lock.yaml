--- conflicted
+++ resolved
@@ -5,22 +5,13 @@
   typescript-newest-test:
     specifiers:
       '@rushstack/eslint-config': file:rushstack-eslint-config-2.4.0.tgz
-<<<<<<< HEAD
-      '@rushstack/heft': file:rushstack-heft-0.36.3.tgz
-=======
       '@rushstack/heft': file:rushstack-heft-0.37.0.tgz
->>>>>>> 9015f909
       eslint: ~7.30.0
       tslint: ~5.20.1
       typescript: ~4.4.2
     devDependencies:
-<<<<<<< HEAD
-      '@rushstack/eslint-config': file:../temp/tarballs/rushstack-eslint-config-2.4.0.tgz_eslint@7.30.0+typescript@4.3.5
-      '@rushstack/heft': file:../temp/tarballs/rushstack-heft-0.36.3.tgz
-=======
       '@rushstack/eslint-config': file:../temp/tarballs/rushstack-eslint-config-2.4.0.tgz_eslint@7.30.0+typescript@4.4.2
       '@rushstack/heft': file:../temp/tarballs/rushstack-heft-0.37.0.tgz
->>>>>>> 9015f909
       eslint: 7.30.0
       tslint: 5.20.1_typescript@4.4.2
       typescript: 4.4.2
@@ -28,21 +19,13 @@
   typescript-v3-test:
     specifiers:
       '@rushstack/eslint-config': file:rushstack-eslint-config-2.4.0.tgz
-<<<<<<< HEAD
-      '@rushstack/heft': file:rushstack-heft-0.36.3.tgz
-=======
       '@rushstack/heft': file:rushstack-heft-0.37.0.tgz
->>>>>>> 9015f909
       eslint: ~7.30.0
       tslint: ~5.20.1
       typescript: ~3.9.7
     devDependencies:
       '@rushstack/eslint-config': file:../temp/tarballs/rushstack-eslint-config-2.4.0.tgz_eslint@7.30.0+typescript@3.9.10
-<<<<<<< HEAD
-      '@rushstack/heft': file:../temp/tarballs/rushstack-heft-0.36.3.tgz
-=======
       '@rushstack/heft': file:../temp/tarballs/rushstack-heft-0.37.0.tgz
->>>>>>> 9015f909
       eslint: 7.30.0
       tslint: 5.20.1_typescript@3.9.10
       typescript: 3.9.10
@@ -1712,11 +1695,7 @@
       typescript: '>=2.8.0 || >= 3.2.0-dev || >= 3.3.0-dev || >= 3.4.0-dev || >= 3.5.0-dev || >= 3.6.0-dev || >= 3.6.0-beta || >= 3.7.0-dev || >= 3.7.0-beta'
     dependencies:
       tslib: 1.14.1
-<<<<<<< HEAD
-      typescript: 4.3.5
-=======
       typescript: 4.4.2
->>>>>>> 9015f909
     dev: true
 
   /type-check/0.4.0:
@@ -1968,18 +1947,6 @@
       - typescript
     dev: true
 
-<<<<<<< HEAD
-  file:../temp/tarballs/rushstack-heft-0.36.3.tgz:
-    resolution: {tarball: file:../temp/tarballs/rushstack-heft-0.36.3.tgz}
-    name: '@rushstack/heft'
-    version: 0.36.3
-    engines: {node: '>=10.13.0'}
-    hasBin: true
-    dependencies:
-      '@rushstack/heft-config-file': file:../temp/tarballs/rushstack-heft-config-file-0.6.2.tgz
-      '@rushstack/node-core-library': file:../temp/tarballs/rushstack-node-core-library-3.40.0.tgz
-      '@rushstack/rig-package': file:../temp/tarballs/rushstack-rig-package-0.2.13.tgz
-=======
   file:../temp/tarballs/rushstack-heft-0.37.0.tgz:
     resolution: {tarball: file:../temp/tarballs/rushstack-heft-0.37.0.tgz}
     name: '@rushstack/heft'
@@ -1990,7 +1957,6 @@
       '@rushstack/heft-config-file': file:../temp/tarballs/rushstack-heft-config-file-0.6.3.tgz
       '@rushstack/node-core-library': file:../temp/tarballs/rushstack-node-core-library-3.40.0.tgz
       '@rushstack/rig-package': file:../temp/tarballs/rushstack-rig-package-0.3.0.tgz
->>>>>>> 9015f909
       '@rushstack/ts-command-line': file:../temp/tarballs/rushstack-ts-command-line-4.9.0.tgz
       '@rushstack/typings-generator': file:../temp/tarballs/rushstack-typings-generator-0.3.9.tgz
       '@types/tapable': 1.0.6
@@ -2005,16 +1971,6 @@
       true-case-path: 2.2.1
     dev: true
 
-<<<<<<< HEAD
-  file:../temp/tarballs/rushstack-heft-config-file-0.6.2.tgz:
-    resolution: {tarball: file:../temp/tarballs/rushstack-heft-config-file-0.6.2.tgz}
-    name: '@rushstack/heft-config-file'
-    version: 0.6.2
-    engines: {node: '>=10.13.0'}
-    dependencies:
-      '@rushstack/node-core-library': file:../temp/tarballs/rushstack-node-core-library-3.40.0.tgz
-      '@rushstack/rig-package': file:../temp/tarballs/rushstack-rig-package-0.2.13.tgz
-=======
   file:../temp/tarballs/rushstack-heft-config-file-0.6.3.tgz:
     resolution: {tarball: file:../temp/tarballs/rushstack-heft-config-file-0.6.3.tgz}
     name: '@rushstack/heft-config-file'
@@ -2023,7 +1979,6 @@
     dependencies:
       '@rushstack/node-core-library': file:../temp/tarballs/rushstack-node-core-library-3.40.0.tgz
       '@rushstack/rig-package': file:../temp/tarballs/rushstack-rig-package-0.3.0.tgz
->>>>>>> 9015f909
       jsonpath-plus: 4.0.0
     dev: true
 

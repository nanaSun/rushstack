{
  "metadata": {
    "toolPackage": "@microsoft/api-extractor",
    "toolVersion": "[test mode]",
    "schemaVersion": 1009,
    "oldestForwardsCompatibleVersion": 1001,
    "tsdocConfig": {
      "$schema": "https://developer.microsoft.com/json-schemas/tsdoc/v0/tsdoc.schema.json",
      "noStandardTags": true,
      "tagDefinitions": [
        {
          "tagName": "@alpha",
          "syntaxKind": "modifier"
        },
        {
          "tagName": "@beta",
          "syntaxKind": "modifier"
        },
        {
          "tagName": "@defaultValue",
          "syntaxKind": "block"
        },
        {
          "tagName": "@decorator",
          "syntaxKind": "block",
          "allowMultiple": true
        },
        {
          "tagName": "@deprecated",
          "syntaxKind": "block"
        },
        {
          "tagName": "@eventProperty",
          "syntaxKind": "modifier"
        },
        {
          "tagName": "@example",
          "syntaxKind": "block",
          "allowMultiple": true
        },
        {
          "tagName": "@experimental",
          "syntaxKind": "modifier"
        },
        {
          "tagName": "@inheritDoc",
          "syntaxKind": "inline"
        },
        {
          "tagName": "@internal",
          "syntaxKind": "modifier"
        },
        {
          "tagName": "@label",
          "syntaxKind": "inline"
        },
        {
          "tagName": "@link",
          "syntaxKind": "inline",
          "allowMultiple": true
        },
        {
          "tagName": "@override",
          "syntaxKind": "modifier"
        },
        {
          "tagName": "@packageDocumentation",
          "syntaxKind": "modifier"
        },
        {
          "tagName": "@param",
          "syntaxKind": "block",
          "allowMultiple": true
        },
        {
          "tagName": "@privateRemarks",
          "syntaxKind": "block"
        },
        {
          "tagName": "@public",
          "syntaxKind": "modifier"
        },
        {
          "tagName": "@readonly",
          "syntaxKind": "modifier"
        },
        {
          "tagName": "@remarks",
          "syntaxKind": "block"
        },
        {
          "tagName": "@returns",
          "syntaxKind": "block"
        },
        {
          "tagName": "@sealed",
          "syntaxKind": "modifier"
        },
        {
          "tagName": "@see",
          "syntaxKind": "block"
        },
        {
          "tagName": "@throws",
          "syntaxKind": "block",
          "allowMultiple": true
        },
        {
          "tagName": "@typeParam",
          "syntaxKind": "block",
          "allowMultiple": true
        },
        {
          "tagName": "@virtual",
          "syntaxKind": "modifier"
        },
        {
          "tagName": "@betaDocumentation",
          "syntaxKind": "modifier"
        },
        {
          "tagName": "@internalRemarks",
          "syntaxKind": "block"
        },
        {
          "tagName": "@preapproved",
          "syntaxKind": "modifier"
        }
      ],
      "supportForTags": {
        "@alpha": true,
        "@beta": true,
        "@defaultValue": true,
        "@decorator": true,
        "@deprecated": true,
        "@eventProperty": true,
        "@example": true,
        "@experimental": true,
        "@inheritDoc": true,
        "@internal": true,
        "@label": true,
        "@link": true,
        "@override": true,
        "@packageDocumentation": true,
        "@param": true,
        "@privateRemarks": true,
        "@public": true,
        "@readonly": true,
        "@remarks": true,
        "@returns": true,
        "@sealed": true,
        "@see": true,
        "@throws": true,
        "@typeParam": true,
        "@virtual": true,
        "@betaDocumentation": true,
        "@internalRemarks": true,
        "@preapproved": true
      },
      "reportUnsupportedHtmlElements": false
    }
  },
  "kind": "Package",
  "canonicalReference": "api-extractor-scenarios!",
  "docComment": "",
  "name": "api-extractor-scenarios",
  "preserveMemberOrder": false,
  "members": [
    {
      "kind": "EntryPoint",
      "canonicalReference": "api-extractor-scenarios!",
      "name": "",
      "preserveMemberOrder": false,
      "members": [
        {
          "kind": "Class",
          "canonicalReference": "api-extractor-scenarios!AbstractClass:class",
          "docComment": "/**\n * @public\n */\n",
          "excerptTokens": [
            {
              "kind": "Content",
              "text": "export declare abstract class AbstractClass "
            }
          ],
          "releaseTag": "Public",
          "name": "AbstractClass",
          "preserveMemberOrder": false,
          "members": [
            {
              "kind": "Method",
              "canonicalReference": "api-extractor-scenarios!AbstractClass#member:member(1)",
              "docComment": "",
              "excerptTokens": [
                {
                  "kind": "Content",
                  "text": "abstract member(): "
                },
                {
                  "kind": "Content",
                  "text": "void"
                },
                {
                  "kind": "Content",
                  "text": ";"
                }
              ],
              "isStatic": false,
              "returnTypeTokenRange": {
                "startIndex": 1,
                "endIndex": 2
              },
              "releaseTag": "Public",
              "isProtected": false,
              "overloadIndex": 1,
              "parameters": [],
              "isOptional": false,
              "name": "member"
            }
          ],
          "implementsTokenRanges": []
        },
        {
<<<<<<< HEAD
=======
          "kind": "Class",
          "canonicalReference": "api-extractor-scenarios!ClassWithTypeLiterals:class",
          "docComment": "/**\n * @public\n */\n",
          "excerptTokens": [
            {
              "kind": "Content",
              "text": "export declare class ClassWithTypeLiterals "
            }
          ],
          "releaseTag": "Public",
          "name": "ClassWithTypeLiterals",
          "preserveMemberOrder": false,
          "members": [
            {
              "kind": "Method",
              "canonicalReference": "api-extractor-scenarios!ClassWithTypeLiterals#method1:member(1)",
              "docComment": "/**\n * type literal in\n */\n",
              "excerptTokens": [
                {
                  "kind": "Content",
                  "text": "method1(vector: "
                },
                {
                  "kind": "Content",
                  "text": "{\n        x: number;\n        y: number;\n    }"
                },
                {
                  "kind": "Content",
                  "text": "): "
                },
                {
                  "kind": "Content",
                  "text": "void"
                },
                {
                  "kind": "Content",
                  "text": ";"
                }
              ],
              "isStatic": false,
              "returnTypeTokenRange": {
                "startIndex": 3,
                "endIndex": 4
              },
              "releaseTag": "Public",
              "isProtected": false,
              "overloadIndex": 1,
              "parameters": [
                {
                  "parameterName": "vector",
                  "parameterTypeTokenRange": {
                    "startIndex": 1,
                    "endIndex": 2
                  },
                  "isOptional": false
                }
              ],
              "isOptional": false,
              "name": "method1"
            },
            {
              "kind": "Method",
              "canonicalReference": "api-extractor-scenarios!ClassWithTypeLiterals#method2:member(1)",
              "docComment": "/**\n * type literal output\n */\n",
              "excerptTokens": [
                {
                  "kind": "Content",
                  "text": "method2(): "
                },
                {
                  "kind": "Content",
                  "text": "{\n        classValue: "
                },
                {
                  "kind": "Reference",
                  "text": "ClassWithTypeLiterals",
                  "canonicalReference": "api-extractor-scenarios!ClassWithTypeLiterals:class"
                },
                {
                  "kind": "Content",
                  "text": ";\n        callback: () => number;\n    } | undefined"
                },
                {
                  "kind": "Content",
                  "text": ";"
                }
              ],
              "isStatic": false,
              "returnTypeTokenRange": {
                "startIndex": 1,
                "endIndex": 4
              },
              "releaseTag": "Public",
              "isProtected": false,
              "overloadIndex": 1,
              "parameters": [],
              "isOptional": false,
              "name": "method2"
            }
          ],
          "implementsTokenRanges": []
        },
        {
          "kind": "Class",
          "canonicalReference": "api-extractor-scenarios!ClassWithTypeParameter:class",
          "docComment": "/**\n * @public\n */\n",
          "excerptTokens": [
            {
              "kind": "Content",
              "text": "export declare class ClassWithTypeParameter<T> "
            }
          ],
          "releaseTag": "Public",
          "typeParameters": [
            {
              "typeParameterName": "T",
              "constraintTokenRange": {
                "startIndex": 0,
                "endIndex": 0
              },
              "defaultTypeTokenRange": {
                "startIndex": 0,
                "endIndex": 0
              }
            }
          ],
          "name": "ClassWithTypeParameter",
          "preserveMemberOrder": false,
          "members": [],
          "implementsTokenRanges": []
        },
        {
>>>>>>> cc9843cd
          "kind": "Variable",
          "canonicalReference": "api-extractor-scenarios!CONST_VARIABLE:var",
          "docComment": "/**\n * @public\n */\n",
          "excerptTokens": [
            {
              "kind": "Content",
              "text": "CONST_VARIABLE: "
            },
            {
              "kind": "Content",
              "text": "string"
            }
          ],
          "isReadonly": true,
          "releaseTag": "Public",
          "name": "CONST_VARIABLE",
          "variableTypeTokenRange": {
            "startIndex": 1,
            "endIndex": 2
          }
        },
        {
          "kind": "Enum",
          "canonicalReference": "api-extractor-scenarios!ConstEnum:enum",
          "docComment": "/**\n * @public\n */\n",
          "excerptTokens": [
            {
              "kind": "Content",
              "text": "export declare const enum ConstEnum "
            }
          ],
          "releaseTag": "Public",
          "name": "ConstEnum",
          "preserveMemberOrder": false,
          "members": [
            {
              "kind": "EnumMember",
              "canonicalReference": "api-extractor-scenarios!ConstEnum.One:member",
              "docComment": "",
              "excerptTokens": [
                {
                  "kind": "Content",
                  "text": "One = "
                },
                {
                  "kind": "Content",
                  "text": "1"
                }
              ],
              "initializerTokenRange": {
                "startIndex": 1,
                "endIndex": 2
              },
              "releaseTag": "Public",
              "name": "One"
            },
            {
              "kind": "EnumMember",
              "canonicalReference": "api-extractor-scenarios!ConstEnum.Two:member",
              "docComment": "",
              "excerptTokens": [
                {
                  "kind": "Content",
                  "text": "Two = "
                },
                {
                  "kind": "Content",
                  "text": "2"
                }
              ],
              "initializerTokenRange": {
                "startIndex": 1,
                "endIndex": 2
              },
              "releaseTag": "Public",
              "name": "Two"
            },
            {
              "kind": "EnumMember",
              "canonicalReference": "api-extractor-scenarios!ConstEnum.Zero:member",
              "docComment": "",
              "excerptTokens": [
                {
                  "kind": "Content",
                  "text": "Zero = "
                },
                {
                  "kind": "Content",
                  "text": "0"
                }
              ],
              "initializerTokenRange": {
                "startIndex": 1,
                "endIndex": 2
              },
              "releaseTag": "Public",
              "name": "Zero"
            }
          ]
        },
        {
          "kind": "Class",
          "canonicalReference": "api-extractor-scenarios!ExtendsClassWithTypeParameter:class",
          "docComment": "/**\n * @public\n */\n",
          "excerptTokens": [
            {
              "kind": "Content",
              "text": "export declare class ExtendsClassWithTypeParameter extends "
            },
            {
              "kind": "Reference",
              "text": "ClassWithTypeParameter",
              "canonicalReference": "api-extractor-scenarios!ClassWithTypeParameter:class"
            },
            {
              "kind": "Content",
              "text": "<"
            },
            {
              "kind": "Reference",
              "text": "SimpleClass",
              "canonicalReference": "api-extractor-scenarios!SimpleClass:class"
            },
            {
              "kind": "Content",
              "text": ">"
            },
            {
              "kind": "Content",
              "text": " "
            }
          ],
          "releaseTag": "Public",
          "name": "ExtendsClassWithTypeParameter",
          "preserveMemberOrder": false,
          "members": [],
          "extendsTokenRange": {
            "startIndex": 1,
            "endIndex": 5
          },
          "implementsTokenRanges": []
        },
        {
          "kind": "Interface",
          "canonicalReference": "api-extractor-scenarios!IInterface:interface",
          "docComment": "/**\n * @public\n */\n",
          "excerptTokens": [
            {
              "kind": "Content",
              "text": "export interface IInterface "
            }
          ],
          "releaseTag": "Public",
          "name": "IInterface",
          "preserveMemberOrder": false,
          "members": [
            {
              "kind": "PropertySignature",
              "canonicalReference": "api-extractor-scenarios!IInterface#member:member",
              "docComment": "",
              "excerptTokens": [
                {
                  "kind": "Content",
                  "text": "member: "
                },
                {
                  "kind": "Content",
                  "text": "string"
                },
                {
                  "kind": "Content",
                  "text": ";"
                }
              ],
              "isReadonly": false,
              "isOptional": false,
              "releaseTag": "Public",
              "name": "member",
              "propertyTypeTokenRange": {
                "startIndex": 1,
                "endIndex": 2
              }
            }
          ],
          "extendsTokenRanges": []
        },
        {
          "kind": "Namespace",
          "canonicalReference": "api-extractor-scenarios!n1:namespace",
          "docComment": "/**\n * @public\n */\n",
          "excerptTokens": [
            {
              "kind": "Content",
              "text": "export declare namespace n1 "
            }
          ],
          "releaseTag": "Public",
          "name": "n1",
          "preserveMemberOrder": false,
          "members": [
            {
              "kind": "Namespace",
              "canonicalReference": "api-extractor-scenarios!n1.n2:namespace",
              "docComment": "",
              "excerptTokens": [
                {
                  "kind": "Content",
                  "text": "export namespace n2 "
                }
              ],
              "releaseTag": "Public",
              "name": "n2",
              "preserveMemberOrder": false,
              "members": [
                {
                  "kind": "Class",
                  "canonicalReference": "api-extractor-scenarios!n1.n2.SomeClass3:class",
                  "docComment": "",
                  "excerptTokens": [
                    {
                      "kind": "Content",
                      "text": "class SomeClass3 "
                    }
                  ],
                  "releaseTag": "Public",
                  "name": "SomeClass3",
                  "preserveMemberOrder": false,
                  "members": [],
                  "implementsTokenRanges": []
                }
              ]
            },
            {
              "kind": "Class",
              "canonicalReference": "api-extractor-scenarios!n1.SomeClass1:class",
              "docComment": "",
              "excerptTokens": [
                {
                  "kind": "Content",
                  "text": "class SomeClass1 "
                }
              ],
              "releaseTag": "Public",
              "name": "SomeClass1",
              "preserveMemberOrder": false,
              "members": [],
              "implementsTokenRanges": []
            },
            {
              "kind": "Class",
              "canonicalReference": "api-extractor-scenarios!n1.SomeClass2:class",
              "docComment": "",
              "excerptTokens": [
                {
                  "kind": "Content",
                  "text": "export class SomeClass2 extends "
                },
                {
                  "kind": "Reference",
                  "text": "SomeClass1",
                  "canonicalReference": "api-extractor-scenarios!n1~SomeClass1:class"
                },
                {
                  "kind": "Content",
                  "text": " "
                }
              ],
              "releaseTag": "Public",
              "name": "SomeClass2",
              "preserveMemberOrder": false,
              "members": [],
              "extendsTokenRange": {
                "startIndex": 1,
                "endIndex": 2
              },
              "implementsTokenRanges": []
            },
            {
              "kind": "Class",
              "canonicalReference": "api-extractor-scenarios!n1.SomeClass4:class",
              "docComment": "",
              "excerptTokens": [
                {
                  "kind": "Content",
                  "text": "class SomeClass4 "
                }
              ],
              "releaseTag": "Public",
              "name": "SomeClass4",
              "preserveMemberOrder": false,
              "members": [],
              "implementsTokenRanges": []
            }
          ]
        },
        {
          "kind": "Variable",
          "canonicalReference": "api-extractor-scenarios!nonConstVariable:var",
          "docComment": "/**\n * @public\n */\n",
          "excerptTokens": [
            {
              "kind": "Content",
              "text": "nonConstVariable: "
            },
            {
              "kind": "Content",
              "text": "string"
            }
          ],
          "isReadonly": false,
          "releaseTag": "Public",
          "name": "nonConstVariable",
          "variableTypeTokenRange": {
            "startIndex": 1,
            "endIndex": 2
          }
        },
        {
          "kind": "Enum",
          "canonicalReference": "api-extractor-scenarios!RegularEnum:enum",
          "docComment": "/**\n * @public\n */\n",
          "excerptTokens": [
            {
              "kind": "Content",
              "text": "export declare enum RegularEnum "
            }
          ],
          "releaseTag": "Public",
          "name": "RegularEnum",
          "preserveMemberOrder": false,
          "members": [
            {
              "kind": "EnumMember",
              "canonicalReference": "api-extractor-scenarios!RegularEnum.One:member",
              "docComment": "/**\n * These are some docs for One\n */\n",
              "excerptTokens": [
                {
                  "kind": "Content",
                  "text": "One = "
                },
                {
                  "kind": "Content",
                  "text": "1"
                }
              ],
              "initializerTokenRange": {
                "startIndex": 1,
                "endIndex": 2
              },
              "releaseTag": "Public",
              "name": "One"
            },
            {
              "kind": "EnumMember",
              "canonicalReference": "api-extractor-scenarios!RegularEnum.Two:member",
              "docComment": "/**\n * These are some docs for Two\n */\n",
              "excerptTokens": [
                {
                  "kind": "Content",
                  "text": "Two = "
                },
                {
                  "kind": "Content",
                  "text": "2"
                }
              ],
              "initializerTokenRange": {
                "startIndex": 1,
                "endIndex": 2
              },
              "releaseTag": "Public",
              "name": "Two"
            },
            {
              "kind": "EnumMember",
              "canonicalReference": "api-extractor-scenarios!RegularEnum.Zero:member",
              "docComment": "/**\n * These are some docs for Zero\n */\n",
              "excerptTokens": [
                {
                  "kind": "Content",
                  "text": "Zero = "
                },
                {
                  "kind": "Content",
                  "text": "0"
                }
              ],
              "initializerTokenRange": {
                "startIndex": 1,
                "endIndex": 2
              },
              "releaseTag": "Public",
              "name": "Zero"
            }
          ]
        },
        {
          "kind": "Class",
          "canonicalReference": "api-extractor-scenarios!SimpleClass:class",
          "docComment": "/**\n * @public\n */\n",
          "excerptTokens": [
            {
              "kind": "Content",
              "text": "export declare class SimpleClass "
            }
          ],
          "releaseTag": "Public",
          "name": "SimpleClass",
          "preserveMemberOrder": false,
          "members": [
            {
              "kind": "Method",
              "canonicalReference": "api-extractor-scenarios!SimpleClass#member:member(1)",
              "docComment": "",
              "excerptTokens": [
                {
                  "kind": "Content",
                  "text": "member(): "
                },
                {
                  "kind": "Content",
                  "text": "void"
                },
                {
                  "kind": "Content",
                  "text": ";"
                }
              ],
              "isStatic": false,
              "returnTypeTokenRange": {
                "startIndex": 1,
                "endIndex": 2
              },
              "releaseTag": "Public",
              "isProtected": false,
              "overloadIndex": 1,
              "parameters": [],
              "isOptional": false,
              "name": "member"
            },
            {
              "kind": "Method",
              "canonicalReference": "api-extractor-scenarios!SimpleClass#optionalParamMethod:member(1)",
              "docComment": "",
              "excerptTokens": [
                {
                  "kind": "Content",
                  "text": "optionalParamMethod(x?: "
                },
                {
                  "kind": "Content",
                  "text": "number"
                },
                {
                  "kind": "Content",
                  "text": "): "
                },
                {
                  "kind": "Content",
                  "text": "void"
                },
                {
                  "kind": "Content",
                  "text": ";"
                }
              ],
              "isStatic": false,
              "returnTypeTokenRange": {
                "startIndex": 3,
                "endIndex": 4
              },
              "releaseTag": "Public",
              "isProtected": false,
              "overloadIndex": 1,
              "parameters": [
                {
                  "parameterName": "x",
                  "parameterTypeTokenRange": {
                    "startIndex": 1,
                    "endIndex": 2
                  },
                  "isOptional": true
                }
              ],
              "isOptional": false,
              "name": "optionalParamMethod"
            },
            {
              "kind": "Property",
              "canonicalReference": "api-extractor-scenarios!SimpleClass#readonlyProperty:member",
              "docComment": "",
              "excerptTokens": [
                {
                  "kind": "Content",
                  "text": "get readonlyProperty(): "
                },
                {
                  "kind": "Content",
                  "text": "string"
                },
                {
                  "kind": "Content",
                  "text": ";"
                }
              ],
              "isReadonly": true,
              "isOptional": false,
              "releaseTag": "Public",
              "name": "readonlyProperty",
              "propertyTypeTokenRange": {
                "startIndex": 1,
                "endIndex": 2
              },
              "isStatic": false,
              "isProtected": false
            },
            {
              "kind": "Property",
              "canonicalReference": "api-extractor-scenarios!SimpleClass#someReadonlyProp:member",
              "docComment": "",
              "excerptTokens": [
                {
                  "kind": "Content",
                  "text": "readonly someReadonlyProp = "
                },
                {
                  "kind": "Content",
                  "text": "5"
                },
                {
                  "kind": "Content",
                  "text": ";"
                }
              ],
              "isReadonly": true,
              "isOptional": false,
              "releaseTag": "Public",
              "name": "someReadonlyProp",
              "propertyTypeTokenRange": {
                "startIndex": 0,
                "endIndex": 0
              },
              "initializerTokenRange": {
                "startIndex": 1,
                "endIndex": 2
              },
              "isStatic": false,
              "isProtected": false
            },
            {
              "kind": "Property",
              "canonicalReference": "api-extractor-scenarios!SimpleClass#someReadonlyPropWithType:member",
              "docComment": "",
              "excerptTokens": [
                {
                  "kind": "Content",
                  "text": "readonly someReadonlyPropWithType: "
                },
                {
                  "kind": "Content",
                  "text": "number"
                },
                {
                  "kind": "Content",
                  "text": ";"
                }
              ],
              "isReadonly": true,
              "isOptional": false,
              "releaseTag": "Public",
              "name": "someReadonlyPropWithType",
              "propertyTypeTokenRange": {
                "startIndex": 1,
                "endIndex": 2
              },
              "isStatic": false,
              "isProtected": false
            },
            {
              "kind": "Property",
              "canonicalReference": "api-extractor-scenarios!SimpleClass#writeableProperty:member",
              "docComment": "",
              "excerptTokens": [
                {
                  "kind": "Content",
                  "text": "get writeableProperty(): "
                },
                {
                  "kind": "Content",
                  "text": "string"
                },
                {
                  "kind": "Content",
                  "text": ";\n\nset writeableProperty(value: string);"
                }
              ],
              "isReadonly": false,
              "isOptional": false,
              "releaseTag": "Public",
              "name": "writeableProperty",
              "propertyTypeTokenRange": {
                "startIndex": 1,
                "endIndex": 2
              },
              "isStatic": false,
              "isProtected": false
            }
          ],
          "implementsTokenRanges": []
        },
        {
          "kind": "Function",
          "canonicalReference": "api-extractor-scenarios!someFunction:function(1)",
          "docComment": "/**\n * @public\n */\n",
          "excerptTokens": [
            {
              "kind": "Content",
              "text": "export declare function someFunction(): "
            },
            {
              "kind": "Content",
              "text": "void"
            },
            {
              "kind": "Content",
              "text": ";"
            }
          ],
          "returnTypeTokenRange": {
            "startIndex": 1,
            "endIndex": 2
          },
          "releaseTag": "Public",
          "overloadIndex": 1,
          "parameters": [],
          "name": "someFunction"
        },
        {
          "kind": "TypeAlias",
          "canonicalReference": "api-extractor-scenarios!SomeType:type",
          "docComment": "/**\n * @public\n */\n",
          "excerptTokens": [
            {
              "kind": "Content",
              "text": "export declare type SomeType = "
            },
            {
              "kind": "Content",
              "text": "number"
            },
            {
              "kind": "Content",
              "text": ";"
            }
          ],
          "releaseTag": "Public",
          "name": "SomeType",
          "typeTokenRange": {
            "startIndex": 1,
            "endIndex": 2
          }
        },
        {
          "kind": "Variable",
          "canonicalReference": "api-extractor-scenarios!VARIABLE_WITHOUT_EXPLICIT_TYPE:var",
          "docComment": "/**\n * @public\n */\n",
          "excerptTokens": [
            {
              "kind": "Content",
              "text": "VARIABLE_WITHOUT_EXPLICIT_TYPE = "
            },
            {
              "kind": "Content",
              "text": "\"hello\""
            }
          ],
          "initializerTokenRange": {
            "startIndex": 1,
            "endIndex": 2
          },
          "isReadonly": true,
          "releaseTag": "Public",
          "name": "VARIABLE_WITHOUT_EXPLICIT_TYPE",
          "variableTypeTokenRange": {
            "startIndex": 0,
            "endIndex": 0
          }
        }
      ]
    }
  ]
}<|MERGE_RESOLUTION|>--- conflicted
+++ resolved
@@ -220,8 +220,6 @@
           "implementsTokenRanges": []
         },
         {
-<<<<<<< HEAD
-=======
           "kind": "Class",
           "canonicalReference": "api-extractor-scenarios!ClassWithTypeLiterals:class",
           "docComment": "/**\n * @public\n */\n",
@@ -354,7 +352,6 @@
           "implementsTokenRanges": []
         },
         {
->>>>>>> cc9843cd
           "kind": "Variable",
           "canonicalReference": "api-extractor-scenarios!CONST_VARIABLE:var",
           "docComment": "/**\n * @public\n */\n",
@@ -543,110 +540,61 @@
         },
         {
           "kind": "Namespace",
-          "canonicalReference": "api-extractor-scenarios!n1:namespace",
-          "docComment": "/**\n * @public\n */\n",
-          "excerptTokens": [
-            {
-              "kind": "Content",
-              "text": "export declare namespace n1 "
-            }
-          ],
-          "releaseTag": "Public",
-          "name": "n1",
+          "canonicalReference": "api-extractor-scenarios!NamespaceContainingVariable:namespace",
+          "docComment": "/**\n * @public\n */\n",
+          "excerptTokens": [
+            {
+              "kind": "Content",
+              "text": "export declare namespace NamespaceContainingVariable "
+            }
+          ],
+          "releaseTag": "Public",
+          "name": "NamespaceContainingVariable",
           "preserveMemberOrder": false,
           "members": [
             {
-              "kind": "Namespace",
-              "canonicalReference": "api-extractor-scenarios!n1.n2:namespace",
-              "docComment": "",
-              "excerptTokens": [
-                {
-                  "kind": "Content",
-                  "text": "export namespace n2 "
-                }
-              ],
-              "releaseTag": "Public",
-              "name": "n2",
-              "preserveMemberOrder": false,
-              "members": [
-                {
-                  "kind": "Class",
-                  "canonicalReference": "api-extractor-scenarios!n1.n2.SomeClass3:class",
-                  "docComment": "",
-                  "excerptTokens": [
-                    {
-                      "kind": "Content",
-                      "text": "class SomeClass3 "
-                    }
-                  ],
-                  "releaseTag": "Public",
-                  "name": "SomeClass3",
-                  "preserveMemberOrder": false,
-                  "members": [],
-                  "implementsTokenRanges": []
-                }
-              ]
-            },
-            {
-              "kind": "Class",
-              "canonicalReference": "api-extractor-scenarios!n1.SomeClass1:class",
-              "docComment": "",
-              "excerptTokens": [
-                {
-                  "kind": "Content",
-                  "text": "class SomeClass1 "
-                }
-              ],
-              "releaseTag": "Public",
-              "name": "SomeClass1",
-              "preserveMemberOrder": false,
-              "members": [],
-              "implementsTokenRanges": []
-            },
-            {
-              "kind": "Class",
-              "canonicalReference": "api-extractor-scenarios!n1.SomeClass2:class",
-              "docComment": "",
-              "excerptTokens": [
-                {
-                  "kind": "Content",
-                  "text": "export class SomeClass2 extends "
-                },
-                {
-                  "kind": "Reference",
-                  "text": "SomeClass1",
-                  "canonicalReference": "api-extractor-scenarios!n1~SomeClass1:class"
-                },
-                {
-                  "kind": "Content",
-                  "text": " "
-                }
-              ],
-              "releaseTag": "Public",
-              "name": "SomeClass2",
-              "preserveMemberOrder": false,
-              "members": [],
-              "extendsTokenRange": {
-                "startIndex": 1,
-                "endIndex": 2
-              },
-              "implementsTokenRanges": []
-            },
-            {
-              "kind": "Class",
-              "canonicalReference": "api-extractor-scenarios!n1.SomeClass4:class",
-              "docComment": "",
-              "excerptTokens": [
-                {
-                  "kind": "Content",
-                  "text": "class SomeClass4 "
-                }
-              ],
-              "releaseTag": "Public",
-              "name": "SomeClass4",
-              "preserveMemberOrder": false,
-              "members": [],
-              "implementsTokenRanges": []
+              "kind": "Variable",
+              "canonicalReference": "api-extractor-scenarios!NamespaceContainingVariable.constVariable:var",
+              "docComment": "",
+              "excerptTokens": [
+                {
+                  "kind": "Content",
+                  "text": "constVariable: "
+                },
+                {
+                  "kind": "Content",
+                  "text": "object[]"
+                }
+              ],
+              "isReadonly": false,
+              "releaseTag": "Public",
+              "name": "constVariable",
+              "variableTypeTokenRange": {
+                "startIndex": 1,
+                "endIndex": 2
+              }
+            },
+            {
+              "kind": "Variable",
+              "canonicalReference": "api-extractor-scenarios!NamespaceContainingVariable.variable:var",
+              "docComment": "",
+              "excerptTokens": [
+                {
+                  "kind": "Content",
+                  "text": "variable: "
+                },
+                {
+                  "kind": "Content",
+                  "text": "object[]"
+                }
+              ],
+              "isReadonly": false,
+              "releaseTag": "Public",
+              "name": "variable",
+              "variableTypeTokenRange": {
+                "startIndex": 1,
+                "endIndex": 2
+              }
             }
           ]
         },
@@ -964,58 +912,6 @@
             }
           ],
           "implementsTokenRanges": []
-        },
-        {
-          "kind": "Function",
-          "canonicalReference": "api-extractor-scenarios!someFunction:function(1)",
-          "docComment": "/**\n * @public\n */\n",
-          "excerptTokens": [
-            {
-              "kind": "Content",
-              "text": "export declare function someFunction(): "
-            },
-            {
-              "kind": "Content",
-              "text": "void"
-            },
-            {
-              "kind": "Content",
-              "text": ";"
-            }
-          ],
-          "returnTypeTokenRange": {
-            "startIndex": 1,
-            "endIndex": 2
-          },
-          "releaseTag": "Public",
-          "overloadIndex": 1,
-          "parameters": [],
-          "name": "someFunction"
-        },
-        {
-          "kind": "TypeAlias",
-          "canonicalReference": "api-extractor-scenarios!SomeType:type",
-          "docComment": "/**\n * @public\n */\n",
-          "excerptTokens": [
-            {
-              "kind": "Content",
-              "text": "export declare type SomeType = "
-            },
-            {
-              "kind": "Content",
-              "text": "number"
-            },
-            {
-              "kind": "Content",
-              "text": ";"
-            }
-          ],
-          "releaseTag": "Public",
-          "name": "SomeType",
-          "typeTokenRange": {
-            "startIndex": 1,
-            "endIndex": 2
-          }
         },
         {
           "kind": "Variable",

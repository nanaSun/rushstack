--- conflicted
+++ resolved
@@ -12,14 +12,8 @@
     "@types/node": "8.5.8"
   },
   "devDependencies": {
-<<<<<<< HEAD
-    "@microsoft/node-library-build": "6.0.72",
-    "@microsoft/rush-stack-compiler-2.9": "0.7.23",
-    "gulp": "~4.0.2"
-=======
     "@microsoft/node-library-build": "6.0.73",
     "@microsoft/rush-stack-compiler-2.9": "0.7.24",
-    "gulp": "~3.9.1"
->>>>>>> 1188f387
+    "gulp": "~4.0.2"
   }
 }
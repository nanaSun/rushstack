// Copyright (c) Microsoft Corporation. All rights reserved. Licensed under the MIT license.
// See LICENSE in the project root for license information.

import { AstSymbol } from './AstSymbol';
import { InternalError } from '@rushstack/node-core-library';
import { AstSyntheticEntity } from './AstEntity';

/**
 * Indicates the import kind for an `AstImport`.
 */
export enum AstImportKind {
  /**
   * An import statement such as `import X from "y";`.
   */
  DefaultImport,

  /**
   * An import statement such as `import { X } from "y";`.
   */
  NamedImport,

  /**
   * An import statement such as `import * as x from "y";`.
   */
  StarImport,

  /**
   * An import statement such as `import x = require("y");`.
   */
  EqualsImport,

  /**
   * An import statement such as `interface foo { foo: import("bar").a.b.c }`.
   */
  ImportType
}

/**
 * Constructor parameters for AstImport
 *
 * @privateRemarks
 * Our naming convention is to use I____Parameters for constructor options and
 * I____Options for general function options.  However the word "parameters" is
 * confusingly similar to the terminology for function parameters modeled by API Extractor,
 * so we use I____Options for both cases in this code base.
 */
export interface IAstImportOptions {
  readonly importKind: AstImportKind;
  readonly modulePath: string;
  readonly exportName: string | undefined;
  readonly isTypeOnly: boolean;
}

/**
 * For a symbol that was imported from an external package, this tracks the import
 * statement that was used to reach it.
 */
export class AstImport extends AstSyntheticEntity {
  public readonly importKind: AstImportKind;

  /**
   * The name of the external package (and possibly module path) that this definition
   * was imported from.
   *
   * Example: "@rushstack/node-core-library/lib/FileSystem"
   */
  public readonly modulePath: string;

  /**
   * The name of the symbol being imported.
   *
   * @remarks
   *
   * The name depends on the type of import:
   *
   * ```ts
   * // For AstImportKind.DefaultImport style, exportName would be "X" in this example:
   * import X from "y";
   *
   * // For AstImportKind.NamedImport style, exportName would be "X" in this example:
   * import { X } from "y";
   *
   * // For AstImportKind.StarImport style, exportName would be "x" in this example:
   * import * as x from "y";
   *
   * // For AstImportKind.EqualsImport style, exportName would be "x" in this example:
   * import x = require("y");
   *
   * // For AstImportKind.ImportType style, exportName would be "a.b.c" in this example:
   * interface foo { foo: import('bar').a.b.c };
   * ```
   */
  public readonly exportName: string | undefined;

  /**
   * Whether it is a type-only import, for example:
   *
   * ```ts
   * import type { X } from "y";
   * ```
   *
   * This is set to true ONLY if the type-only form is used in *every* reference to this AstImport.
   */
  public isTypeOnlyEverywhere: boolean;

  /**
   * If this import statement refers to an API from an external package that is tracked by API Extractor
   * (according to `PackageMetadataManager.isAedocSupportedFor()`), then this property will return the
   * corresponding AstSymbol.  Otherwise, it is undefined.
   */
  public astSymbol: AstSymbol | undefined;

  /**
   * If modulePath and exportName are defined, then this is a dictionary key
   * that combines them with a colon (":").
   *
   * Example: "@rushstack/node-core-library/lib/FileSystem:FileSystem"
   */
  public readonly key: string;

  public constructor(options: IAstImportOptions) {
    super();

    this.importKind = options.importKind;
    this.modulePath = options.modulePath;
    this.exportName = options.exportName;

    // We start with this assumption, but it may get changed later if non-type-only import is encountered.
    this.isTypeOnlyEverywhere = options.isTypeOnly;

    this.key = AstImport.getKey(options);
  }

<<<<<<< HEAD
  /**
   * Allows `AstEntity.localName` to be used as a convenient generalization of `AstSymbol.localName` and
   * `AstImport.exportName`.
   */
  public get localName(): string | undefined {
=======
  /** {@inheritdoc} */
  public get localName(): string {
    // abstract
>>>>>>> 30260fdb
    return this.exportName;
  }

  /**
   * Calculates the lookup key used with `AstImport.key`
   */
  public static getKey(options: IAstImportOptions): string {
    switch (options.importKind) {
      case AstImportKind.DefaultImport:
        return `${options.modulePath}:${options.exportName}`;
      case AstImportKind.NamedImport:
        return `${options.modulePath}:${options.exportName}`;
      case AstImportKind.StarImport:
        return `${options.modulePath}:*`;
      case AstImportKind.EqualsImport:
        return `${options.modulePath}:=`;
      case AstImportKind.ImportType: {
        const subKey: string = !options.exportName
          ? '*' // Equivalent to StarImport
          : options.exportName.includes('.') // Equivalent to a named export
          ? options.exportName.split('.')[0]
          : options.exportName;
        return `${options.modulePath}:${subKey}`;
      }
      default:
        throw new InternalError('Unknown AstImportKind');
    }
  }
}<|MERGE_RESOLUTION|>--- conflicted
+++ resolved
@@ -131,17 +131,9 @@
     this.key = AstImport.getKey(options);
   }
 
-<<<<<<< HEAD
-  /**
-   * Allows `AstEntity.localName` to be used as a convenient generalization of `AstSymbol.localName` and
-   * `AstImport.exportName`.
-   */
+  /** {@inheritdoc} */
   public get localName(): string | undefined {
-=======
-  /** {@inheritdoc} */
-  public get localName(): string {
     // abstract
->>>>>>> 30260fdb
     return this.exportName;
   }
 

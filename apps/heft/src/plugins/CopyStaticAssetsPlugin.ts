// Copyright (c) Microsoft Corporation. All rights reserved. Licensed under the MIT license.
// See LICENSE in the project root for license information.

import { LegacyAdapters, FileSystem, Terminal } from '@rushstack/node-core-library';
import * as glob from 'glob';
import * as globEscape from 'glob-escape';
import * as path from 'path';
import * as chokidar from 'chokidar';

import { Async } from '../utilities/Async';
import { performance } from 'perf_hooks';
import { IHeftPlugin } from '../pluginFramework/IHeftPlugin';
import { HeftSession } from '../pluginFramework/HeftSession';
import { HeftConfiguration } from '../configuration/HeftConfiguration';
import { IBuildStageContext, ICompileSubstage } from '../stages/BuildStage';
import { ScopedLogger } from '../pluginFramework/logging/ScopedLogger';
import { CoreConfigFiles } from '../utilities/CoreConfigFiles';
<<<<<<< HEAD
=======
import { RigConfig } from '@rushstack/rig-package';
import { ITypeScriptConfigurationJson } from './TypeScriptPlugin/TypeScriptPlugin';
>>>>>>> d0edfd08

const PLUGIN_NAME: string = 'CopyStaticAssetsPlugin';

export interface ISharedCopyStaticAssetsConfiguration {
  /**
   * File extensions that should be copied from the src folder to the destination folder(s)
   */
  fileExtensions?: string[];

  /**
   * Globs that should be explicitly excluded. This takes precedence over globs listed in "includeGlobs" and
   * files that match the file extensions provided in "fileExtensions".
   */
  excludeGlobs?: string[];

  /**
   * Globs that should be explicitly included.
   */
  includeGlobs?: string[];
}

interface ICopyStaticAssetsConfiguration extends ISharedCopyStaticAssetsConfiguration {
  /**
   * The folder from which assets should be copied. For example, "src". This defaults to "src".
   *
   * This folder is directly under the folder containing the project's package.json file
   */
  sourceFolderName: string;

  /**
   * The folder(s) to which assets should be copied. For example ["lib", "lib-cjs"]. This defaults to ["lib"]
   *
   * These folders are directly under the folder containing the project's package.json file
   */
  destinationFolderNames: string[];
}

interface ICopyStaticAssetsOptions {
  logger: ScopedLogger;
  buildFolder: string;
  copyStaticAssetsConfiguration: ICopyStaticAssetsConfiguration;
  watchMode: boolean;
}

interface IRunWatchOptions extends ICopyStaticAssetsOptions {
  fileExtensionsGlobPattern: string | undefined;
  resolvedSourceFolderPath: string;
  resolvedDestinationFolderPaths: string[];
}

export class CopyStaticAssetsPlugin implements IHeftPlugin {
  public readonly pluginName: string = PLUGIN_NAME;

  public apply(heftSession: HeftSession, heftConfiguration: HeftConfiguration): void {
    heftSession.hooks.build.tap(PLUGIN_NAME, (build: IBuildStageContext) => {
      build.hooks.compile.tap(PLUGIN_NAME, (compile: ICompileSubstage) => {
        compile.hooks.run.tapPromise(PLUGIN_NAME, async () => {
          const logger: ScopedLogger = heftSession.requestScopedLogger('copy-static-assets');

          const copyStaticAssetsConfiguration: ICopyStaticAssetsConfiguration = await this._loadCopyStaticAssetsConfigurationAsync(
            logger.terminal,
            heftConfiguration
          );
          await this._runCopyAsync({
            logger,
            copyStaticAssetsConfiguration,
            buildFolder: heftConfiguration.buildFolder,
            watchMode: build.properties.watchMode
          });
        });
      });
    });
  }

  private async _loadCopyStaticAssetsConfigurationAsync(
    terminal: Terminal,
    heftConfiguration: HeftConfiguration
  ): Promise<ICopyStaticAssetsConfiguration> {
<<<<<<< HEAD
    const copyStaticAssetsConfigurationJson:
      | ICopyStaticAssetsConfigurationJson
      | undefined = await CoreConfigFiles.copyStaticAssetsConfigurationLoader.tryLoadConfigurationFileForProjectAsync(
=======
    const rigConfig: RigConfig = await CoreConfigFiles.getRigConfigAsync(heftConfiguration);
    const typescriptConfiguration:
      | ITypeScriptConfigurationJson
      | undefined = await CoreConfigFiles.typeScriptConfigurationFileLoader.tryLoadConfigurationFileForProjectAsync(
>>>>>>> d0edfd08
      terminal,
      heftConfiguration.buildFolder,
      heftConfiguration.rigConfig
    );

    return {
      ...typescriptConfiguration?.staticAssetsToCopy,

      // For now - these may need to be revised later
      sourceFolderName: 'src',
      destinationFolderNames: ['lib']
    };
  }

  private async _expandGlobPatternAsync(
    resolvedSourceFolderPath: string,
    pattern: string,
    exclude: string[] | undefined
  ): Promise<Set<string>> {
    const results: string[] = await LegacyAdapters.convertCallbackToPromise(glob, pattern, {
      cwd: resolvedSourceFolderPath,
      nodir: true,
      ignore: exclude
    });

    return new Set<string>(results);
  }

  private async _copyStaticAssetsAsync(
    assetPathsToCopy: string[],
    resolvedSourceFolderPath: string,
    resolvedDestinationFolders: string[]
  ): Promise<number> {
    if (assetPathsToCopy.length === 0) {
      return 0;
    }

    let copyCount: number = 0;
    for (const resolvedDestinationFolder of resolvedDestinationFolders) {
      await Async.forEachLimitAsync(assetPathsToCopy, 100, async (assetPath: string) => {
        await FileSystem.copyFileAsync({
          sourcePath: path.join(resolvedSourceFolderPath, assetPath),
          destinationPath: path.join(resolvedDestinationFolder, assetPath)
        });
        copyCount++;
      });
    }

    return copyCount;
  }

  private async _runCopyAsync(options: ICopyStaticAssetsOptions): Promise<void> {
    const { logger, buildFolder, copyStaticAssetsConfiguration, watchMode } = options;

    if (!copyStaticAssetsConfiguration.sourceFolderName) {
      return;
    }

    const startTime: number = performance.now();
    const resolvedSourceFolderPath: string = path.join(
      buildFolder,
      copyStaticAssetsConfiguration.sourceFolderName
    );
    const resolvedDestinationFolderPaths: string[] = copyStaticAssetsConfiguration.destinationFolderNames.map(
      (destinationFolder) => path.join(buildFolder, destinationFolder)
    );

    let fileExtensionsGlobPattern: string | undefined = undefined;
    if (copyStaticAssetsConfiguration.fileExtensions?.length) {
      const escapedExtensions: string[] = globEscape(copyStaticAssetsConfiguration.fileExtensions);
      fileExtensionsGlobPattern = `**/*+(${escapedExtensions.join('|')})`;
    }

    let assetsToCopy: Set<string>;
    if (copyStaticAssetsConfiguration.fileExtensions?.length) {
      const escapedExtensions: string[] = globEscape(copyStaticAssetsConfiguration.fileExtensions);
      const pattern: string = `**/*+(${escapedExtensions.join('|')})`;
      assetsToCopy = await this._expandGlobPatternAsync(
        resolvedSourceFolderPath,
        pattern,
        copyStaticAssetsConfiguration.excludeGlobs
      );
    } else {
      assetsToCopy = new Set<string>();
    }

    for (const include of copyStaticAssetsConfiguration.includeGlobs || []) {
      const explicitlyIncludedPaths: Set<string> = await this._expandGlobPatternAsync(
        resolvedSourceFolderPath,
        include,
        copyStaticAssetsConfiguration.excludeGlobs
      );
      for (const explicitlyIncludedPath of explicitlyIncludedPaths) {
        assetsToCopy.add(explicitlyIncludedPath);
      }
    }

    const copyCount: number = await this._copyStaticAssetsAsync(
      Array.from(assetsToCopy),
      resolvedSourceFolderPath,
      resolvedDestinationFolderPaths
    );
    const duration: number = performance.now() - startTime;
    logger.terminal.writeLine(
      `Copied ${copyCount} static asset${copyCount === 1 ? '' : 's'} in ${Math.round(duration)}ms`
    );

    if (watchMode) {
      await this._runWatchAsync({
        ...options,
        resolvedSourceFolderPath,
        resolvedDestinationFolderPaths,
        fileExtensionsGlobPattern
      });
    }
  }

  private async _runWatchAsync(options: IRunWatchOptions): Promise<void> {
    const {
      logger,
      fileExtensionsGlobPattern,
      resolvedSourceFolderPath,
      resolvedDestinationFolderPaths,
      copyStaticAssetsConfiguration
    } = options;

    if (fileExtensionsGlobPattern) {
      const watcher: chokidar.FSWatcher = chokidar.watch(
        [fileExtensionsGlobPattern, ...(copyStaticAssetsConfiguration.includeGlobs || [])],
        {
          cwd: resolvedSourceFolderPath,
          ignoreInitial: true,
          ignored: copyStaticAssetsConfiguration.excludeGlobs
        }
      );

      const copyAsset: (assetPath: string) => Promise<void> = async (assetPath: string) => {
        const copyCount: number = await this._copyStaticAssetsAsync(
          [assetPath],
          resolvedSourceFolderPath,
          resolvedDestinationFolderPaths
        );
        logger.terminal.writeLine(`Copied ${copyCount} static asset${copyCount === 1 ? '' : 's'}`);
      };

      watcher.on('add', copyAsset);
      watcher.on('change', copyAsset);
      watcher.on('unlink', (assetPath) => {
        let deleteCount: number = 0;
        for (const resolvedDestinationFolder of resolvedDestinationFolderPaths) {
          FileSystem.deleteFile(path.resolve(resolvedDestinationFolder, assetPath));
          deleteCount++;
        }
        logger.terminal.writeLine(`Deleted ${deleteCount} static asset${deleteCount === 1 ? '' : 's'}`);
      });
    }

    return new Promise(() => {
      /* never resolve */
    });
  }
}<|MERGE_RESOLUTION|>--- conflicted
+++ resolved
@@ -15,11 +15,7 @@
 import { IBuildStageContext, ICompileSubstage } from '../stages/BuildStage';
 import { ScopedLogger } from '../pluginFramework/logging/ScopedLogger';
 import { CoreConfigFiles } from '../utilities/CoreConfigFiles';
-<<<<<<< HEAD
-=======
-import { RigConfig } from '@rushstack/rig-package';
 import { ITypeScriptConfigurationJson } from './TypeScriptPlugin/TypeScriptPlugin';
->>>>>>> d0edfd08
 
 const PLUGIN_NAME: string = 'CopyStaticAssetsPlugin';
 
@@ -98,16 +94,9 @@
     terminal: Terminal,
     heftConfiguration: HeftConfiguration
   ): Promise<ICopyStaticAssetsConfiguration> {
-<<<<<<< HEAD
-    const copyStaticAssetsConfigurationJson:
-      | ICopyStaticAssetsConfigurationJson
-      | undefined = await CoreConfigFiles.copyStaticAssetsConfigurationLoader.tryLoadConfigurationFileForProjectAsync(
-=======
-    const rigConfig: RigConfig = await CoreConfigFiles.getRigConfigAsync(heftConfiguration);
     const typescriptConfiguration:
       | ITypeScriptConfigurationJson
       | undefined = await CoreConfigFiles.typeScriptConfigurationFileLoader.tryLoadConfigurationFileForProjectAsync(
->>>>>>> d0edfd08
       terminal,
       heftConfiguration.buildFolder,
       heftConfiguration.rigConfig
